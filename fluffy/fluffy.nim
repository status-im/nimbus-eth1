# Nimbus
# Copyright (c) 2021 Status Research & Development GmbH
# Licensed and distributed under either of
#   * MIT license (license terms in the root directory or at https://opensource.org/licenses/MIT).
#   * Apache v2 license (license terms in the root directory or at https://www.apache.org/licenses/LICENSE-2.0).
# at your option. This file may not be copied, modified, or distributed except according to those terms.

{.push raises: [Defect].}

import
  confutils, confutils/std/net, chronicles, chronicles/topics_registry,
  chronos, metrics, metrics/chronos_httpserver, json_rpc/clients/httpclient,
  json_rpc/rpcproxy,
  eth/keys, eth/net/nat,
  eth/p2p/discoveryv5/protocol as discv5_protocol,
<<<<<<< HEAD
  ./conf, ./rpc/eth_api, ./rpc/bridge_client,
  ./network/state/[portal_network, content]
=======
  ./conf, ./network/state/portal_protocol, ./rpc/[eth_api, bridge_client, discovery_api]
>>>>>>> dda8914f

proc initializeBridgeClient(maybeUri: Option[string]): Option[BridgeClient] =
  try:
    if (maybeUri.isSome()):
      let uri = maybeUri.unsafeGet()
      # TODO: Add possiblity to start client on differnt transports based on uri.
      let httpClient = newRpcHttpClient()
      waitFor httpClient.connect(uri)
      notice "Initialized bridge client:", uri = uri
      return some[BridgeClient](httpClient)
    else:
      return none(BridgeClient)
  except CatchableError as err:
    notice "Failed to initialize bridge client", error = err.msg
    return none(BridgeClient)

proc run(config: PortalConf) {.raises: [CatchableError, Defect].} =
  let
    rng = newRng()
    bindIp = config.listenAddress
    udpPort = Port(config.udpPort)
    # TODO: allow for no TCP port mapping!
    (extIp, _, extUdpPort) =
      try: setupAddress(config.nat,
        config.listenAddress, udpPort, udpPort, "dcli")
      except CatchableError as exc: raise exc
      # TODO: Ideally we don't have the Exception here
      except Exception as exc: raiseAssert exc.msg

  let d = newProtocol(config.nodeKey,
          extIp, none(Port), extUdpPort,
          bootstrapRecords = config.bootnodes,
          bindIp = bindIp, bindPort = udpPort,
          enrAutoUpdate = config.enrAutoUpdate,
          rng = rng)

  d.open()

  let portal = PortalNetwork.new(d, newEmptyInMemoryStorage())

  if config.metricsEnabled:
    let
      address = config.metricsAddress
      port = config.metricsPort
    notice "Starting metrics HTTP server",
      url = "http://" & $address & ":" & $port & "/metrics"
    try:
      chronos_httpserver.startMetricsHttpServer($address, port)
    except CatchableError as exc: raise exc
    # TODO: Ideally we don't have the Exception here
    except Exception as exc: raiseAssert exc.msg

  if config.rpcEnabled:
    let ta = initTAddress(config.rpcAddress, config.rpcPort)
    var rpcHttpServerWithProxy = RpcProxy.new([ta], config.proxyUri)
    rpcHttpServerWithProxy.installEthApiHandlers()
    rpcHttpServerWithProxy.installDiscoveryApiHandlers(d)
    # TODO for now we can only proxy to local node (or remote one without ssl) to make it possible
    # to call infura https://github.com/status-im/nim-json-rpc/pull/101 needs to get merged for http client to support https/
    waitFor rpcHttpServerWithProxy.start()

  let bridgeClient = initializeBridgeClient(config.bridgeUri)

  d.start()
  portal.start()

  runForever()

when isMainModule:
  {.pop.}
  let config = PortalConf.load()
  {.push raises: [Defect].}

  setLogLevel(config.logLevel)

  case config.cmd
  of noCommand: run(config)<|MERGE_RESOLUTION|>--- conflicted
+++ resolved
@@ -13,12 +13,8 @@
   json_rpc/rpcproxy,
   eth/keys, eth/net/nat,
   eth/p2p/discoveryv5/protocol as discv5_protocol,
-<<<<<<< HEAD
-  ./conf, ./rpc/eth_api, ./rpc/bridge_client,
+  ./conf, ./rpc/[eth_api, bridge_client, discovery_api],
   ./network/state/[portal_network, content]
-=======
-  ./conf, ./network/state/portal_protocol, ./rpc/[eth_api, bridge_client, discovery_api]
->>>>>>> dda8914f
 
 proc initializeBridgeClient(maybeUri: Option[string]): Option[BridgeClient] =
   try:
