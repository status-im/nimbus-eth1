# Fluffy
# Copyright (c) 2021-2025 Status Research & Development GmbH
# Licensed and distributed under either of
#   * MIT license (license terms in the root directory or at https://opensource.org/licenses/MIT).
#   * Apache v2 license (license terms in the root directory or at https://www.apache.org/licenses/LICENSE-2.0).
# at your option. This file may not be copied, modified, or distributed except according to those terms.

{.push raises: [].}

import
  std/[os, enumutils, exitprocs],
  confutils,
  confutils/std/net,
  chronicles,
  chronicles/topics_registry,
  chronos,
  metrics,
  metrics/chronos_httpserver,
  json_rpc/clients/httpclient,
  results,
  stew/[byteutils, io2],
  eth/common/keys,
  eth/net/nat,
  eth/p2p/discoveryv5/protocol as discv5_protocol,
  ./conf,
  ./network_metadata,
  ./common/common_utils,
  ./rpc/[
    rpc_eth_api, rpc_debug_api, rpc_discovery_api, rpc_portal_common_api,
    rpc_portal_history_api, rpc_portal_beacon_api, rpc_portal_state_api,
    rpc_portal_nimbus_beacon_api, rpc_portal_debug_history_api,
  ],
  ./database/content_db,
  ./network/wire/portal_protocol_version,
  ./portal_node,
  ./version,
  ./logging

chronicles.formatIt(IoErrorCode):
  $it

func optionToOpt[T](o: Option[T]): Opt[T] =
  if o.isSome():
    Opt.some(o.unsafeGet())
  else:
    Opt.none(T)

type
  FluffyStatus = enum
    Starting
    Running
    Stopping

  Fluffy = ref object
    status: FluffyStatus
    portalNode: PortalNode
    metricsServer: Opt[MetricsHttpServerRef]
    rpcHttpServer: Opt[RpcHttpServer]
    rpcWsServer: Opt[RpcWebSocketServer]

proc init(T: type Fluffy): T =
  Fluffy(status: FluffyStatus.Starting)

proc run(fluffy: Fluffy, config: PortalConf) {.raises: [CatchableError].} =
  setupLogging(config.logLevel, config.logStdout, none(OutFile))

  notice "Launching Fluffy", version = fullVersionStr, cmdParams = commandLineParams()

  let rng = newRng()

  # Make sure dataDir exists
  let pathExists = createPath(config.dataDir.string)
  if pathExists.isErr():
    fatal "Failed to create data directory",
      dataDir = config.dataDir, error = pathExists.error
    quit QuitFailure

  # Make sure multiple instances to the same dataDir do not exist
  let
    lockFilePath = config.dataDir.string / "fluffy.lock"
    lockFlags = {OpenFlags.Create, OpenFlags.Read, OpenFlags.Write}
    lockFileHandleResult = openFile(lockFilePath, lockFlags)

  if lockFileHandleResult.isErr():
    fatal "Failed to open lock file", error = ioErrorMsg(lockFileHandleResult.error)
    quit QuitFailure

  let lockFileHandle = lockFile(lockFileHandleResult.value(), LockType.Exclusive)
  if lockFileHandle.isErr():
    fatal "Please ensure no other fluffy instances are running with the same data directory",
      dataDir = config.dataDir
    quit QuitFailure

  let lockFileIoHandle = lockFileHandle.value()
  addExitProc(
    proc() =
      discard unlockFile(lockFileIoHandle)
      discard closeFile(lockFileIoHandle.handle)
  )

  ## Network configuration
  let
    bindIp = config.listenAddress
    udpPort = Port(config.udpPort)
    # TODO: allow for no TCP port mapping!
    (extIp, _, extUdpPort) =
      try:
        setupAddress(config.nat, config.listenAddress, udpPort, udpPort, "fluffy")
      except CatchableError as exc:
        raise exc # TODO: Ideally we don't have the Exception here
      except Exception as exc:
        raiseAssert exc.msg
    (netkey, newNetKey) =
      if config.networkKey.isSome():
        (config.networkKey.get(), true)
      else:
        getPersistentNetKey(rng[], config.networkKeyFile)

    enrFilePath = config.dataDir / "fluffy_node.enr"
    previousEnr =
      if not newNetKey:
        getPersistentEnr(enrFilePath)
      else:
        Opt.none(enr.Record)

  var bootstrapRecords: seq[enr.Record]
  loadBootstrapFile(string config.bootstrapNodesFile, bootstrapRecords)
  bootstrapRecords.add(config.bootstrapNodes)

  case config.network
  of PortalNetwork.none:
    discard # don't connect to any network bootstrap nodes
  of PortalNetwork.mainnet:
    for enrURI in mainnetBootstrapNodes:
      let res = enr.Record.fromURI(enrURI)
      if res.isOk():
        bootstrapRecords.add(res.value)
  of PortalNetwork.angelfood:
    for enrURI in angelfoodBootstrapNodes:
      let res = enr.Record.fromURI(enrURI)
      if res.isOk():
        bootstrapRecords.add(res.value)

  ## Discovery v5 protocol setup
  let
    discoveryConfig = DiscoveryConfig.init(
      config.tableIpLimit, config.bucketIpLimit, config.bitsPerHop, 512
    )
    d = newProtocol(
      netkey,
      extIp,
      Opt.none(Port),
      extUdpPort,
      # Note: The addition of default clientInfo to the ENR is a temporary
      # measure to easily identify & debug the clients used in the testnet.
      # Might make this into a, default off, cli option.
      localEnrFields =
        {"c": enrClientInfoShort, portalVersionKey: SSZ.encode(localSupportedVersions)},
      bootstrapRecords = bootstrapRecords,
      previousRecord = previousEnr,
      bindIp = bindIp,
      bindPort = udpPort,
      enrAutoUpdate = config.enrAutoUpdate,
      config = discoveryConfig,
      rng = rng,
      banNodes = not config.disableBanNodes,
    )

  d.open()

  ## Force pruning - optional
  if config.forcePrune:
    let db = ContentDB.new(
      config.dataDir / config.network.getDbDirectory() / "contentdb_" &
        d.localNode.id.toBytesBE().toOpenArray(0, 8).toHex(),
      storageCapacity = config.storageCapacityMB * 1_000_000,
      radiusConfig = config.radiusConfig,
      localId = d.localNode.id,
      manualCheckpoint = true,
    )

    let radius = db.estimateNewRadius(config.radiusConfig)
    # Note: In the case of dynamical radius this is all an approximation that
    # heavily relies on uniformly distributed content and thus will always
    # have an error margin, either down or up of the requested capacity.
    # TODO I: Perhaps we want to add an offset to counter the latter.
    # TODO II: Perhaps for dynamical radius, we want to also apply the vacuum
    # without the forcePrune flag and purely by checking the amount of free
    # space versus the pruning fraction. The problem with this is that the
    # vacuum will temporarily double the space usage (WAL + DB) and thus to do
    # this automatically without user requesting it could be dangerous.
    # TODO III: Adding Radius metadata to the db could be yet another way to
    # decide whether or not to force prune, instead of this flag.
    db.forcePrune(d.localNode.id, radius)
    db.close()

  ## Portal node setup
  let
    portalProtocolConfig = PortalProtocolConfig.init(
<<<<<<< HEAD
      config.tableIpLimit, config.bucketIpLimit, config.bitsPerHop, config.radiusConfig,
      config.disablePoke, config.maxGossipNodes, config.contentCacheSize,
      config.disableContentCache, config.offerCacheSize, config.disableOfferCache,
=======
      config.tableIpLimit, config.bucketIpLimit, config.bitsPerHop, config.alpha,
      config.radiusConfig, config.disablePoke, config.maxGossipNodes,
      config.contentCacheSize, config.disableContentCache, config.maxConcurrentOffers,
      config.disableBanNodes,
>>>>>>> fd761ecf
    )

    portalNodeConfig = PortalNodeConfig(
      accumulatorFile: config.accumulatorFile.optionToOpt().map(
          proc(v: InputFile): string =
            $v
        ),
      disableStateRootValidation: config.disableStateRootValidation,
      trustedBlockRoot: config.trustedBlockRoot.optionToOpt(),
      portalConfig: portalProtocolConfig,
      dataDir: string config.dataDir,
      storageCapacity: config.storageCapacityMB * 1_000_000,
      contentRequestRetries: config.contentRequestRetries.int,
    )

    node = PortalNode.new(
      config.network,
      portalNodeConfig,
      d,
      config.portalSubnetworks,
      bootstrapRecords = bootstrapRecords,
      rng = rng,
    )

  # TODO: If no new network key is generated then we should first check if an
  # enr file exists, and in the case it does read out the seqNum from it and
  # reuse that.
  let enrFile = config.dataDir / "fluffy_node.enr"
  if io2.writeFile(enrFile, d.localNode.record.toURI()).isErr:
    fatal "Failed to write the enr file", file = enrFile
    quit 1

  ## Start metrics HTTP server
  let metricsServer =
    if config.metricsEnabled:
      let
        address = config.metricsAddress
        port = config.metricsPort
        url = "http://" & $address & ":" & $port & "/metrics"

        server = MetricsHttpServerRef.new($address, port).valueOr:
          error "Could not instantiate metrics HTTP server", url, error
          quit QuitFailure

      info "Starting metrics HTTP server", url
      try:
        waitFor server.start()
      except MetricsError as exc:
        fatal "Could not start metrics HTTP server",
          url, error_msg = exc.msg, error_name = exc.name
        quit QuitFailure

      Opt.some(server)
    else:
      Opt.none(MetricsHttpServerRef)

  ## Start the Portal node.
  node.start()

  ## Start the JSON-RPC APIs

  proc setupRpcServer(
      rpcServer: RpcHttpServer | RpcWebSocketServer, flags: set[RpcFlag]
  ) {.raises: [CatchableError].} =
    for flag in flags:
      case flag
      of RpcFlag.eth:
        rpcServer.installEthApiHandlers(
          node.historyNetwork, node.beaconLightClient, node.stateNetwork
        )
      of RpcFlag.debug:
        rpcServer.installDebugApiHandlers(node.stateNetwork)
      of RpcFlag.portal:
        if node.historyNetwork.isSome():
          rpcServer.installPortalCommonApiHandlers(
            node.historyNetwork.value.portalProtocol, PortalSubnetwork.history
          )
          rpcServer.installPortalHistoryApiHandlers(
            node.historyNetwork.value.portalProtocol
          )
        if node.beaconNetwork.isSome():
          rpcServer.installPortalCommonApiHandlers(
            node.beaconNetwork.value.portalProtocol, PortalSubnetwork.beacon
          )
          rpcServer.installPortalBeaconApiHandlers(
            node.beaconNetwork.value.portalProtocol
          )
          rpcServer.installPortalNimbusBeaconApiHandlers(node.beaconNetwork.value)
        if node.stateNetwork.isSome():
          rpcServer.installPortalCommonApiHandlers(
            node.stateNetwork.value.portalProtocol, PortalSubnetwork.state
          )
          rpcServer.installPortalStateApiHandlers(
            node.stateNetwork.value.portalProtocol
          )
      of RpcFlag.portal_debug:
        if node.historyNetwork.isSome():
          rpcServer.installPortalDebugHistoryApiHandlers(
            node.historyNetwork.value.portalProtocol
          )
      of RpcFlag.discovery:
        rpcServer.installDiscoveryApiHandlers(d)

    rpcServer.start()

  let
    rpcFlags = getRpcFlags(config.rpcApi)
    wsFlags = getRpcFlags(config.wsApi)

    rpcHttpServer =
      if config.rpcEnabled:
        let
          ta = initTAddress(config.rpcAddress, config.rpcPort)
          rpcHttpServer = RpcHttpServer.new()
        # 16mb to comfortably fit 2-3mb blocks + blobs + json overhead
        rpcHttpServer.addHttpServer(ta, maxRequestBodySize = 16 * 1024 * 1024)
        rpcHttpServer.setupRpcServer(rpcFlags)

        Opt.some(rpcHttpServer)
      else:
        Opt.none(RpcHttpServer)

    rpcWsServer =
      if config.wsEnabled:
        let
          ta = initTAddress(config.wsAddress, config.wsPort)
          rpcWsServer = newRpcWebSocketServer(ta, compression = config.wsCompression)
        rpcWsServer.setupRpcServer(wsFlags)

        Opt.some(rpcWsServer)
      else:
        Opt.none(RpcWebSocketServer)

  fluffy.status = FluffyStatus.Running
  fluffy.portalNode = node
  fluffy.metricsServer = metricsServer
  fluffy.rpcHttpServer = rpcHttpServer
  fluffy.rpcWsServer = rpcWsServer

proc stop(f: Fluffy) {.async: (raises: []).} =
  if f.rpcWsServer.isSome():
    let server = f.rpcWsServer.get()
    try:
      server.stop()
      await server.closeWait()
    except CatchableError as e:
      warn "Failed to stop rpc WS server", exc = e.name, err = e.msg

  if f.rpcHttpServer.isSome():
    let server = f.rpcHttpServer.get()
    try:
      await server.stop()
      await server.closeWait()
    except CatchableError as e:
      warn "Failed to stop rpc HTTP server", exc = e.name, err = e.msg

  if f.metricsServer.isSome():
    let server = f.metricsServer.get()
    try:
      await server.stop()
      await server.close()
    except CatchableError as e:
      warn "Failed to stop metrics HTTP server", exc = e.name, err = e.msg

  await f.portalNode.stop()

when isMainModule:
  {.pop.}
  let config = PortalConf.load(
    version = clientName & " " & fullVersionStr & "\p\p" & nimBanner,
    copyrightBanner = copyrightBanner,
  )
  {.push raises: [].}

  let fluffy = Fluffy.init()
  case config.cmd
  of PortalCmd.noCommand:
    fluffy.run(config)

  # Ctrl+C handling
  proc controlCHandler() {.noconv.} =
    when defined(windows):
      # workaround for https://github.com/nim-lang/Nim/issues/4057
      try:
        setupForeignThreadGc()
      except Exception as exc:
        raiseAssert exc.msg # shouldn't happen

    notice "Shutting down after having received SIGINT"
    fluffy.status = FluffyStatus.Stopping

  try:
    setControlCHook(controlCHandler)
  except Exception as exc: # TODO Exception
    warn "Cannot set ctrl-c handler", msg = exc.msg

  while fluffy.status == FluffyStatus.Running:
    try:
      poll()
    except CatchableError as e:
      warn "Exception in poll()", exc = e.name, err = e.msg

  waitFor fluffy.stop()<|MERGE_RESOLUTION|>--- conflicted
+++ resolved
@@ -197,16 +197,10 @@
   ## Portal node setup
   let
     portalProtocolConfig = PortalProtocolConfig.init(
-<<<<<<< HEAD
-      config.tableIpLimit, config.bucketIpLimit, config.bitsPerHop, config.radiusConfig,
-      config.disablePoke, config.maxGossipNodes, config.contentCacheSize,
-      config.disableContentCache, config.offerCacheSize, config.disableOfferCache,
-=======
       config.tableIpLimit, config.bucketIpLimit, config.bitsPerHop, config.alpha,
       config.radiusConfig, config.disablePoke, config.maxGossipNodes,
-      config.contentCacheSize, config.disableContentCache, config.maxConcurrentOffers,
+      config.contentCacheSize, config.disableContentCache, config.offerCacheSize, config.disableOfferCache, config.maxConcurrentOffers,
       config.disableBanNodes,
->>>>>>> fd761ecf
     )
 
     portalNodeConfig = PortalNodeConfig(
