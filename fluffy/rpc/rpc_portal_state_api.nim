--- conflicted
+++ resolved
@@ -157,11 +157,7 @@
       valueBytes = validateOfferGetRetrieval(key, offerValueBytes).valueOr:
         raise invalidValueErr()
 
-<<<<<<< HEAD
-    p.storeContent(keyBytes, contentId, contentValue, cacheOffer = true)
-=======
     p.storeContent(keyBytes, contentId, valueBytes)
->>>>>>> fd761ecf
 
   rpcServer.rpc("portal_stateLocalContent") do(contentKey: string) -> string:
     let
@@ -185,13 +181,9 @@
       valueBytes = validateOfferGetRetrieval(key, offerValueBytes).valueOr:
         raise invalidValueErr()
 
-<<<<<<< HEAD
-    p.storeContent(keyBytes, contentId, contentValue, cacheOffer = true)
-=======
       storedLocally = p.storeContent(keyBytes, contentId, valueBytes)
       peerCount = await p.neighborhoodGossip(
         Opt.none(NodeId), ContentKeysList(@[keyBytes]), @[offerValueBytes]
       )
->>>>>>> fd761ecf
 
     PutContentResult(storedLocally: storedLocally, peerCount: peerCount)