--- conflicted
+++ resolved
@@ -70,12 +70,7 @@
       check:
         foundContent.isSome()
 
-<<<<<<< HEAD
       let hash = hexary.keccak(foundContent.get())
       check hash.data == key
-=======
-      let hash = hexary.keccak(foundContent.get().payload.asSeq())
-      check hash.data == key
     await node1.closeWait()
-    await node2.closeWait()
->>>>>>> dda8914f
+    await node2.closeWait()