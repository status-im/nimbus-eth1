# Nimbus - Portal Network
# Copyright (c) 2021 Status Research & Development GmbH
# Licensed and distributed under either of
#   * MIT license (license terms in the root directory or at https://opensource.org/licenses/MIT).
#   * Apache v2 license (license terms in the root directory or at https://www.apache.org/licenses/LICENSE-2.0).
# at your option. This file may not be copied, modified, or distributed except according to those terms.

{.push raises: [Defect].}

import
  std/[sequtils, sets, algorithm],
  stew/[results, byteutils], chronicles, chronos, nimcrypto/hash,
  eth/rlp, eth/p2p/discoveryv5/[protocol, node, enr, routing_table, random2],
  ./messages

export messages

logScope:
  topics = "portal"

const
  PortalProtocolId* = "portal".toBytes()
  Alpha = 3 ## Kademlia concurrency factor
  LookupRequestLimit = 3 ## Amount of distances requested in a single Findnode
  ## message for a lookup or query
  RefreshInterval = 5.minutes ## Interval of launching a random query to
  ## refresh the routing table.
  RevalidateMax = 10000 ## Revalidation of a peer is done between 0 and this
  ## value in milliseconds
  InitialLookups = 1 ## Amount of lookups done when populating the routing table

type
  ContentResultKind* = enum
    ContentFound, ContentMissing, ContentKeyValidationFailure

  ContentResult* = object
    case kind*: ContentResultKind
    of ContentFound:
      content*: seq[byte]
    of ContentMissing:
      contentId*: MDigest[32 * 8]
    of ContentKeyValidationFailure:
      error*: string

  # Treating Result as typed union type. If content is present handler should return
  # it, if not it should return content id so that closest neighbours can be localized.
  ContentHandler* = proc (contentKey: ByteList): ContentResult {.raises: [Defect], gcsafe.}

  PortalProtocol* = ref object of TalkProtocol
    routingTable: RoutingTable
    baseProtocol*: protocol.Protocol
    dataRadius*: UInt256
    handleContentRequest: ContentHandler
    lastLookup: chronos.Moment
    refreshLoop: Future[void]
    revalidateLoop: Future[void]

  PortalResult*[T] = Result[T, cstring]

<<<<<<< HEAD
=======
  LookupResultKind = enum
    Nodes, Content

  LookupResult = object
    case kind: LookupResultKind
    of Nodes:
      nodes: seq[Node]
    of Content:
      content: ByteList  

>>>>>>> df3e7bb3
proc addNode*(p: PortalProtocol, node: Node): NodeStatus =
  p.routingTable.addNode(node)

proc neighbours*(p: PortalProtocol, id: NodeId, seenOnly = false): seq[Node] =
  p.routingTable.neighbours(id = id, seenOnly = seenOnly)

# TODO:
# - On incoming portal ping of unknown node: add node to routing table by
# grabbing ENR from discv5 routing table (might not have it)?
# - ENRs with portal protocol capabilities as field?

proc handlePing(p: PortalProtocol, ping: PingMessage):
    seq[byte] =
  let p = PongMessage(enrSeq: p.baseProtocol.localNode.record.seqNum,
    dataRadius: p.dataRadius)

  encodeMessage(p)

proc handleFindNode(p: PortalProtocol, fn: FindNodeMessage): seq[byte] =
  if fn.distances.len == 0:
    let enrs = List[ByteList, 32](@[])
    encodeMessage(NodesMessage(total: 1, enrs: enrs))
  elif fn.distances.contains(0):
    # A request for our own record.
    let enr = ByteList(rlp.encode(p.baseProtocol.localNode.record))
    encodeMessage(NodesMessage(total: 1, enrs: List[ByteList, 32](@[enr])))
  else:
    let distances = fn.distances.asSeq()
    if distances.all(proc (x: uint16): bool = return x <= 256):
      let
        nodes = p.routingTable.neighboursAtDistances(distances, seenOnly = true)
        enrs = nodes.map(proc(x: Node): ByteList = ByteList(x.record.raw))

      # TODO: Fixed here to total message of 1 for now, as else we would need to
      # either move the send of the talkresp messages here, or allow for
      # returning multiple messages.
      # On the long run, it might just be better to use a stream in these cases?
      encodeMessage(
        NodesMessage(total: 1, enrs: List[ByteList, 32](List(enrs))))
    else:
      # invalid request, send empty back
      let enrs = List[ByteList, 32](@[])
      encodeMessage(NodesMessage(total: 1, enrs: enrs))

proc handleFindContent(p: PortalProtocol, fc: FindContentMessage): seq[byte] =
  let contentHandlingResult = p.handleContentRequest(fc.contentKey)
  # TODO: Need to check networkId, type, trie path
  case contentHandlingResult.kind
  of ContentFound:
    let content = contentHandlingResult.content
    let enrs = List[ByteList, 32](@[]) # Empty enrs when payload is send
    encodeMessage(FoundContentMessage(
      enrs: enrs, payload: ByteList(content)))
  of ContentMissing:
    let
      contentId = contentHandlingResult.contentId
      # TODO: Should we first do a simple check on ContentId versus Radius?
      closestNodes = p.routingTable.neighbours(
        NodeId(readUintBE[256](contentId.data)), seenOnly = true)
      payload = ByteList(@[]) # Empty payload when enrs are send
      enrs =
        closestNodes.map(proc(x: Node): ByteList = ByteList(x.record.raw)) 
    encodeMessage(FoundContentMessage(
      enrs: List[ByteList, 32](List(enrs)), payload: payload))

  of ContentKeyValidationFailure:
    # Retrun empty response when content key validation fail
    let content = ByteList(@[])
    let enrs = List[ByteList, 32](@[]) # Empty enrs when payload is send
    encodeMessage(FoundContentMessage(
      enrs: enrs, payload: content))

proc handleAdvertise(p: PortalProtocol, a: AdvertiseMessage): seq[byte] =
  # TODO: Not implemented
  let
    connectionId = List[byte, 4](@[])
    contentKeys = List[ByteList, 32](@[])
  encodeMessage(RequestProofsMessage(connectionId: connectionId,
    contentKeys: contentKeys))

proc messageHandler*(protocol: TalkProtocol, request: seq[byte]): seq[byte] =
  doAssert(protocol of PortalProtocol)

  let p = PortalProtocol(protocol)

  let decoded = decodeMessage(request)
  if decoded.isOk():
    let message = decoded.get()
    trace "Received message response", kind = message.kind
    case message.kind
    of MessageKind.ping:
      p.handlePing(message.ping)
    of MessageKind.findnode:
      p.handleFindNode(message.findNode)
    of MessageKind.findcontent:
      p.handleFindContent(message.findcontent)
    of MessageKind.advertise:
      p.handleAdvertise(message.advertise)
    else:
      @[]
  else:
    @[]

proc new*(T: type PortalProtocol, baseProtocol: protocol.Protocol,
    contentHandler: ContentHandler,
    dataRadius = UInt256.high()): T =
  let proto = PortalProtocol(
    protocolHandler: messageHandler,
    baseProtocol: baseProtocol,
    dataRadius: dataRadius,
    handleContentRequest: contentHandler)

  proto.routingTable.init(baseProtocol.localNode, DefaultBitsPerHop,
    DefaultTableIpLimits, baseProtocol.rng)

  proto.baseProtocol.registerTalkProtocol(PortalProtocolId, proto).expect(
    "Only one protocol should have this id")

  return proto

# Requests, decoedes result, validates that proper response has been received
# and updates the routing table.
# in original disoveryv5 bootstrap node are not replaced in case of failure, but
# for now portal protocol has no notion of bootstrap nodes
proc reqResponse[Request: SomeMessage, Response: SomeMessage](
      p: PortalProtocol,
      toNode: Node,
      protocol: seq[byte],
      request: Request
    ): Future[PortalResult[Response]] {.async.} = 
    let respResult = await talkreq(p.baseProtocol, toNode, protocol, encodeMessage(request))
    return respResult
      .flatMap(proc (x: seq[byte]): Result[Message, cstring] = decodeMessage(x))
      .flatMap(proc (m: Message): Result[Response, cstring] =
        let reqResult = getInnerMessageResult[Response](m, cstring"Invalid message response received")
        if reqResult.isOk():
          p.routingTable.setJustSeen(toNode)
        else:
          p.routingTable.replaceNode(toNode)
        reqResult
      )

proc ping*(p: PortalProtocol, dst: Node):
    Future[PortalResult[PongMessage]] {.async.} =
  let ping = PingMessage(enrSeq: p.baseProtocol.localNode.record.seqNum,
    dataRadius: p.dataRadius)

  trace "Send message request", dstId = dst.id, kind = MessageKind.ping
  return await reqResponse[PingMessage, PongMessage](p, dst, PortalProtocolId, ping)

proc findNode*(p: PortalProtocol, dst: Node, distances: List[uint16, 256]):
    Future[PortalResult[NodesMessage]] {.async.} =
  let fn = FindNodeMessage(distances: distances)

  trace "Send message request", dstId = dst.id, kind = MessageKind.findnode
  # TODO Add nodes validation
  return await reqResponse[FindNodeMessage, NodesMessage](p, dst, PortalProtocolId, fn)

proc findContent*(p: PortalProtocol, dst: Node, contentKey: ByteList):
    Future[PortalResult[FoundContentMessage]] {.async.} =
  let fc = FindContentMessage(contentKey: contentKey)

  trace "Send message request", dstId = dst.id, kind = MessageKind.findcontent
  return await reqResponse[FindContentMessage, FoundContentMessage](p, dst, PortalProtocolId, fc)

proc recordsFromBytes(rawRecords: List[ByteList, 32]): seq[Record] =
  var records: seq[Record]
  for r in rawRecords.asSeq():
    var record: Record
    if record.fromBytes(r.asSeq()):
      records.add(record)

  records

proc lookupDistances(target, dest: NodeId): seq[uint16] =
  var distances: seq[uint16]
  let td = logDist(target, dest)
  distances.add(td)
  var i = 1'u16
  while distances.len < LookupRequestLimit:
    if td + i < 256:
      distances.add(td + i)
    if td - i > 0'u16:
      distances.add(td - i)
    inc i

proc lookupWorker(p: PortalProtocol, destNode: Node, target: NodeId):
    Future[seq[Node]] {.async.} =
  var nodes: seq[Node]
  let distances = lookupDistances(target, destNode.id)

  let nodesMessage = await p.findNode(destNode,  List[uint16, 256](distances))
  if nodesMessage.isOk():
    let records = recordsFromBytes(nodesMessage.get().enrs)
    let verifiedNodes = verifyNodesRecords(records, destNode, @[0'u16])
    nodes.add(verifiedNodes)

    # Attempt to add all nodes discovered
    for n in nodes:
      discard p.routingTable.addNode(n)

  return nodes

proc lookup*(p: PortalProtocol, target: NodeId): Future[seq[Node]] {.async.} =
  ## Perform a lookup for the given target, return the closest n nodes to the
  ## target. Maximum value for n is `BUCKET_SIZE`.
  # `closestNodes` holds the k closest nodes to target found, sorted by distance
  # Unvalidated nodes are used for requests as a form of validation.
  var closestNodes = p.routingTable.neighbours(target, BUCKET_SIZE,
    seenOnly = false)

  var asked, seen = initHashSet[NodeId]()
  asked.incl(p.baseProtocol.localNode.id) # No need to ask our own node
  seen.incl(p.baseProtocol.localNode.id) # No need to discover our own node
  for node in closestNodes:
    seen.incl(node.id)

  var pendingQueries = newSeqOfCap[Future[seq[Node]]](Alpha)

  while true:
    var i = 0
    # Doing `alpha` amount of requests at once as long as closer non queried
    # nodes are discovered.
    while i < closestNodes.len and pendingQueries.len < Alpha:
      let n = closestNodes[i]
      if not asked.containsOrIncl(n.id):
        pendingQueries.add(p.lookupWorker(n, target))
      inc i

    trace "Pending lookup queries", total = pendingQueries.len

    if pendingQueries.len == 0:
      break

    let query = await one(pendingQueries)
    trace "Got lookup query response"

    let index = pendingQueries.find(query)
    if index != -1:
      pendingQueries.del(index)
    else:
      error "Resulting query should have been in the pending queries"

    let nodes = query.read
    # TODO: Remove node on timed-out query?
    for n in nodes:
      if not seen.containsOrIncl(n.id):
        # If it wasn't seen before, insert node while remaining sorted
        closestNodes.insert(n, closestNodes.lowerBound(n,
          proc(x: Node, n: Node): int =
            cmp(distanceTo(x, target), distanceTo(n, target))
        ))

        if closestNodes.len > BUCKET_SIZE:
          closestNodes.del(closestNodes.high())

  p.lastLookup = now(chronos.Moment)
  return closestNodes

proc handleFoundContentMessage(p: PortalProtocol, m: FoundContentMessage, dst: Node, nodes: var seq[Node]): LookupResult =
  if (m.enrs.len() != 0 and m.payload.len() == 0):
    let records = recordsFromBytes(m.enrs)
    # TODO cannot use verifyNodesRecords(records, destNode, @[0'u16]) as it
    # also verify logdistances distances, but with content query those are not
    # used.
    # Implement version of verifyNodesRecords wchich do not validate distances.
    for r in records:
      let node = newNode(r)
      if node.isOk():
        let n = node.get()
        nodes.add(n)
        # Attempt to add all nodes discovered to routing table
        discard p.routingTable.addNode(n)

    return LookupResult(kind: Nodes, nodes: nodes)
  elif (m.payload.len() != 0 and m.enrs.len() == 0):
    return LookupResult(kind: Content, content: m.payload)
  elif ((m.payload.len() != 0 and m.enrs.len() != 0)):
    # Both payload and enrs are filled, which means protocol breach. For now 
    # just logging offending node to quickly identify it
    warn "Invalid foundcontent response form node ", uri = toURI(dst.record)
    return LookupResult(kind: Nodes, nodes: nodes)
  else:
    return LookupResult(kind: Nodes, nodes: nodes)

proc contentLookupWorker(p: PortalProtocol, destNode: Node, target: ContentKey):
    Future[LookupResult] {.async.} =
  var nodes: seq[Node]

  let contentMessageResponse = await p.findContent(destNode,  target)

  if contentMessageResponse.isOk():
    return handleFoundContentMessage(p, contentMessageResponse.get(), destNode, nodes)
  else:
    return LookupResult(kind: Nodes, nodes: nodes)

# TODO ContentLookup and Lookup look almost exactly the same, also lookups in other
# networks will probably be very similar. Extract lookup function to separate module
# and make it more generaic
proc contentLookup*(p: PortalProtocol, target: ContentKey): Future[Option[ByteList]] {.async.} =
  let targetId = contentIdAsUint256(toContentId(target))
  ## Perform a lookup for the given target, return the closest n nodes to the
  ## target. Maximum value for n is `BUCKET_SIZE`.
  # `closestNodes` holds the k closest nodes to target found, sorted by distance
  # Unvalidated nodes are used for requests as a form of validation.
  var closestNodes = p.routingTable.neighbours(targetId, BUCKET_SIZE,
    seenOnly = false)

  var asked, seen = initHashSet[NodeId]()
  asked.incl(p.baseProtocol.localNode.id) # No need to ask our own node
  seen.incl(p.baseProtocol.localNode.id) # No need to discover our own node
  for node in closestNodes:
    seen.incl(node.id)

  var pendingQueries = newSeqOfCap[Future[LookupResult]](Alpha)

  while true:
    var i = 0
    # Doing `alpha` amount of requests at once as long as closer non queried
    # nodes are discovered.
    while i < closestNodes.len and pendingQueries.len < Alpha:
      let n = closestNodes[i]
      if not asked.containsOrIncl(n.id):
        pendingQueries.add(p.contentLookupWorker(n, target))
      inc i

    trace "Pending lookup queries", total = pendingQueries.len

    if pendingQueries.len == 0:
      break

    let query = await one(pendingQueries)
    trace "Got lookup query response"

    let index = pendingQueries.find(query)
    if index != -1:
      pendingQueries.del(index)
    else:
      error "Resulting query should have been in the pending queries"

    let lookupResult = query.read

    # TODO: Remove node on timed-out query? To handle failure better, LookUpResult
    # should have third enum option like failure.
    case lookupResult.kind
    of Nodes:
      for n in lookupResult.nodes:
        if not seen.containsOrIncl(n.id):
          # If it wasn't seen before, insert node while remaining sorted
          closestNodes.insert(n, closestNodes.lowerBound(n,
            proc(x: Node, n: Node): int =
              cmp(distanceTo(x, targetId), distanceTo(n, targetId))
          ))

          if closestNodes.len > BUCKET_SIZE:
            closestNodes.del(closestNodes.high())
    of Content:
      # cancel any pending queries as we have find the content
      for f in pendingQueries:
        f.cancel()

      return some(lookupResult.content)
  
  return none[ByteList]()

proc query*(p: PortalProtocol, target: NodeId, k = BUCKET_SIZE): Future[seq[Node]]
    {.async.} =
  ## Query k nodes for the given target, returns all nodes found, including the
  ## nodes queried.
  ##
  ## This will take k nodes from the routing table closest to target and
  ## query them for nodes closest to target. If there are less than k nodes in
  ## the routing table, nodes returned by the first queries will be used.
  var queryBuffer = p.routingTable.neighbours(target, k, seenOnly = false)

  var asked, seen = initHashSet[NodeId]()
  asked.incl(p.baseProtocol.localNode.id) # No need to ask our own node
  seen.incl(p.baseProtocol.localNode.id) # No need to discover our own node
  for node in queryBuffer:
    seen.incl(node.id)

  var pendingQueries = newSeqOfCap[Future[seq[Node]]](Alpha)

  while true:
    var i = 0
    while i < min(queryBuffer.len, k) and pendingQueries.len < Alpha:
      let n = queryBuffer[i]
      if not asked.containsOrIncl(n.id):
        pendingQueries.add(p.lookupWorker(n, target))
      inc i

    trace "Pending lookup queries", total = pendingQueries.len

    if pendingQueries.len == 0:
      break

    let query = await one(pendingQueries)
    trace "Got lookup query response"

    let index = pendingQueries.find(query)
    if index != -1:
      pendingQueries.del(index)
    else:
      error "Resulting query should have been in the pending queries"

    let nodes = query.read
    # TODO: Remove node on timed-out query?
    for n in nodes:
      if not seen.containsOrIncl(n.id):
        queryBuffer.add(n)

  p.lastLookup = now(chronos.Moment)
  return queryBuffer

proc queryRandom*(p: PortalProtocol): Future[seq[Node]] =
  ## Perform a query for a random target, return all nodes discovered.
  p.query(NodeId.random(p.baseProtocol.rng[]))

proc seedTable(p: PortalProtocol) =
  # TODO: Just picking something here for now. Should definitely add portal
  # protocol info k:v pair in the ENRs and filter on that.
  let closestNodes = p.baseProtocol.neighbours(
    NodeId.random(p.baseProtocol.rng[]), seenOnly = true)

  for node in closestNodes:
    if p.routingTable.addNode(node) == Added:
      debug "Added node from discv5 routing table", uri = toURI(node.record)
    else:
      debug "Node from discv5 routing table could not be added", uri = toURI(node.record)

proc populateTable(p: PortalProtocol) {.async.} =
  ## Do a set of initial lookups to quickly populate the table.
  # start with a self target query (neighbour nodes)
  let selfQuery = await p.query(p.baseProtocol.localNode.id)
  trace "Discovered nodes in self target query", nodes = selfQuery.len

  for i in 0..<InitialLookups:
    let randomQuery = await p.queryRandom()
    trace "Discovered nodes in random target query", nodes = randomQuery.len

  debug "Total nodes in routing table after populate",
    total = p.routingTable.len()

proc revalidateNode*(p: PortalProtocol, n: Node) {.async.} =
  let pong = await p.ping(n)

  if pong.isOK():
    let res = pong.get()
    if res.enrSeq > n.record.seqNum:
      # Request new ENR
      let nodes = await p.findNode(n, List[uint16, 256](@[0'u16]))
      if nodes.isOk():
        let records = recordsFromBytes(nodes.get().enrs)
        let verifiedNodes = verifyNodesRecords(records, n, @[0'u16])
        if verifiedNodes.len > 0:
          discard p.routingTable.addNode(verifiedNodes[0])

proc revalidateLoop(p: PortalProtocol) {.async.} =
  ## Loop which revalidates the nodes in the routing table by sending the ping
  ## message.
  try:
    while true:
      await sleepAsync(milliseconds(p.baseProtocol.rng[].rand(RevalidateMax)))
      let n = p.routingTable.nodeToRevalidate()
      if not n.isNil:
        asyncSpawn p.revalidateNode(n)
  except CancelledError:
    trace "revalidateLoop canceled"

proc refreshLoop(p: PortalProtocol) {.async.} =
  ## Loop that refreshes the routing table by starting a random query in case
  ## no queries were done since `refreshInterval` or more.
  ## It also refreshes the majority address voted for via pong responses.
  try:
    await p.populateTable()

    while true:
      let currentTime = now(chronos.Moment)
      if currentTime > (p.lastLookup + RefreshInterval):
        let randomQuery = await p.queryRandom()
        trace "Discovered nodes in random target query", nodes = randomQuery.len
        debug "Total nodes in routing table", total = p.routingTable.len()

      await sleepAsync(RefreshInterval)
  except CancelledError:
    trace "refreshLoop canceled"

proc start*(p: PortalProtocol) =
  p.seedTable()

  p.refreshLoop = refreshLoop(p)
  p.revalidateLoop = revalidateLoop(p)

proc stop*(p: PortalProtocol) =
  if not p.revalidateLoop.isNil:
    p.revalidateLoop.cancel()
  if not p.refreshLoop.isNil:
    p.refreshLoop.cancel()<|MERGE_RESOLUTION|>--- conflicted
+++ resolved
@@ -57,8 +57,6 @@
 
   PortalResult*[T] = Result[T, cstring]
 
-<<<<<<< HEAD
-=======
   LookupResultKind = enum
     Nodes, Content
 
@@ -67,9 +65,8 @@
     of Nodes:
       nodes: seq[Node]
     of Content:
-      content: ByteList  
-
->>>>>>> df3e7bb3
+      content: ByteList
+
 proc addNode*(p: PortalProtocol, node: Node): NodeStatus =
   p.routingTable.addNode(node)
 
@@ -131,7 +128,7 @@
         NodeId(readUintBE[256](contentId.data)), seenOnly = true)
       payload = ByteList(@[]) # Empty payload when enrs are send
       enrs =
-        closestNodes.map(proc(x: Node): ByteList = ByteList(x.record.raw)) 
+        closestNodes.map(proc(x: Node): ByteList = ByteList(x.record.raw))
     encodeMessage(FoundContentMessage(
       enrs: List[ByteList, 32](List(enrs)), payload: payload))
 
@@ -348,7 +345,7 @@
   elif (m.payload.len() != 0 and m.enrs.len() == 0):
     return LookupResult(kind: Content, content: m.payload)
   elif ((m.payload.len() != 0 and m.enrs.len() != 0)):
-    # Both payload and enrs are filled, which means protocol breach. For now 
+    # Both payload and enrs are filled, which means protocol breach. For now
     # just logging offending node to quickly identify it
     warn "Invalid foundcontent response form node ", uri = toURI(dst.record)
     return LookupResult(kind: Nodes, nodes: nodes)
@@ -432,7 +429,7 @@
         f.cancel()
 
       return some(lookupResult.content)
-  
+
   return none[ByteList]()
 
 proc query*(p: PortalProtocol, target: NodeId, k = BUCKET_SIZE): Future[seq[Node]]
