--- conflicted
+++ resolved
@@ -167,19 +167,15 @@
 
   RadiusCache* = LruCache[NodeId, UInt256]
 
-<<<<<<< HEAD
   # Caches content fetched from the network during lookups.
   # Content outside our radius is also cached in order to improve performance
   # of queries when we frequently lookup data outside our radius.
-  ContentCache = LRUCache[ContentId, seq[byte]]
-=======
   ContentCache = LruCache[ContentId, seq[byte]]
->>>>>>> 22653c83
 
   # Caches the most recently received content/offers.
   # Content is only stored in this cache if it is within our radius and similarly
   # the cache is only checked if the content id is within our radius.
-  OfferCache = LRUCache[ContentId, seq[byte]]
+  OfferCache = LruCache[ContentId, seq[byte]]
 
   ContentKV* = object
     contentKey*: ContentKeyByteList
@@ -544,14 +540,11 @@
       )
 
       if p.inRange(contentId):
-<<<<<<< HEAD
+
         # Checking the offer cache first to reduce the load on the database
         # for the case when the offer already exists and it was recently accepted
         if not p.offerCache.contains(contentId) and
             not p.dbContains(contentKey, contentId):
-=======
-        if not p.dbContains(contentKey, contentId):
->>>>>>> 22653c83
           contentKeysBitList.setBit(i)
           discard contentKeys.add(contentKey)
     else:
@@ -1674,8 +1667,6 @@
 ): Future[void] {.async: (raises: [CancelledError]).} =
   discard await p.randomGossip(srcNodeId, contentKeys, content)
 
-<<<<<<< HEAD
-=======
 proc storeContent*(
     p: PortalProtocol,
     contentKey: ContentKeyByteList,
@@ -1714,7 +1705,6 @@
   else:
     Opt.none(seq[byte])
 
->>>>>>> 22653c83
 proc seedTable*(p: PortalProtocol) =
   ## Seed the table with specifically provided Portal bootstrap nodes. These are
   ## nodes that must support the wire protocol for the specific content network.
