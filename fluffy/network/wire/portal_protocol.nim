# Fluffy
# Copyright (c) 2021-2025 Status Research & Development GmbH
# Licensed and distributed under either of
#   * MIT license (license terms in the root directory or at https://opensource.org/licenses/MIT).
#   * Apache v2 license (license terms in the root directory or at https://www.apache.org/licenses/LICENSE-2.0).
# at your option. This file may not be copied, modified, or distributed except according to those terms.

## Implementation of the Portal wire protocol as specified at:
## https://github.com/ethereum/portal-network-specs/blob/master/portal-wire-protocol.md

{.push raises: [].}

import
  std/[sequtils, sets, algorithm, tables],
  stew/[byteutils, leb128, endians2],
  results,
  chronicles,
  chronos,
  nimcrypto/hash,
  bearssl,
  ssz_serialization,
  metrics,
  faststreams,
  minilru,
  eth/rlp,
  eth/p2p/discoveryv5/[protocol, node, enr, routing_table, random2, nodes_verification],
  "."/[portal_stream, portal_protocol_config, ping_extensions],
  ./messages

from std/times import epochTime # For system timestamp in traceContentLookup

export messages, routing_table, protocol

declareCounter portal_message_requests_incoming,
  "Portal wire protocol incoming message requests",
  labels = ["protocol_id", "message_type"]
declareCounter portal_message_decoding_failures,
  "Portal wire protocol message decoding failures", labels = ["protocol_id"]
declareCounter portal_message_requests_outgoing,
  "Portal wire protocol outgoing message requests",
  labels = ["protocol_id", "message_type"]
declareCounter portal_message_response_incoming,
  "Portal wire protocol incoming message responses",
  labels = ["protocol_id", "message_type"]

const requestBuckets = [1.0, 3.0, 5.0, 7.0, 9.0, Inf]
declareHistogram portal_lookup_node_requests,
  "Portal wire protocol amount of requests per node lookup",
  labels = ["protocol_id"],
  buckets = requestBuckets
declareHistogram portal_lookup_content_requests,
  "Portal wire protocol amount of requests per content lookup",
  labels = ["protocol_id"],
  buckets = requestBuckets
declareCounter portal_lookup_content_failures,
  "Portal wire protocol content lookup failures", labels = ["protocol_id"]

const contentKeysBuckets = [0.0, 1.0, 2.0, 4.0, 8.0, 16.0, 32.0, 64.0, Inf]
declareHistogram portal_content_keys_offered,
  "Portal wire protocol amount of content keys per offer message send",
  labels = ["protocol_id"],
  buckets = contentKeysBuckets
declareHistogram portal_content_keys_accepted,
  "Portal wire protocol amount of content keys per accept message received",
  labels = ["protocol_id"],
  buckets = contentKeysBuckets
declareCounter portal_gossip_offers_successful,
  "Portal wire protocol successful content offers from neighborhood gossip",
  labels = ["protocol_id"]
declareCounter portal_gossip_offers_failed,
  "Portal wire protocol failed content offers from neighborhood gossip",
  labels = ["protocol_id"]
declareCounter portal_gossip_with_lookup,
  "Portal wire protocol neighborhood gossip that required a node lookup",
  labels = ["protocol_id"]
declareCounter portal_gossip_without_lookup,
  "Portal wire protocol neighborhood gossip that did not require a node lookup",
  labels = ["protocol_id"]
declareCounter portal_content_cache_hits,
  "Portal wire protocol local content lookups that hit the cache",
  labels = ["protocol_id"]
declareCounter portal_content_cache_misses,
  "Portal wire protocol local content lookups that don't hit the cache",
  labels = ["protocol_id"]

declareCounter portal_poke_offers,
  "Portal wire protocol offers through poke mechanism", labels = ["protocol_id"]

# Note: These metrics are to get some idea on how many enrs are send on average.
# Relevant issue: https://github.com/ethereum/portal-network-specs/issues/136
const enrsBuckets = [0.0, 1.0, 3.0, 5.0, 8.0, 9.0, Inf]
declareHistogram portal_nodes_enrs_packed,
  "Portal wire protocol amount of enrs packed in a nodes message",
  labels = ["protocol_id"],
  buckets = enrsBuckets
# This one will currently hit the max numbers because all neighbours are send,
# not only the ones closer to the content.
declareHistogram portal_content_enrs_packed,
  "Portal wire protocol amount of enrs packed in a content message",
  labels = ["protocol_id"],
  buckets = enrsBuckets

const distanceBuckets = [
  float64 239, 240, 241, 242, 243, 244, 245, 246, 247, 248, 249, 250, 251, 252, 253,
  254, 255, 256,
]
declareHistogram portal_find_content_log_distance,
  "Portal wire protocol logarithmic distance of requested content",
  labels = ["protocol_id"],
  buckets = distanceBuckets

declareHistogram portal_offer_log_distance,
  "Portal wire protocol logarithmic distance of offered content",
  labels = ["protocol_id"],
  buckets = distanceBuckets

logScope:
  topics = "portal_wire"

const
  enrsResultLimit* = 32 ## Maximum amount of ENRs in the total Nodes messages
  ## that will be processed
  refreshInterval = 5.minutes ## Interval of launching a random query to
  ## refresh the routing table.
  revalidateMax = 4000 ## Revalidation of a peer is done between 0 and this
  ## value in milliseconds
  initialLookups = 1 ## Amount of lookups done when populating the routing table

  ## Ban durations for banned nodes in the routing table
  NodeBanDurationInvalidResponse = 15.minutes
  NodeBanDurationNoResponse = 5.minutes
  NodeBanDurationContentLookupFailedValidation* = 60.minutes
  NodeBanDurationOfferFailedValidation* = 60.minutes

type
  ToContentIdHandler* =
    proc(contentKey: ContentKeyByteList): results.Opt[ContentId] {.raises: [], gcsafe.}

  DbGetHandler* = proc(
    contentKey: ContentKeyByteList, contentId: ContentId
  ): results.Opt[seq[byte]] {.raises: [], gcsafe.}

  DbStoreHandler* = proc(
    contentKey: ContentKeyByteList, contentId: ContentId, content: seq[byte]
  ) {.raises: [], gcsafe.}

  DbContainsHandler* = proc(contentKey: ContentKeyByteList, contentId: ContentId): bool {.
    raises: [], gcsafe
  .}

  DbRadiusHandler* = proc(): UInt256 {.raises: [], gcsafe.}

  PortalProtocolId* = array[2, byte]

  RadiusCache* = LruCache[NodeId, UInt256]

  ContentCache = LruCache[ContentId, seq[byte]]

  ContentKV* = object
    contentKey*: ContentKeyByteList
    content*: seq[byte]

  OfferRequestType = enum
    Direct
    Database

  OfferRequest = object
    dst: Node
    case kind: OfferRequestType
    of Direct:
      contentList: List[ContentKV, contentKeysLimit]
    of Database:
      contentKeys: ContentKeysList

  PortalProtocol* = ref object of TalkProtocol
    protocolId*: PortalProtocolId
    routingTable*: RoutingTable
    baseProtocol*: protocol.Protocol
    toContentId*: ToContentIdHandler
    contentCache: ContentCache
    dbGet*: DbGetHandler
    dbPut*: DbStoreHandler
    dbContains*: DbContainsHandler
    dataRadius*: DbRadiusHandler
    bootstrapRecords*: seq[Record]
    lastLookup: chronos.Moment
    refreshLoop: Future[void]
    revalidateLoop: Future[void]
    stream*: PortalStream
    radiusCache: RadiusCache
    offerQueue: AsyncQueue[OfferRequest]
    offerWorkers: seq[Future[void]]
    pingTimings: Table[NodeId, chronos.Moment]
    config*: PortalProtocolConfig
    pingExtensionCapabilities*: set[uint16]

  PortalResult*[T] = Result[T, string]

  FoundContentKind* = enum
    Nodes
    Content

  FoundContent* = object
    src*: Node
    case kind*: FoundContentKind
    of Content:
      content*: seq[byte]
      utpTransfer*: bool
    of Nodes:
      nodes*: seq[Node]

  ContentLookupResult* = object
    content*: seq[byte]
    utpTransfer*: bool
    receivedFrom*: Node
    # List of nodes which do not have requested content, and for which
    # content is in their range
    nodesInterestedInContent*: seq[Node]

  TraceResponse* = object
    durationMs*: int64
    respondedWith*: seq[NodeId]

  NodeMetadata* = object
    enr*: Record
    distance*: UInt256

  TraceObject* = object
    origin*: NodeId
    targetId*: UInt256
    receivedFrom*: Opt[NodeId]
    responses*: Table[string, TraceResponse]
    metadata*: Table[string, NodeMetadata]
    cancelled*: seq[NodeId]
    startedAtMs*: int64

  TraceContentLookupResult* = object
    content*: Opt[seq[byte]]
    utpTransfer*: bool
    trace*: TraceObject

func init*(T: type ContentKV, contentKey: ContentKeyByteList, content: seq[byte]): T =
  ContentKV(contentKey: contentKey, content: content)

func init*(
    T: type ContentLookupResult,
    content: seq[byte],
    utpTransfer: bool,
    receivedFrom: Node,
    nodesInterestedInContent: seq[Node],
): T =
  ContentLookupResult(
    content: content,
    utpTransfer: utpTransfer,
    receivedFrom: receivedFrom,
    nodesInterestedInContent: nodesInterestedInContent,
  )

func getProtocolId*(
    network: PortalNetwork, subnetwork: PortalSubnetwork
): PortalProtocolId =
  const portalPrefix = byte(0x50)

  case network
  of PortalNetwork.none, PortalNetwork.mainnet:
    case subnetwork
    of PortalSubnetwork.state:
      [portalPrefix, 0x0A]
    of PortalSubnetwork.history:
      [portalPrefix, 0x0B]
    of PortalSubnetwork.beacon:
      [portalPrefix, 0x0C]
    of PortalSubnetwork.transactionIndex:
      [portalPrefix, 0x0D]
    of PortalSubnetwork.verkleState:
      [portalPrefix, 0x0E]
    of PortalSubnetwork.transactionGossip:
      [portalPrefix, 0x0F]
  of PortalNetwork.angelfood:
    case subnetwork
    of PortalSubnetwork.state:
      [portalPrefix, 0x4A]
    of PortalSubnetwork.history:
      [portalPrefix, 0x4B]
    of PortalSubnetwork.beacon:
      [portalPrefix, 0x4C]
    of PortalSubnetwork.transactionIndex:
      [portalPrefix, 0x4D]
    of PortalSubnetwork.verkleState:
      [portalPrefix, 0x4E]
    of PortalSubnetwork.transactionGossip:
      [portalPrefix, 0x4F]

template banNode*(p: PortalProtocol, nodeId: NodeId, period: chronos.Duration) =
  p.routingTable.banNode(nodeId, period)

template isBanned*(p: PortalProtocol, nodeId: NodeId): bool =
  p.routingTable.isBanned(nodeId)

func `$`(id: PortalProtocolId): string =
  id.toHex()

proc addNode*(p: PortalProtocol, node: Node): NodeStatus =
  p.routingTable.addNode(node)

proc addNode*(p: PortalProtocol, r: Record): bool =
  p.addNode(Node.fromRecord(r)) == Added

func getNode*(p: PortalProtocol, id: NodeId): Opt[Node] =
  p.routingTable.getNode(id)

func localNode*(p: PortalProtocol): Node =
  p.baseProtocol.localNode

template neighbours*(
    p: PortalProtocol, id: NodeId, k: int = BUCKET_SIZE, seenOnly = false
): seq[Node] =
  p.routingTable.neighbours(id, k, seenOnly)

func distance(p: PortalProtocol, a, b: NodeId): UInt256 =
  p.routingTable.distance(a, b)

func logDistance(p: PortalProtocol, a, b: NodeId): uint16 =
  p.routingTable.logDistance(a, b)

func inRange(
    p: PortalProtocol, nodeId: NodeId, nodeRadius: UInt256, contentId: ContentId
): bool =
  let distance = p.distance(nodeId, contentId)
  distance <= nodeRadius

template inRange*(p: PortalProtocol, contentId: ContentId): bool =
  p.inRange(p.localNode.id, p.dataRadius(), contentId)

func truncateEnrs(
    nodes: seq[Node], maxSize: int, enrOverhead: int
): List[ByteList[2048], 32] =
  var enrs: List[ByteList[2048], 32]
  var totalSize = 0
  for n in nodes:
    let enr = ByteList[2048].init(n.record.raw)
    if totalSize + enr.len() + enrOverhead <= maxSize:
      let res = enrs.add(enr)
      # With max payload of discv5 and the sizes of ENRs this should not occur.
      doAssert(res, "32 limit will not be reached")
      totalSize = totalSize + enr.len() + enrOverhead
    else:
      break

  enrs

proc handlePingExtension(
    p: PortalProtocol,
    payloadType: uint16,
    encodedPayload: ByteList[1100],
    srcId: NodeId,
): (uint16, ByteList[1100]) =
  if payloadType notin p.pingExtensionCapabilities:
    return encodeErrorPayload(ErrorCode.ExtensionNotSupported)

  case payloadType
  of CapabilitiesType:
    let payload = decodeSsz(encodedPayload.asSeq(), CapabilitiesPayload).valueOr:
      return encodeErrorPayload(ErrorCode.FailedToDecodePayload)

    p.radiusCache.put(srcId, payload.data_radius)

    (
      payloadType,
      encodePayload(
        CapabilitiesPayload(
          client_info: ByteList[MAX_CLIENT_INFO_BYTE_LENGTH].init(@[]),
          data_radius: p.dataRadius(),
          capabilities: List[uint16, MAX_CAPABILITIES_LENGTH].init(
            p.pingExtensionCapabilities.toSeq()
          ),
        )
      ),
    )
  of BasicRadiusType:
    let payload = decodeSsz(encodedPayload.asSeq(), BasicRadiusPayload).valueOr:
      return encodeErrorPayload(ErrorCode.FailedToDecodePayload)

    p.radiusCache.put(srcId, payload.data_radius)

    (payloadType, encodePayload(HistoryRadiusPayload(data_radius: p.dataRadius())))
  of HistoryRadiusType:
    let payload = decodeSsz(encodedPayload.asSeq(), HistoryRadiusPayload).valueOr:
      return encodeErrorPayload(ErrorCode.FailedToDecodePayload)

    p.radiusCache.put(srcId, payload.data_radius)

    (
      payloadType,
      encodePayload(
        HistoryRadiusPayload(data_radius: p.dataRadius(), ephemeral_header_count: 0)
      ),
    )
  else:
    encodeErrorPayload(ErrorCode.ExtensionNotSupported)

proc handlePing(p: PortalProtocol, ping: PingMessage, srcId: NodeId): seq[byte] =
  # TODO: Need to think about the effect of malicious actor sending lots of
  # pings from different nodes to clear the LRU.
  let (payloadType, payload) =
    handlePingExtension(p, ping.payload_type, ping.payload, srcId)

  encodeMessage(
    PongMessage(
      enrSeq: p.localNode.record.seqNum, payload_type: payloadType, payload: payload
    )
  )

proc handleFindNodes(p: PortalProtocol, fn: FindNodesMessage): seq[byte] =
  if fn.distances.len == 0:
    let enrs = List[ByteList[2048], 32](@[])
    encodeMessage(NodesMessage(total: 1, enrs: enrs))
  elif fn.distances.contains(0):
    # A request for our own record.
    let enr = ByteList[2048](rlp.encode(p.localNode.record))
    encodeMessage(NodesMessage(total: 1, enrs: List[ByteList[2048], 32](@[enr])))
  else:
    let distances = fn.distances.asSeq()
    if distances.all(
      proc(x: uint16): bool =
        return x <= 256
    ):
      let nodes = p.routingTable.neighboursAtDistances(distances, seenOnly = true)

      # TODO: Total amount of messages is set fixed to 1 for now, else we would
      # need to either move the send of the talkresp messages here, or allow for
      # returning multiple messages.
      # On the long run, it might just be better to use a stream in these cases?
      # Size calculation is done to truncate the ENR results in order to not go
      # over the discv5 packet size limits. ENRs are sorted so the closest nodes
      # will still be passed.
      const
        nodesOverhead = 1 + 1 + 4 # msg id + total + container offset
        maxPayloadSize = maxDiscv5TalkRespPayload - nodesOverhead
        enrOverhead = 4 # per added ENR, 4 bytes offset overhead

      let enrs = truncateEnrs(nodes, maxPayloadSize, enrOverhead)
      portal_nodes_enrs_packed.observe(enrs.len().int64, labelValues = [$p.protocolId])

      encodeMessage(NodesMessage(total: 1, enrs: enrs))
    else:
      # invalid request, send empty back
      let enrs = List[ByteList[2048], 32](@[])
      encodeMessage(NodesMessage(total: 1, enrs: enrs))

proc handleFindContent(
    p: PortalProtocol, fc: FindContentMessage, srcId: NodeId
): seq[byte] =
  const
    contentOverhead = 1 + 1 # msg id + SSZ Union selector
    maxPayloadSize = maxDiscv5TalkRespPayload - contentOverhead
    enrOverhead = 4 # per added ENR, 4 bytes offset overhead

  let contentId = p.toContentId(fc.contentKey).valueOr:
    # Return empty response when content key validation fails
    # TODO: Better would be to return no message at all? Needs changes on
    # discv5 layer.
    return @[]

  let logDistance = p.logDistance(contentId, p.localNode.id)
  portal_find_content_log_distance.observe(
    int64(logDistance), labelValues = [$p.protocolId]
  )

  # Clear out the timed out connections and pending transfers
  p.stream.pruneAllowedRequestConnections()

  # Check first if content is in range, as this is a cheaper operation
  if p.inRange(contentId) and p.stream.canAddPendingTransfer(srcId, contentId):
    let contentResult = p.dbGet(fc.contentKey, contentId)
    if contentResult.isOk():
      let content = contentResult.get()
      if content.len <= maxPayloadSize:
        return encodeMessage(
          ContentMessage(
            contentMessageType: contentType, content: ByteList[2048](content)
          )
        )
      else:
        p.stream.addPendingTransfer(srcId, contentId)
        let connectionId = p.stream.addContentRequest(srcId, contentId, content)

        return encodeMessage(
          ContentMessage(
            contentMessageType: connectionIdType, connectionId: connectionId
          )
        )

  # Node does not have the content, or content is not even in radius,
  # send closest neighbours to the requested content id.
  let
    closestNodes = p.neighbours(NodeId(contentId), seenOnly = true)
    enrs = truncateEnrs(closestNodes, maxPayloadSize, enrOverhead)
  portal_content_enrs_packed.observe(enrs.len().int64, labelValues = [$p.protocolId])

  encodeMessage(ContentMessage(contentMessageType: enrsType, enrs: enrs))

proc handleOffer(p: PortalProtocol, o: OfferMessage, srcId: NodeId): seq[byte] =
  # Early return when our contentQueue is full. This means there is a backlog
  # of content to process and potentially gossip around. Don't accept more
  # data in this case.
  if p.stream.contentQueue.full():
    return encodeMessage(
      AcceptMessage(
        connectionId: Bytes2([byte 0x00, 0x00]),
        contentKeys: ContentKeysBitList.init(o.contentKeys.len),
      )
    )

  # Clear out the timed out connections and pending transfers
  p.stream.pruneAllowedOfferConnections()

  var
    contentKeysBitList = ContentKeysBitList.init(o.contentKeys.len)
    contentKeys = ContentKeysList.init(@[])
    contentIds = newSeq[ContentId]()
  # TODO: Do we need some protection against a peer offering lots (64x) of
  # content that fits our Radius but is actually bogus?
  # Additional TODO, but more of a specification clarification: What if we don't
  # want any of the content? Reply with empty bitlist and a connectionId of
  # all zeroes but don't actually allow an uTP connection?
  for i, contentKey in o.contentKeys:
    let contentIdResult = p.toContentId(contentKey)
    if contentIdResult.isOk():
      let contentId = contentIdResult.get()

      let logDistance = p.logDistance(contentId, p.localNode.id)
      portal_offer_log_distance.observe(
        int64(logDistance), labelValues = [$p.protocolId]
      )

      if p.inRange(contentId) and p.stream.canAddPendingTransfer(srcId, contentId) and
          not p.dbContains(contentKey, contentId):
        p.stream.addPendingTransfer(srcId, contentId)
        contentKeysBitList.setBit(i)
        discard contentKeys.add(contentKey)
        contentIds.add(contentId)
    else:
      # Return empty response when content key validation fails
      return @[]

  let connectionId =
    if contentKeysBitList.countOnes() != 0:
      p.stream.addContentOffer(srcId, contentKeys, contentIds)
    else:
      # When the node does not accept any of the content offered, reply with an
      # all zeroes bitlist and connectionId.
      # Note: What to do in this scenario is not defined in the Portal spec.
      Bytes2([byte 0x00, 0x00])

  encodeMessage(
    AcceptMessage(connectionId: connectionId, contentKeys: contentKeysBitList)
  )

proc messageHandler(
    protocol: TalkProtocol,
    request: seq[byte],
    srcId: NodeId,
    srcUdpAddress: Address,
    nodeOpt: Opt[Node],
): seq[byte] =
  doAssert(protocol of PortalProtocol)

  logScope:
    protocolId = p.protocolId

  let p = PortalProtocol(protocol)

  if p.isBanned(srcId):
    # The sender of the message is in the temporary node ban list
    # so we don't process the message
    debug "Ignoring message from banned node", srcId, srcUdpAddress
    return @[]

  let decoded = decodeMessage(request)
  if decoded.isOk():
    let message = decoded.get()
    trace "Received message request", srcId, srcUdpAddress, kind = message.kind
    # Received a proper Portal message, check first if an ENR is provided by
    # the discovery v5 layer and add it to the portal network routing table.
    # If not provided through the handshake, try to get it from the discovery v5
    # routing table.
    # When the node would be eligable for the portal network routing table, it
    # is possible that it exists in the base discv5 routing table as the same
    # node ids are used. It is not certain at all however as more nodes might
    # exists on the base layer, and it will also depend on the distance,
    # order of lookups, etc.
    # Note: As third measure, could run a findNodes request with distance 0.
    if nodeOpt.isSome():
      let node = nodeOpt.value()
      let status = p.addNode(node)
      trace "Adding new node to routing table after incoming request", status, node
    else:
      let nodeOpt = p.baseProtocol.getNode(srcId)
      if nodeOpt.isSome():
        let node = nodeOpt.value()
        let status = p.addNode(node)
        trace "Adding new node to routing table after incoming request", status, node

    portal_message_requests_incoming.inc(labelValues = [$p.protocolId, $message.kind])

    case message.kind
    of MessageKind.ping:
      p.handlePing(message.ping, srcId)
    of MessageKind.findNodes:
      p.handleFindNodes(message.findNodes)
    of MessageKind.findContent:
      p.handleFindContent(message.findContent, srcId)
    of MessageKind.offer:
      p.handleOffer(message.offer, srcId)
    else:
      # This would mean a that Portal wire response message is being send over a
      # discv5 talkreq message.
      debug "Invalid Portal wire message type over talkreq", kind = message.kind
      @[]
  else:
    portal_message_decoding_failures.inc(labelValues = [$p.protocolId])
    debug "Packet decoding error", error = decoded.error, srcId, srcUdpAddress
    @[]

proc new*(
    T: type PortalProtocol,
    baseProtocol: protocol.Protocol,
    protocolId: PortalProtocolId,
    toContentId: ToContentIdHandler,
    dbGet: DbGetHandler,
    dbPut: DbStoreHandler,
    dbContains: DbContainsHandler,
    dbRadius: DbRadiusHandler,
    stream: PortalStream,
    bootstrapRecords: openArray[Record] = [],
    distanceCalculator: DistanceCalculator = XorDistanceCalculator,
    config: PortalProtocolConfig = defaultPortalProtocolConfig,
    pingExtensionCapabilities: set[uint16] = {CapabilitiesType},
): T =
  let proto = PortalProtocol(
    protocolHandler: messageHandler,
    protocolId: protocolId,
    routingTable: RoutingTable.init(
      baseProtocol.localNode, config.bitsPerHop, config.tableIpLimits, baseProtocol.rng,
      distanceCalculator,
    ),
    baseProtocol: baseProtocol,
    toContentId: toContentId,
    contentCache:
      ContentCache.init(if config.disableContentCache: 0 else: config.contentCacheSize),
    dbGet: dbGet,
    dbPut: dbPut,
    dbContains: dbContains,
    dataRadius: dbRadius,
    bootstrapRecords: @bootstrapRecords,
    stream: stream,
    radiusCache: RadiusCache.init(256),
    offerQueue: newAsyncQueue[OfferRequest](config.maxConcurrentOffers),
    pingTimings: Table[NodeId, chronos.Moment](),
    config: config,
    pingExtensionCapabilities: pingExtensionCapabilities,
  )

  proto.baseProtocol.registerTalkProtocol(@(proto.protocolId), proto).expect(
    "Only one protocol should have this id"
  )

  proto

# Sends the discv5 talkreq message with provided Portal message, awaits and
# validates the proper response, and updates the Portal Network routing table.
proc reqResponse[Request: SomeMessage, Response: SomeMessage](
    p: PortalProtocol, dst: Node, request: Request
): Future[PortalResult[Response]] {.async: (raises: [CancelledError]).} =
  logScope:
    protocolId = p.protocolId

  trace "Send message request", dstId = dst.id, kind = messageKind(Request)
  portal_message_requests_outgoing.inc(
    labelValues = [$p.protocolId, $messageKind(Request)]
  )

  let talkresp =
    await talkReq(p.baseProtocol, dst, @(p.protocolId), encodeMessage(request))

  # Note: Failure of `decodeMessage` might also simply mean that the peer is
  # not supporting the specific talk protocol, as according to specification
  # an empty response needs to be send in that case.
  # See: https://github.com/ethereum/devp2p/blob/master/discv5/discv5-wire.md#talkreq-request-0x05

  let messageResponse = talkresp
    .mapErr(
      proc(x: cstring): string =
        $x
    )
    .flatMap(
      proc(x: seq[byte]): Result[Message, string] =
        decodeMessage(x)
    )
    .flatMap(
      proc(m: Message): Result[Response, string] =
        getInnerMessage[Response](m)
    )

  if messageResponse.isOk():
    trace "Received message response",
      srcId = dst.id, srcAddress = dst.address, kind = messageKind(Response)
    portal_message_response_incoming.inc(
      labelValues = [$p.protocolId, $messageKind(Response)]
    )

    p.routingTable.setJustSeen(dst)
  else:
    debug "Error receiving message response",
      error = messageResponse.error, srcId = dst.id, srcAddress = dst.address
    p.pingTimings.del(dst.id)
    p.routingTable.replaceNode(dst)

  return messageResponse

proc pingImpl*(
    p: PortalProtocol, dst: Node
): Future[PortalResult[PongMessage]] {.async: (raises: [CancelledError]).} =
  let pingPayload = encodePayload(
    CapabilitiesPayload(
      client_info: ByteList[MAX_CLIENT_INFO_BYTE_LENGTH].init(@[]),
      data_radius: p.dataRadius(),
      capabilities:
        List[uint16, MAX_CAPABILITIES_LENGTH].init(p.pingExtensionCapabilities.toSeq()),
    )
  )

  let ping = PingMessage(
    enrSeq: p.localNode.record.seqNum,
    payload_type: CapabilitiesType,
    payload: pingPayload,
  )

  return await reqResponse[PingMessage, PongMessage](p, dst, ping)

proc findNodesImpl*(
    p: PortalProtocol, dst: Node, distances: List[uint16, 256]
): Future[PortalResult[NodesMessage]] {.async: (raises: [CancelledError]).} =
  let fn = FindNodesMessage(distances: distances)

  # TODO Add nodes validation
  return await reqResponse[FindNodesMessage, NodesMessage](p, dst, fn)

proc findContentImpl*(
    p: PortalProtocol, dst: Node, contentKey: ContentKeyByteList
): Future[PortalResult[ContentMessage]] {.async: (raises: [CancelledError]).} =
  let fc = FindContentMessage(contentKey: contentKey)

  return await reqResponse[FindContentMessage, ContentMessage](p, dst, fc)

proc offerImpl*(
    p: PortalProtocol, dst: Node, contentKeys: ContentKeysList
): Future[PortalResult[AcceptMessage]] {.async: (raises: [CancelledError]).} =
  let offer = OfferMessage(contentKeys: contentKeys)

  return await reqResponse[OfferMessage, AcceptMessage](p, dst, offer)

proc recordsFromBytes(rawRecords: List[ByteList[2048], 32]): PortalResult[seq[Record]] =
  var records: seq[Record]
  for r in rawRecords.asSeq():
    let record = enr.Record.fromBytes(r.asSeq()).valueOr:
      # If any of the ENRs is invalid, fail immediatly. This is similar as what
      # is done on the discovery v5 layer.
      return err("Deserialization of an ENR failed")

    records.add(record)

  ok(records)

proc ping*(
    p: PortalProtocol, dst: Node
<<<<<<< HEAD
): Future[PortalResult[PongMessage]] {.async: (raises: [CancelledError]).} =
  if p.isBanned(dst.id):
    return err("destination node is banned")

=======
): Future[PortalResult[(uint64, CapabilitiesPayload)]] {.
    async: (raises: [CancelledError])
.} =
>>>>>>> 13961fba
  let pongResponse = await p.pingImpl(dst)

  if pongResponse.isOk():
    # Update last time we pinged this node
    p.pingTimings[dst.id] = now(chronos.Moment)

    let pong = pongResponse.get()

    # Note: currently only decoding as capabilities payload as this is the only
    # one that we support sending.
    if pong.payload_type != CapabilitiesType:
      return err("Pong message contains invalid or error payload")

    let payload = decodeSsz(pong.payload.asSeq(), CapabilitiesPayload).valueOr:
      return err("Pong message contains invalid CapabilitiesPayload")

    p.radiusCache.put(dst.id, payload.data_radius)

    ok((pong.enrSeq, payload))
  else:
    err(pongResponse.error)

proc findNodes*(
    p: PortalProtocol, dst: Node, distances: seq[uint16]
): Future[PortalResult[seq[Node]]] {.async: (raises: [CancelledError]).} =
  if p.isBanned(dst.id):
    return err("destination node is banned")

  let nodesMessage = await p.findNodesImpl(dst, List[uint16, 256](distances))
  if nodesMessage.isOk():
    let records = recordsFromBytes(nodesMessage.get().enrs)
    if records.isOk():
      # TODO: distance function is wrong here for state, fix + tests
      let res = verifyNodesRecords(records.get(), dst, enrsResultLimit, distances)
      return ok(res.filterIt(not p.isBanned(it.id)))
    else:
      return err(records.error)
  else:
    return err(nodesMessage.error)

proc findContent*(
    p: PortalProtocol, dst: Node, contentKey: ContentKeyByteList
): Future[PortalResult[FoundContent]] {.async: (raises: [CancelledError]).} =
  logScope:
    node = dst
    contentKey

  if p.isBanned(dst.id):
    return err("destination node is banned")

  let contentMessageResponse = await p.findContentImpl(dst, contentKey)

  if contentMessageResponse.isOk():
    let m = contentMessageResponse.get()
    case m.contentMessageType
    of connectionIdType:
      let nodeAddress = NodeAddress.init(dst).valueOr:
        # This should not happen as it comes a after succesfull talkreq/talkresp
        return err("Trying to connect to node with unknown address: " & $dst.id)

      let socket =
        ?(
          await p.stream.connectTo(
            # uTP protocol uses BE for all values in the header, incl. connection id
            nodeAddress,
            uint16.fromBytesBE(m.connectionId),
          )
        )

      try:
        # Read all bytes from the socket
        # This will either end with a FIN, or because the read action times out.
        # A FIN does not necessarily mean that the data read is complete.
        # Further validation is required, using a length prefix here might be
        # beneficial for this.
        let readFut = socket.read()

        readFut.cancelCallback = proc(udate: pointer) {.gcsafe.} =
          debug "Socket read cancelled", socketKey = socket.socketKey
          # In case this `findContent` gets cancelled while reading the data,
          # send a FIN and clean up the socket.
          socket.close()

        if await readFut.withTimeout(p.stream.contentReadTimeout):
          let content = await readFut
          # socket received remote FIN and drained whole buffer, it can be
          # safely destroyed without notifing remote
          debug "Socket read fully", socketKey = socket.socketKey
          socket.destroy()
          return ok(
            FoundContent(src: dst, kind: Content, content: content, utpTransfer: true)
          )
        else:
          debug "Socket read time-out", socketKey = socket.socketKey
          # Note: This might look a bit strange, but not doing a socket.close()
          # here as this is already done internally. utp_socket `checkTimeouts`
          # already does a socket.destroy() on timeout. Might want to change the
          # API on this later though.
          return err("Reading data from socket timed out, content request failed")
      except CancelledError as exc:
        # even though we already installed cancelCallback on readFut, it is worth
        # catching CancelledError in case that withTimeout throws CancelledError
        # but readFut have already finished.
        debug "Socket read cancelled", socketKey = socket.socketKey

        socket.close()
        raise exc
    of contentType:
      return ok(
        FoundContent(
          src: dst, kind: Content, content: m.content.asSeq(), utpTransfer: false
        )
      )
    of enrsType:
      let records = recordsFromBytes(m.enrs)
      if records.isOk():
        let verifiedNodes = verifyNodesRecords(records.get(), dst, enrsResultLimit)

        return ok(FoundContent(src: dst, kind: Nodes, nodes: verifiedNodes))
      else:
        return err("Content message returned invalid ENRs")
  else:
    debug "FindContent failed due to find content request failure ",
      error = contentMessageResponse.error

    return err("No content response")

proc getContentKeys(o: OfferRequest): ContentKeysList =
  case o.kind
  of Direct:
    var contentKeys: ContentKeysList
    for info in o.contentList:
      discard contentKeys.add(info.contentKey)
    return contentKeys
  of Database:
    return o.contentKeys

func getMaxOfferedContentKeys*(protocolIdLen: uint32, maxKeySize: uint32): int =
  ## Calculates how many ContentKeys will fit in one offer message which
  ## will be small enough to fit into discv5 limit.
  ## This is necessary as contentKeysLimit (64) is sometimes too big, and even
  ## half of this can be too much to fit into discv5 limits.

  let maxTalkReqPayload = maxDiscv5PacketSize - getTalkReqOverhead(int(protocolIdLen))
  # To calculate how much bytes, `n` content keys of size `maxKeySize` will take
  # we can use following equation:
  # bytes = (n * (maxKeySize + perContentKeyOverhead)) + offerMessageOverhead
  # to calculate maximal number of keys which will given space this can be
  # transformed to:
  # n = trunc((bytes - offerMessageOverhead) / (maxKeySize + perContentKeyOverhead))
  return ((maxTalkReqPayload - 5) div (int(maxKeySize) + 4))

proc offer(
    p: PortalProtocol, o: OfferRequest
): Future[PortalResult[ContentKeysBitList]] {.async: (raises: [CancelledError]).} =
  ## Offer triggers offer-accept interaction with one peer
  ## Whole flow has two phases:
  ## 1. Come to an agreement on what content to transfer, by using offer and
  ## accept messages.
  ## 2. Open uTP stream from content provider to content receiver and transfer
  ## agreed content.
  ## There are two types of possible offer requests:
  ## Direct - when caller provides content to transfer. This way, content is
  ## guaranteed to be transferred as it stays in memory until whole transfer
  ## is completed.
  ## Database - when caller provides keys of content to be transferred. This
  ## way content is provided from database just before it is transferred through
  ## uTP socket. This is useful when there is a lot of content to be transferred
  ## to many peers, and keeping it all in memory could exhaust node resources.
  ## Main drawback is that content may be deleted from the node database
  ## by the cleanup process before it will be transferred, so this way does not
  ## guarantee content transfer.
  let contentKeys = getContentKeys(o)

  logScope:
    node = o.dst
    contentKeys

  debug "Offering content"

  portal_content_keys_offered.observe(
    contentKeys.len().int64, labelValues = [$p.protocolId]
  )

  if p.isBanned(o.dst.id):
    return err("destination node is banned")

  let acceptMessageResponse = await p.offerImpl(o.dst, contentKeys)

  if acceptMessageResponse.isOk():
    let m = acceptMessageResponse.get()

    let contentKeysLen =
      case o.kind
      of Direct:
        o.contentList.len()
      of Database:
        o.contentKeys.len()

    if m.contentKeys.len() != contentKeysLen:
      # TODO:
      # When there is such system, the peer should get scored negatively here.
      error "Accepted content key bitlist has invalid size",
        bitListLen = m.contentKeys.len(), contentKeysLen
      return err("Accepted content key bitlist has invalid size")

    let acceptedKeysAmount = m.contentKeys.countOnes()
    portal_content_keys_accepted.observe(
      acceptedKeysAmount.int64, labelValues = [$p.protocolId]
    )
    if acceptedKeysAmount == 0:
      debug "No content accepted"
      # Don't open an uTP stream if no content was requested
      return ok(m.contentKeys)

    let nodeAddress = NodeAddress.init(o.dst).valueOr:
      # This should not happen as it comes a after succesfull talkreq/talkresp
      return err("Trying to connect to node with unknown address: " & $o.dst.id)

    let socket =
      ?(await p.stream.connectTo(nodeAddress, uint16.fromBytesBE(m.connectionId)))

    template lenu32(x: untyped): untyped =
      uint32(len(x))

    case o.kind
    of Direct:
      for i, b in m.contentKeys:
        if b:
          let content = o.contentList[i].content
          var output = memoryOutput()
          try:
            output.write(toBytes(content.lenu32, Leb128).toOpenArray())
            output.write(content)
          except IOError as e:
            # This should not happen in case of in-memory streams
            raiseAssert e.msg

          let dataWritten = (await socket.write(output.getOutput)).valueOr:
            debug "Error writing requested data", error
            # No point in trying to continue writing data
            socket.close()
            return err("Error writing requested data")

          trace "Offered content item send", dataWritten = dataWritten
    of Database:
      for i, b in m.contentKeys:
        if b:
          let
            contentKey = o.contentKeys[i]
            contentIdResult = p.toContentId(contentKey)
          if contentIdResult.isOk():
            let
              contentId = contentIdResult.get()
              contentResult = p.dbGet(contentKey, contentId)

            var output = memoryOutput()
            if contentResult.isOk():
              let content = contentResult.get()
              try:
                output.write(toBytes(content.lenu32, Leb128).toOpenArray())
                output.write(content)
              except IOError as e:
                # This should not happen in case of in-memory streams
                raiseAssert e.msg
            else:
              try:
                # When data turns out missing, add a 0 size varint
                output.write(toBytes(0'u8, Leb128).toOpenArray())
              except IOError as e:
                raiseAssert e.msg

            let dataWritten = (await socket.write(output.getOutput)).valueOr:
              debug "Error writing requested data", error
              # No point in trying to continue writing data
              socket.close()
              return err("Error writing requested data")

            trace "Offered content item send", dataWritten = dataWritten
    await socket.closeWait()
    debug "Content successfully offered"

    return ok(m.contentKeys)
  else:
    debug "Offer failed due to accept request failure ",
      error = acceptMessageResponse.error
    return err("No or invalid accept response: " & acceptMessageResponse.error)

proc offer*(
    p: PortalProtocol, dst: Node, contentKeys: ContentKeysList
): Future[PortalResult[ContentKeysBitList]] {.async: (raises: [CancelledError]).} =
  let req = OfferRequest(dst: dst, kind: Database, contentKeys: contentKeys)
  return await p.offer(req)

proc offer*(
    p: PortalProtocol, dst: Node, content: seq[ContentKV]
): Future[PortalResult[ContentKeysBitList]] {.async: (raises: [CancelledError]).} =
  if len(content) > contentKeysLimit:
    return err("Cannot offer more than 64 content items")
  if len(content) == 0:
    return err("Cannot offer empty content list")

  let contentList = List[ContentKV, contentKeysLimit].init(content)
  let req = OfferRequest(dst: dst, kind: Direct, contentList: contentList)
  return await p.offer(req)

proc offerWorker(p: PortalProtocol) {.async: (raises: [CancelledError]).} =
  while true:
    let req = await p.offerQueue.popFirst()

    let res = await p.offer(req)
    if res.isOk():
      portal_gossip_offers_successful.inc(labelValues = [$p.protocolId])
    else:
      portal_gossip_offers_failed.inc(labelValues = [$p.protocolId])

proc offerQueueEmpty*(p: PortalProtocol): bool =
  p.offerQueue.empty()

proc lookupWorker(
    p: PortalProtocol, dst: Node, target: NodeId
): Future[seq[Node]] {.async: (raises: [CancelledError]).} =
  let distances = lookupDistances(target, dst.id)
  let nodesMessage = await p.findNodes(dst, distances)
  if nodesMessage.isOk():
    let nodes = nodesMessage.get()
    # Attempt to add all nodes discovered
    for n in nodes:
      discard p.addNode(n)
    return nodes
  else:
    return @[]

proc lookup*(
    p: PortalProtocol, target: NodeId
): Future[seq[Node]] {.async: (raises: [CancelledError]).} =
  ## Perform a lookup for the given target, return the closest n nodes to the
  ## target. Maximum value for n is `BUCKET_SIZE`.
  # `closestNodes` holds the k closest nodes to target found, sorted by distance
  # Unvalidated nodes are used for requests as a form of validation.
  var closestNodes = p.neighbours(target, BUCKET_SIZE, seenOnly = false)

  var asked, seen = HashSet[NodeId]()
  asked.incl(p.localNode.id) # No need to ask our own node
  seen.incl(p.localNode.id) # No need to discover our own node
  for node in closestNodes:
    seen.incl(node.id)

  var pendingQueries =
    newSeqOfCap[Future[seq[Node]].Raising([CancelledError])](p.config.alpha)
  var requestAmount = 0'i64

  while true:
    var i = 0
    # Doing `p.config.alpha` amount of requests at once as long as closer non queried
    # nodes are discovered.
    while i < closestNodes.len and pendingQueries.len < p.config.alpha:
      let n = closestNodes[i]
      if not asked.containsOrIncl(n.id):
        pendingQueries.add(p.lookupWorker(n, target))
        requestAmount.inc()
      inc i

    trace "Pending lookup queries", total = pendingQueries.len

    if pendingQueries.len == 0:
      break

    let query =
      try:
        await one(pendingQueries)
      except ValueError:
        raiseAssert("pendingQueries should not have been empty")

    trace "Got lookup query response"

    let index = pendingQueries.find(query)
    if index != -1:
      pendingQueries.del(index)
    else:
      error "Resulting query should have been in the pending queries"

    let nodes = await query
    # TODO: Remove node on timed-out query?
    for n in nodes:
      if not seen.containsOrIncl(n.id):
        # If it wasn't seen before, insert node while remaining sorted
        closestNodes.insert(
          n,
          closestNodes.lowerBound(
            n,
            proc(x: Node, n: Node): int =
              cmp(p.distance(x.id, target), p.distance(n.id, target)),
          ),
        )

        if closestNodes.len > BUCKET_SIZE:
          closestNodes.del(closestNodes.high())

  portal_lookup_node_requests.observe(requestAmount, labelValues = [$p.protocolId])
  p.lastLookup = now(chronos.Moment)
  return closestNodes

proc triggerPoke*(
    p: PortalProtocol,
    nodes: seq[Node],
    contentKey: ContentKeyByteList,
    content: seq[byte],
) =
  ## In order to properly test gossip mechanisms (e.g. in Portal Hive),
  ## we need the option to turn off the POKE functionality as it influences
  ## how data moves around the network.
  if p.config.disablePoke:
    return
  ## Triggers asynchronous offer-accept interaction to provided nodes.
  ## Provided content should be in range of provided nodes.
  for node in nodes:
    if not p.offerQueue.full():
      try:
        let
          contentKV = ContentKV(contentKey: contentKey, content: content)
          list = List[ContentKV, contentKeysLimit].init(@[contentKV])
          req = OfferRequest(dst: node, kind: Direct, contentList: list)
        p.offerQueue.putNoWait(req)
        portal_poke_offers.inc(labelValues = [$p.protocolId])
      except AsyncQueueFullError as e:
        # Should not occur as full() check is done.
        raiseAssert(e.msg)
    else:
      # Offer queue is full, do not start more offer-accept interactions
      return

# TODO ContentLookup and Lookup look almost exactly the same, also lookups in other
# networks will probably be very similar. Extract lookup function to separate module
# and make it more generaic
proc contentLookup*(
    p: PortalProtocol, target: ContentKeyByteList, targetId: UInt256
): Future[Opt[ContentLookupResult]] {.async: (raises: [CancelledError]).} =
  ## Perform a lookup for the given target, return the closest n nodes to the
  ## target.
  # `closestNodes` holds the k closest nodes to target found, sorted by distance
  # Unvalidated nodes are used for requests as a form of validation.
  var closestNodes = p.neighbours(targetId, BUCKET_SIZE, seenOnly = false)

  # Shuffling the order of the nodes in order to not always hit the same node
  # first for the same request.
  p.baseProtocol.rng[].shuffle(closestNodes)

  # Sort closestNodes so that nodes that are in range of the target content
  # are queried first
  proc nodesCmp(x, y: Node): int =
    let
      xRadius = p.radiusCache.get(x.id)
      yRadius = p.radiusCache.get(y.id)

    if xRadius.isSome() and p.inRange(x.id, xRadius.unsafeGet(), targetId):
      -1
    elif yRadius.isSome() and p.inRange(y.id, yRadius.unsafeGet(), targetId):
      1
    else:
      0

  closestNodes.sort(nodesCmp)

  var asked, seen = HashSet[NodeId]()
  asked.incl(p.localNode.id) # No need to ask our own node
  seen.incl(p.localNode.id) # No need to discover our own node
  for node in closestNodes:
    seen.incl(node.id)

  var pendingQueries = newSeqOfCap[
    Future[PortalResult[FoundContent]].Raising([CancelledError])
  ](p.config.alpha)
  var requestAmount = 0'i64

  var nodesWithoutContent: seq[Node] = newSeq[Node]()

  while true:
    var i = 0
    # Doing `p.config.alpha` amount of requests at once as long as closer non queried
    # nodes are discovered.
    while i < closestNodes.len and pendingQueries.len < p.config.alpha:
      let n = closestNodes[i]
      if not asked.containsOrIncl(n.id):
        pendingQueries.add(p.findContent(n, target))
        requestAmount.inc()
      inc i

    trace "Pending lookup queries", total = pendingQueries.len

    if pendingQueries.len == 0:
      break

    let query =
      try:
        await one(pendingQueries)
      except ValueError:
        raiseAssert("pendingQueries should not have been empty")

    trace "Got lookup query response"

    let index = pendingQueries.find(query)
    if index != -1:
      pendingQueries.del(index)
    else:
      error "Resulting query should have been in the pending queries"

    let contentResult = await query
    if contentResult.isOk():
      let content = contentResult.get()

      case content.kind
      of Nodes:
        let maybeRadius = p.radiusCache.get(content.src.id)
        if maybeRadius.isSome() and
            p.inRange(content.src.id, maybeRadius.unsafeGet(), targetId) and
            not p.isBanned(content.src.id):
          # Only return nodes which may be interested in content.
          # No need to check for duplicates in nodesWithoutContent
          # as requests are never made two times to the same node.
          nodesWithoutContent.add(content.src)

        for n in content.nodes:
          if not seen.containsOrIncl(n.id):
            discard p.addNode(n)
            # If it wasn't seen before, insert node while remaining sorted
            closestNodes.insert(
              n,
              closestNodes.lowerBound(
                n,
                proc(x: Node, n: Node): int =
                  cmp(p.distance(x.id, targetId), p.distance(n.id, targetId)),
              ),
            )

            if closestNodes.len > BUCKET_SIZE:
              closestNodes.del(closestNodes.high())
      of Content:
        # cancel any pending queries as the content has been found
        for f in pendingQueries:
          f.cancelSoon()
        portal_lookup_content_requests.observe(
          requestAmount, labelValues = [$p.protocolId]
        )
        return Opt.some(
          ContentLookupResult.init(
            content.content, content.utpTransfer, content.src, nodesWithoutContent
          )
        )
    else:
      # Note: Not doing any retries here as retries can/should be done on a
      # higher layer. However, depending on the failure we could attempt a retry,
      # e.g. on uTP specific errors.
      discard

  portal_lookup_content_failures.inc(labelValues = [$p.protocolId])
  return Opt.none(ContentLookupResult)

proc traceContentLookup*(
    p: PortalProtocol, target: ContentKeyByteList, targetId: UInt256
): Future[TraceContentLookupResult] {.async: (raises: [CancelledError]).} =
  ## Perform a lookup for the given target, return the closest n nodes to the
  ## target. Maximum value for n is `BUCKET_SIZE`.
  # `closestNodes` holds the k closest nodes to target found, sorted by distance
  # Unvalidated nodes are used for requests as a form of validation.
  let startedAt = Moment.now()
  # Need to use a system clock and not the mono clock for this.
  let startedAtMs = int64(times.epochTime() * 1000)

  var closestNodes = p.neighbours(targetId, BUCKET_SIZE, seenOnly = false)
  # Shuffling the order of the nodes in order to not always hit the same node
  # first for the same request.
  p.baseProtocol.rng[].shuffle(closestNodes)

  # Sort closestNodes so that nodes that are in range of the target content
  # are queried first
  proc nodesCmp(x, y: Node): int =
    let
      xRadius = p.radiusCache.get(x.id)
      yRadius = p.radiusCache.get(y.id)

    if xRadius.isSome() and p.inRange(x.id, xRadius.unsafeGet(), targetId):
      -1
    elif yRadius.isSome() and p.inRange(y.id, yRadius.unsafeGet(), targetId):
      1
    else:
      0

  closestNodes.sort(nodesCmp)

  var asked, seen = HashSet[NodeId]()
  asked.incl(p.localNode.id) # No need to ask our own node
  seen.incl(p.localNode.id) # No need to discover our own node
  for node in closestNodes:
    seen.incl(node.id)

  # Trace data
  var responses = Table[string, TraceResponse]()
  var metadata = Table[string, NodeMetadata]()
  # Local node should be part of the responses
  responses["0x" & $p.localNode.id] =
    TraceResponse(durationMs: 0, respondedWith: seen.toSeq())
  metadata["0x" & $p.localNode.id] = NodeMetadata(
    enr: p.localNode.record, distance: p.distance(p.localNode.id, targetId)
  )
  # And metadata for all the nodes local node closestNodes
  for node in closestNodes:
    metadata["0x" & $node.id] =
      NodeMetadata(enr: node.record, distance: p.distance(node.id, targetId))

  var pendingQueries = newSeqOfCap[
    Future[PortalResult[FoundContent]].Raising([CancelledError])
  ](p.config.alpha)
  var pendingNodes = newSeq[Node]()
  var requestAmount = 0'i64

  var nodesWithoutContent: seq[Node] = newSeq[Node]()

  while true:
    var i = 0
    # Doing `p.config.alpha` amount of requests at once as long as closer non queried
    # nodes are discovered.
    while i < closestNodes.len and pendingQueries.len < p.config.alpha:
      let n = closestNodes[i]
      if not asked.containsOrIncl(n.id):
        pendingQueries.add(p.findContent(n, target))
        pendingNodes.add(n)
        requestAmount.inc()
      inc i

    trace "Pending lookup queries", total = pendingQueries.len

    if pendingQueries.len == 0:
      break

    let query =
      try:
        await one(pendingQueries)
      except ValueError:
        raiseAssert("pendingQueries should not have been empty")
    trace "Got lookup query response"

    let index = pendingQueries.find(query)
    if index != -1:
      pendingQueries.del(index)
      pendingNodes.del(index)
    else:
      error "Resulting query should have been in the pending queries"

    let contentResult = await query

    if contentResult.isOk():
      let content = contentResult.get()

      case content.kind
      of Nodes:
        let duration = chronos.milliseconds(Moment.now() - startedAt)

        let maybeRadius = p.radiusCache.get(content.src.id)
        if maybeRadius.isSome() and
            p.inRange(content.src.id, maybeRadius.unsafeGet(), targetId) and
            not p.isBanned(content.src.id):
          # Only return nodes which may be interested in content.
          # No need to check for duplicates in nodesWithoutContent
          # as requests are never made two times to the same node.
          nodesWithoutContent.add(content.src)

        var respondedWith = newSeq[NodeId]()

        for n in content.nodes:
          let dist = p.distance(n.id, targetId)

          metadata["0x" & $n.id] = NodeMetadata(enr: n.record, distance: dist)
          respondedWith.add(n.id)

          if not seen.containsOrIncl(n.id) and not p.isBanned(n.id):
            discard p.addNode(n)
            # If it wasn't seen before, insert node while remaining sorted
            closestNodes.insert(
              n,
              closestNodes.lowerBound(
                n,
                proc(x: Node, n: Node): int =
                  cmp(p.distance(x.id, targetId), dist),
              ),
            )

            if closestNodes.len > BUCKET_SIZE:
              closestNodes.del(closestNodes.high())

        let distance = p.distance(content.src.id, targetId)

        responses["0x" & $content.src.id] =
          TraceResponse(durationMs: duration, respondedWith: respondedWith)

        metadata["0x" & $content.src.id] =
          NodeMetadata(enr: content.src.record, distance: distance)
      of Content:
        let duration = chronos.milliseconds(Moment.now() - startedAt)

        # cancel any pending queries as the content has been found
        for f in pendingQueries:
          f.cancelSoon()
        portal_lookup_content_requests.observe(
          requestAmount, labelValues = [$p.protocolId]
        )

        let distance = p.distance(content.src.id, targetId)

        responses["0x" & $content.src.id] =
          TraceResponse(durationMs: duration, respondedWith: newSeq[NodeId]())

        metadata["0x" & $content.src.id] =
          NodeMetadata(enr: content.src.record, distance: distance)

        var pendingNodeIds = newSeq[NodeId]()

        for pn in pendingNodes:
          pendingNodeIds.add(pn.id)
          metadata["0x" & $pn.id] =
            NodeMetadata(enr: pn.record, distance: p.distance(pn.id, targetId))

        return TraceContentLookupResult(
          content: Opt.some(content.content),
          utpTransfer: content.utpTransfer,
          trace: TraceObject(
            origin: p.localNode.id,
            targetId: targetId,
            receivedFrom: Opt.some(content.src.id),
            responses: responses,
            metadata: metadata,
            cancelled: pendingNodeIds,
            startedAtMs: startedAtMs,
          ),
        )
    else:
      # Note: Not doing any retries here as retries can/should be done on a
      # higher layer. However, depending on the failure we could attempt a retry,
      # e.g. on uTP specific errors.
      # TODO: Ideally we get an empty response added to the responses table
      # and the metadata for the node that failed to respond. In the current
      # implementation there is no access to the node information however.
      discard

  portal_lookup_content_failures.inc(labelValues = [$p.protocolId])
  return TraceContentLookupResult(
    content: Opt.none(seq[byte]),
    utpTransfer: false,
    trace: TraceObject(
      origin: p.localNode.id,
      targetId: targetId,
      receivedFrom: Opt.none(NodeId),
      responses: responses,
      metadata: metadata,
      cancelled: newSeq[NodeId](),
      startedAtMs: startedAtMs,
    ),
  )

proc query*(
    p: PortalProtocol, target: NodeId, k = BUCKET_SIZE
): Future[seq[Node]] {.async: (raises: [CancelledError]).} =
  ## Query k nodes for the given target, returns all nodes found, including the
  ## nodes queried.
  ##
  ## This will take k nodes from the routing table closest to target and
  ## query them for nodes closest to target. If there are less than k nodes in
  ## the routing table, nodes returned by the first queries will be used.
  var queryBuffer = p.neighbours(target, k, seenOnly = false)

  var asked, seen = HashSet[NodeId]()
  asked.incl(p.localNode.id) # No need to ask our own node
  seen.incl(p.localNode.id) # No need to discover our own node
  for node in queryBuffer:
    seen.incl(node.id)

  var pendingQueries =
    newSeqOfCap[Future[seq[Node]].Raising([CancelledError])](p.config.alpha)

  while true:
    var i = 0
    while i < min(queryBuffer.len, k) and pendingQueries.len < p.config.alpha:
      let n = queryBuffer[i]
      if not asked.containsOrIncl(n.id):
        pendingQueries.add(p.lookupWorker(n, target))
      inc i

    trace "Pending lookup queries", total = pendingQueries.len

    if pendingQueries.len == 0:
      break

    let query =
      try:
        await one(pendingQueries)
      except ValueError:
        raiseAssert("pendingQueries should not have been empty")
    trace "Got lookup query response"

    let index = pendingQueries.find(query)
    if index != -1:
      pendingQueries.del(index)
    else:
      error "Resulting query should have been in the pending queries"

    let nodes = await query
    # TODO: Remove node on timed-out query?
    for n in nodes:
      if not seen.containsOrIncl(n.id):
        queryBuffer.add(n)

  p.lastLookup = now(chronos.Moment)
  return queryBuffer

proc queryRandom*(
    p: PortalProtocol
): Future[seq[Node]] {.async: (raw: true, raises: [CancelledError]).} =
  ## Perform a query for a random target, return all nodes discovered.
  p.query(NodeId.random(p.baseProtocol.rng[]))

proc neighborhoodGossip*(
    p: PortalProtocol,
    srcNodeId: Opt[NodeId],
    contentKeys: ContentKeysList,
    content: seq[seq[byte]],
): Future[int] {.async: (raises: [CancelledError]).} =
  ## Run neighborhood gossip for provided content.
  ## Returns the number of peers to which content was attempted to be gossiped.
  if content.len() == 0:
    return 0

  var contentList = List[ContentKV, contentKeysLimit].init(@[])
  for i, contentItem in content:
    let contentKV = ContentKV(contentKey: contentKeys[i], content: contentItem)
    discard contentList.add(contentKV)

  # Just taking the first content item as target id.
  # TODO: come up with something better?
  let contentId = p.toContentId(contentList[0].contentKey).valueOr:
    return 0

  # For selecting the closest nodes to whom to gossip the content a mixed
  # approach is taken:
  # 1. Select the closest neighbours in the routing table.
  # 2. Shuffle the selected nodes to randomize the gossip process so that we
  # don't always offer to the same closest nodes.
  # 3. Check if the radius is known for these these nodes and whether they are
  # in range of the content to be offered.
  # 4. If more than n (= maxGossipNodes) nodes are in range, offer these nodes
  # the content (maxed out at n).
  # 5. If less than n nodes are in range, do a node lookup, and offer the nodes
  # returned from the lookup the content (max nodes set at 8).
  #
  # This should give a bigger rate of success and avoid the data being stopped
  # in its propagation than when looking only for nodes in the own routing
  # table, but at the same time avoid unnecessary node lookups.
  # It might still cause issues in data getting propagated in a wider id range.

<<<<<<< HEAD
  let closestLocalNodes = p.neighbours(NodeId(contentId), BUCKET_SIZE, seenOnly = true)
=======
  var closestLocalNodes =
    p.routingTable.neighbours(NodeId(contentId), k = 16, seenOnly = true)
>>>>>>> 13961fba

  # Shuffling the order of the nodes in order to not always hit the same node
  # first for the same request.
  p.baseProtocol.rng[].shuffle(closestLocalNodes)

  var gossipNodes: seq[Node]
  for node in closestLocalNodes:
    let radius = p.radiusCache.get(node.id)
    if radius.isSome():
      if p.inRange(node.id, radius.unsafeGet(), contentId):
        if srcNodeId.isNone:
          gossipNodes.add(node)
        elif node.id != srcNodeId.get():
          gossipNodes.add(node)

  if gossipNodes.len >= p.config.maxGossipNodes: # use local nodes for gossip
    portal_gossip_without_lookup.inc(labelValues = [$p.protocolId])
    let numberOfGossipedNodes = min(gossipNodes.len, p.config.maxGossipNodes)
    for node in gossipNodes[0 ..< numberOfGossipedNodes]:
      let req = OfferRequest(dst: node, kind: Direct, contentList: contentList)
      await p.offerQueue.addLast(req)
    return numberOfGossipedNodes
  else: # use looked up nodes for gossip
    portal_gossip_with_lookup.inc(labelValues = [$p.protocolId])
    let closestNodes = await p.lookup(NodeId(contentId))
    let numberOfGossipedNodes = min(closestNodes.len, p.config.maxGossipNodes)
    for node in closestNodes[0 ..< numberOfGossipedNodes]:
      # Note: opportunistically not checking if the radius of the node is known
      # and thus if the node is in radius with the content. Reason is, these
      # should really be the closest nodes in the DHT, and thus are most likely
      # going to be in range of the requested content.
      let req = OfferRequest(dst: node, kind: Direct, contentList: contentList)
      await p.offerQueue.addLast(req)
    return numberOfGossipedNodes

proc neighborhoodGossipDiscardPeers*(
    p: PortalProtocol,
    srcNodeId: Opt[NodeId],
    contentKeys: ContentKeysList,
    content: seq[seq[byte]],
): Future[void] {.async: (raises: [CancelledError]).} =
  discard await p.neighborhoodGossip(srcNodeId, contentKeys, content)

proc randomGossip*(
    p: PortalProtocol,
    srcNodeId: Opt[NodeId],
    contentKeys: ContentKeysList,
    content: seq[seq[byte]],
): Future[int] {.async: (raises: [CancelledError]).} =
  ## Run random gossip for provided content.
  ## Returns the number of peers to which content was attempted to be gossiped.
  if content.len() == 0:
    return 0

  var contentList = List[ContentKV, contentKeysLimit].init(@[])
  for i, contentItem in content:
    let contentKV = ContentKV(contentKey: contentKeys[i], content: contentItem)
    discard contentList.add(contentKV)

  let nodes = p.routingTable.randomNodes(p.config.maxGossipNodes)

  for node in nodes[0 ..< nodes.len()]:
    let req = OfferRequest(dst: node, kind: Direct, contentList: contentList)
    await p.offerQueue.addLast(req)
  return nodes.len()

proc randomGossipDiscardPeers*(
    p: PortalProtocol,
    srcNodeId: Opt[NodeId],
    contentKeys: ContentKeysList,
    content: seq[seq[byte]],
): Future[void] {.async: (raises: [CancelledError]).} =
  discard await p.randomGossip(srcNodeId, contentKeys, content)

proc storeContent*(
    p: PortalProtocol,
    contentKey: ContentKeyByteList,
    contentId: ContentId,
    content: seq[byte],
    cacheContent = false,
): bool {.discardable.} =
  if cacheContent and not p.config.disableContentCache:
    # We cache content regardless of whether it is in our radius or not
    p.contentCache.put(contentId, content)

  # Always re-check that the key is still in the node range to make sure only
  # content in range is stored.
  if p.inRange(contentId):
    doAssert(p.dbPut != nil)
    p.dbPut(contentKey, contentId, content)
    true
  else:
    false

proc getLocalContent*(
    p: PortalProtocol, contentKey: ContentKeyByteList, contentId: ContentId
): Opt[seq[byte]] =
  # The cache can contain content that is not in our radius
  let maybeContent = p.contentCache.get(contentId)
  if maybeContent.isSome():
    portal_content_cache_hits.inc(labelValues = [$p.protocolId])
    return maybeContent

  portal_content_cache_misses.inc(labelValues = [$p.protocolId])

  # Check first if content is in range, as this is a cheaper operation
  # than the database lookup.
  if p.inRange(contentId):
    p.dbGet(contentKey, contentId)
  else:
    Opt.none(seq[byte])

proc seedTable*(p: PortalProtocol) =
  ## Seed the table with specifically provided Portal bootstrap nodes. These are
  ## nodes that must support the wire protocol for the specific content network.
  # Note: We allow replacing the bootstrap nodes in the routing table as it is
  # possible that some of these are not supporting the specific portal network.
  # Other note: One could also pick nodes from the discv5 routing table to
  # bootstrap the portal networks, however it would require a flag in the ENR to
  # be added and there might be none in the routing table due to low amount of
  # Portal nodes versus other nodes.
  logScope:
    protocolId = p.protocolId

  for record in p.bootstrapRecords:
    if p.addNode(record):
      debug "Added bootstrap node", uri = toURI(record), protocolId = p.protocolId
    else:
      error "Bootstrap node could not be added",
        uri = toURI(record), protocolId = p.protocolId

proc populateTable(p: PortalProtocol) {.async: (raises: [CancelledError]).} =
  ## Do a set of initial lookups to quickly populate the table.
  # start with a self target query (neighbour nodes)
  logScope:
    protocolId = p.protocolId

  let selfQuery = await p.query(p.localNode.id)
  trace "Discovered nodes in self target query", nodes = selfQuery.len

  for i in 0 ..< initialLookups:
    let randomQuery = await p.queryRandom()
    trace "Discovered nodes in random target query", nodes = randomQuery.len

  debug "Total nodes in routing table after populate", total = p.routingTable.len()

proc revalidateNode*(p: PortalProtocol, n: Node) {.async: (raises: [CancelledError]).} =
  let pong = await p.ping(n)

  if pong.isOk():
    let (enrSeq, _) = pong.get()
    if enrSeq > n.record.seqNum:
      # Request new ENR
      let nodesMessage = await p.findNodes(n, @[0'u16])
      if nodesMessage.isOk():
        let nodes = nodesMessage.get()
        if nodes.len > 0: # Normally a node should only return 1 record actually
          discard p.addNode(nodes[0])

proc getNodeForRevalidation(p: PortalProtocol): Opt[Node] =
  let node = p.routingTable.nodeToRevalidate()
  if node.isNil:
    # This should not occur except for when the RT is empty
    return Opt.none(Node)

  let now = now(chronos.Moment)
  let timestamp = p.pingTimings.getOrDefault(node.id, Moment.init(0'i64, Second))

  if (timestamp + revalidationTimeout) < now:
    Opt.some(node)
  else:
    Opt.none(Node)

proc revalidateLoop(p: PortalProtocol) {.async: (raises: []).} =
  ## Loop which revalidates the nodes in the routing table by sending the ping
  ## message.
  try:
    while true:
      await sleepAsync(milliseconds(p.baseProtocol.rng[].rand(revalidateMax)))
      let n = getNodeForRevalidation(p)
      if n.isSome:
        asyncSpawn p.revalidateNode(n.get())
  except CancelledError:
    trace "revalidateLoop canceled"

proc refreshLoop(p: PortalProtocol) {.async: (raises: []).} =
  ## Loop that refreshes the routing table by starting a random query in case
  ## no queries were done since `refreshInterval` or more.
  ## It also refreshes the majority address voted for via pong responses.
  logScope:
    protocolId = p.protocolId

  try:
    while true:
      # TODO: It would be nicer and more secure if this was event based and/or
      # steered from the routing table.
      while p.routingTable.len() == 0:
        p.seedTable()
        await p.populateTable()
        await sleepAsync(5.seconds)

      let currentTime = now(chronos.Moment)
      if currentTime > (p.lastLookup + refreshInterval):
        let randomQuery = await p.queryRandom()
        trace "Discovered nodes in random target query", nodes = randomQuery.len
        debug "Total nodes in routing table", total = p.routingTable.len()

      # Remove the expired bans from routing table to limit memory usage
      p.routingTable.cleanupExpiredBans()

      await sleepAsync(refreshInterval)
  except CancelledError:
    trace "refreshLoop canceled"

proc start*(p: PortalProtocol) =
  p.refreshLoop = refreshLoop(p)
  p.revalidateLoop = revalidateLoop(p)

  # These are the concurrent offers per Portal wire protocol that is running.
  # Using the `offerQueue` allows for limiting the amount of offers send and
  # thus how many streams can be started.
  # TODO:
  # More thought needs to go into this as it is currently on a per network
  # basis. Keep it simple like that? Or limit it better at the stream transport
  # level? In the latter case, this might still need to be checked/blocked at
  # the very start of sending the offer, because blocking/waiting too long
  # between the received accept message and actually starting the stream and
  # sending data could give issues due to timeouts on the other side.
  # And then there are still limits to be applied also for FindContent and the
  # incoming directions.
  for i in 0 ..< p.config.maxConcurrentOffers:
    p.offerWorkers.add(offerWorker(p))

proc stop*(p: PortalProtocol) {.async: (raises: []).} =
  var futures: seq[Future[void]]

  if not p.revalidateLoop.isNil():
    futures.add(p.revalidateLoop.cancelAndWait())
  if not p.refreshLoop.isNil():
    futures.add(p.refreshLoop.cancelAndWait())

  for worker in p.offerWorkers:
    futures.add(worker.cancelAndWait())

  await noCancel(allFutures(futures))

  p.revalidateLoop = nil
  p.refreshLoop = nil
  p.offerWorkers = @[]

proc resolve*(
    p: PortalProtocol, id: NodeId
): Future[Opt[Node]] {.async: (raises: [CancelledError]).} =
  ## Resolve a `Node` based on provided `NodeId`.
  ##
  ## This will first look in the own routing table. If the node is known, it
  ## will try to contact if for newer information. If node is not known or it
  ## does not reply, a lookup is done to see if it can find a (newer) record of
  ## the node on the network.
  if id == p.localNode.id:
    return Opt.some(p.localNode)

  # No point in trying to resolve a banned node because it won't exist in the
  # routing table and it will be filtered out of any respones in the lookup call
  if p.isBanned(id):
    debug "Not resolving banned node", nodeId = id
    return Opt.none(Node)

  let node = p.getNode(id)
  if node.isSome():
    let nodesMessage = await p.findNodes(node.get(), @[0'u16])
    # TODO: Handle failures better. E.g. stop on different failures than timeout
    if nodesMessage.isOk() and nodesMessage[].len > 0:
      return Opt.some(nodesMessage[][0])

  let discovered = await p.lookup(id)
  for n in discovered:
    if n.id == id:
      if node.isSome() and node.get().record.seqNum >= n.record.seqNum:
        return node
      else:
        return Opt.some(n)

  return node<|MERGE_RESOLUTION|>--- conflicted
+++ resolved
@@ -775,16 +775,12 @@
 
 proc ping*(
     p: PortalProtocol, dst: Node
-<<<<<<< HEAD
-): Future[PortalResult[PongMessage]] {.async: (raises: [CancelledError]).} =
-  if p.isBanned(dst.id):
-    return err("destination node is banned")
-
-=======
 ): Future[PortalResult[(uint64, CapabilitiesPayload)]] {.
     async: (raises: [CancelledError])
 .} =
->>>>>>> 13961fba
+  if p.isBanned(dst.id):
+    return err("destination node is banned")
+
   let pongResponse = await p.pingImpl(dst)
 
   if pongResponse.isOk():
@@ -1643,12 +1639,8 @@
   # table, but at the same time avoid unnecessary node lookups.
   # It might still cause issues in data getting propagated in a wider id range.
 
-<<<<<<< HEAD
-  let closestLocalNodes = p.neighbours(NodeId(contentId), BUCKET_SIZE, seenOnly = true)
-=======
   var closestLocalNodes =
-    p.routingTable.neighbours(NodeId(contentId), k = 16, seenOnly = true)
->>>>>>> 13961fba
+    p.routingTable.neighbours(NodeId(contentId), BUCKET_SIZE, seenOnly = true)
 
   # Shuffling the order of the nodes in order to not always hit the same node
   # first for the same request.
