# Fluffy
# Copyright (c) 2021-2025 Status Research & Development GmbH
# Licensed and distributed under either of
#   * MIT license (license terms in the root directory or at https://opensource.org/licenses/MIT).
#   * Apache v2 license (license terms in the root directory or at https://www.apache.org/licenses/LICENSE-2.0).
# at your option. This file may not be copied, modified, or distributed except according to those terms.

{.push raises: [].}

import std/strutils, confutils, chronos, stint, eth/p2p/discoveryv5/routing_table

type
  PortalNetwork* = enum
    none
    mainnet
    angelfood

  # The Portal sub-protocols
  PortalSubnetwork* = enum
    state
    history
    beacon
    transactionIndex
    verkleState
    transactionGossip

  RadiusConfigKind* = enum
    Static
    Dynamic

  RadiusConfig* = object
    case kind*: RadiusConfigKind
    of Static:
      logRadius*: uint16
    of Dynamic:
      discard

  PortalProtocolConfig* = object
    tableIpLimits*: TableIpLimits
    bitsPerHop*: int
    alpha*: int
    radiusConfig*: RadiusConfig
    disablePoke*: bool
    maxGossipNodes*: int
    contentCacheSize*: int
    disableContentCache*: bool
<<<<<<< HEAD
    offerCacheSize*: int
    disableOfferCache*: bool
=======
    maxConcurrentOffers*: int
    disableBanNodes*: bool
>>>>>>> fd761ecf

const
  defaultRadiusConfig* = RadiusConfig(kind: Dynamic)
  defaultRadiusConfigDesc* = $defaultRadiusConfig.kind
  defaultDisablePoke* = false
  defaultMaxGossipNodes* = 4
  defaultContentCacheSize* = 100
  defaultDisableContentCache* = false
<<<<<<< HEAD
  defaultOfferCacheSize* = 100
  defaultDisableOfferCache* = false
=======
  defaultMaxConcurrentOffers* = 50
  defaultAlpha* = 3
>>>>>>> fd761ecf
  revalidationTimeout* = chronos.seconds(30)
  defaultDisableBanNodes* = true

  defaultPortalProtocolConfig* = PortalProtocolConfig(
    tableIpLimits: DefaultTableIpLimits,
    bitsPerHop: DefaultBitsPerHop,
    alpha: defaultAlpha,
    radiusConfig: defaultRadiusConfig,
    disablePoke: defaultDisablePoke,
    maxGossipNodes: defaultMaxGossipNodes,
    contentCacheSize: defaultContentCacheSize,
    disableContentCache: defaultDisableContentCache,
<<<<<<< HEAD
    offerCacheSize: defaultOfferCacheSize,
    disableOfferCache: defaultDisableOfferCache,
=======
    maxConcurrentOffers: defaultMaxConcurrentOffers,
    disableBanNodes: defaultDisableBanNodes,
>>>>>>> fd761ecf
  )

proc init*(
    T: type PortalProtocolConfig,
    tableIpLimit: uint,
    bucketIpLimit: uint,
    bitsPerHop: int,
    alpha: int,
    radiusConfig: RadiusConfig,
    disablePoke: bool,
    maxGossipNodes: int,
    contentCacheSize: int,
    disableContentCache: bool,
<<<<<<< HEAD
    offerCacheSize: int,
    disableOfferCache: bool,
=======
    maxConcurrentOffers: int,
    disableBanNodes: bool,
>>>>>>> fd761ecf
): T =
  PortalProtocolConfig(
    tableIpLimits:
      TableIpLimits(tableIpLimit: tableIpLimit, bucketIpLimit: bucketIpLimit),
    bitsPerHop: bitsPerHop,
    alpha: alpha,
    radiusConfig: radiusConfig,
    disablePoke: disablePoke,
    maxGossipNodes: maxGossipNodes,
    contentCacheSize: contentCacheSize,
    disableContentCache: disableContentCache,
<<<<<<< HEAD
    offerCacheSize: offerCacheSize,
    disableOfferCache: disableOfferCache,
=======
    maxConcurrentOffers: maxConcurrentOffers,
    disableBanNodes: disableBanNodes,
>>>>>>> fd761ecf
  )

func fromLogRadius*(T: type UInt256, logRadius: uint16): T =
  # Get the max value of the logRadius range
  pow((2).stuint(256), logRadius) - 1

## Confutils parsers

proc parseCmdArg*(T: type RadiusConfig, p: string): T {.raises: [ValueError].} =
  if p.startsWith("dynamic") and len(p) == 7:
    RadiusConfig(kind: Dynamic)
  elif p.startsWith("static:"):
    let num = p[7 ..^ 1]
    let parsed =
      try:
        uint16.parseCmdArg(num)
      except ValueError:
        let msg = "Provided logRadius: " & num & " is not a valid number"
        raise newException(ValueError, msg)

    if parsed > 256:
      raise newException(ValueError, "Provided logRadius should be <= 256")

    RadiusConfig(kind: Static, logRadius: parsed)
  else:
    let parsed =
      try:
        uint16.parseCmdArg(p)
      except ValueError:
        let msg =
          "Not supported radius config option: " & p & " . " &
          "Supported options: dynamic and static:logRadius"
        raise newException(ValueError, msg)

    if parsed > 256:
      raise newException(ValueError, "Provided logRadius should be <= 256")

    RadiusConfig(kind: Static, logRadius: parsed)

proc completeCmdArg*(T: type RadiusConfig, val: string): seq[string] =
  return @[]<|MERGE_RESOLUTION|>--- conflicted
+++ resolved
@@ -44,13 +44,11 @@
     maxGossipNodes*: int
     contentCacheSize*: int
     disableContentCache*: bool
-<<<<<<< HEAD
     offerCacheSize*: int
     disableOfferCache*: bool
-=======
     maxConcurrentOffers*: int
     disableBanNodes*: bool
->>>>>>> fd761ecf
+
 
 const
   defaultRadiusConfig* = RadiusConfig(kind: Dynamic)
@@ -59,13 +57,10 @@
   defaultMaxGossipNodes* = 4
   defaultContentCacheSize* = 100
   defaultDisableContentCache* = false
-<<<<<<< HEAD
   defaultOfferCacheSize* = 100
   defaultDisableOfferCache* = false
-=======
   defaultMaxConcurrentOffers* = 50
   defaultAlpha* = 3
->>>>>>> fd761ecf
   revalidationTimeout* = chronos.seconds(30)
   defaultDisableBanNodes* = true
 
@@ -78,13 +73,10 @@
     maxGossipNodes: defaultMaxGossipNodes,
     contentCacheSize: defaultContentCacheSize,
     disableContentCache: defaultDisableContentCache,
-<<<<<<< HEAD
     offerCacheSize: defaultOfferCacheSize,
     disableOfferCache: defaultDisableOfferCache,
-=======
     maxConcurrentOffers: defaultMaxConcurrentOffers,
     disableBanNodes: defaultDisableBanNodes,
->>>>>>> fd761ecf
   )
 
 proc init*(
@@ -98,13 +90,10 @@
     maxGossipNodes: int,
     contentCacheSize: int,
     disableContentCache: bool,
-<<<<<<< HEAD
     offerCacheSize: int,
     disableOfferCache: bool,
-=======
     maxConcurrentOffers: int,
     disableBanNodes: bool,
->>>>>>> fd761ecf
 ): T =
   PortalProtocolConfig(
     tableIpLimits:
@@ -116,13 +105,10 @@
     maxGossipNodes: maxGossipNodes,
     contentCacheSize: contentCacheSize,
     disableContentCache: disableContentCache,
-<<<<<<< HEAD
     offerCacheSize: offerCacheSize,
     disableOfferCache: disableOfferCache,
-=======
     maxConcurrentOffers: maxConcurrentOffers,
     disableBanNodes: disableBanNodes,
->>>>>>> fd761ecf
   )
 
 func fromLogRadius*(T: type UInt256, logRadius: uint16): T =
