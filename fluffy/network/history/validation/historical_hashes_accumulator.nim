# Nimbus
# Copyright (c) 2022-2024 Status Research & Development GmbH
# Licensed and distributed under either of
#   * MIT license (license terms in the root directory or at https://opensource.org/licenses/MIT).
#   * Apache v2 license (license terms in the root directory or at https://www.apache.org/licenses/LICENSE-2.0).
# at your option. This file may not be copied, modified, or distributed except according to those terms.

{.push raises: [].}

import
  eth/rlp,
  eth/common/eth_types_rlp,
  ssz_serialization,
  ssz_serialization/[proofs, merkleization],
  ../../../common/common_types,
  ../history_content

export ssz_serialization, merkleization, proofs, eth_types_rlp, BlockHash

# HistoricalHashesAccumulator, as per specification:
# https://github.com/ethereum/portal-network-specs/blob/master/history/history-network.md#the-historical-hashes-accumulator

const
  EPOCH_SIZE* = 8192 # block roots per epoch record
  MAX_HISTORICAL_EPOCHS = 2048'u64 # Should be sufficient for all networks as for
  # mainnet this is not even reached: ceil(mergeBlockNumber / EPOCH_SIZE) = 1897

  # Allow this to be adjusted at compile time for testing. If more constants
  # need to be adjusted we can add some presets file.
  mergeBlockNumber* {.intdefine.}: uint64 = 15537394

  # Note: This is like a ceil(mergeBlockNumber / EPOCH_SIZE)
  # Could use ceilDiv(mergeBlockNumber, EPOCH_SIZE) in future versions
  preMergeEpochs* = (mergeBlockNumber + EPOCH_SIZE - 1) div EPOCH_SIZE

  # TODO:
  # Currently disabled, because issue when testing with other
  # `mergeBlockNumber`, but it could be used as value to double check on at
  # merge block.
  # TODO: Could also be used as value to actual finish the accumulator, instead
  # of `mergeBlockNumber`, but:
  # - Still need to store the actual `mergeBlockNumber` and run-time somewhere
  # as it allows for each pre vs post merge block header checking.
  # - Should probably be stated in the portal network specs.
  # TERMINAL_TOTAL_DIFFICULTY = u256"58750000000000000000000"

type
  HeaderRecord* = object
    blockHash*: BlockHash
    totalDifficulty*: UInt256

  EpochRecord* = List[HeaderRecord, EPOCH_SIZE]

  # In the core code of Fluffy the `EpochRecord` type is solely used, as
  # `hash_tree_root` is done either once or never on this object after
  # serialization.
  # However for the generation of the proofs for all the headers in an epoch, it
  # needs to be run many times and the cached version of the SSZ list is
  # obviously much faster, so this second type is added for this usage.
  EpochRecordCached* = HashList[HeaderRecord, EPOCH_SIZE]

<<<<<<< HEAD
  # HistoricalHashesAccumulator
  Accumulator* = object
    historicalEpochs*: List[common_types.Bytes32, int(MAX_HISTORICAL_EPOCHS)]
    currentEpoch*: EpochRecord

  # HistoricalHashesAccumulator in its final state
  FinishedAccumulator* = object
    historicalEpochs*: List[common_types.Bytes32, int(MAX_HISTORICAL_EPOCHS)]
=======
  HistoricalHashesAccumulator* = object
    historicalEpochs*: List[Bytes32, int(MAX_HISTORICAL_EPOCHS)]
    currentEpoch*: EpochRecord

  # HistoricalHashesAccumulator in its final state
  FinishedHistoricalHashesAccumulator* = object
    historicalEpochs*: List[Bytes32, int(MAX_HISTORICAL_EPOCHS)]
>>>>>>> 438e1835
    currentEpoch*: EpochRecord

func init*(T: type HistoricalHashesAccumulator): T =
  HistoricalHashesAccumulator(
    historicalEpochs: List[Bytes32, int(MAX_HISTORICAL_EPOCHS)].init(@[]),
    currentEpoch: EpochRecord.init(@[]),
  )

func getEpochRecordRoot*(headerRecords: openArray[HeaderRecord]): Digest =
  let epochRecord = EpochRecord.init(@headerRecords)

  hash_tree_root(epochRecord)

func updateAccumulator*(a: var HistoricalHashesAccumulator, header: BlockHeader) =
  doAssert(
    header.number < mergeBlockNumber, "No post merge blocks for header accumulator"
  )

  let lastTotalDifficulty =
    if a.currentEpoch.len() == 0:
      0.stuint(256)
    else:
      a.currentEpoch[^1].totalDifficulty

  # TODO: It is a bit annoying to require an extra header + update call to
  # finish an epoch. However, if we were to move this after adding the
  # `HeaderRecord`, there would be no way to get the current total difficulty,
  # unless another field is introduced in the `HistoricalHashesAccumulator` object.
  if a.currentEpoch.len() == EPOCH_SIZE:
    let epochHash = hash_tree_root(a.currentEpoch)

    doAssert(a.historicalEpochs.add(epochHash.data))
    a.currentEpoch = EpochRecord.init(@[])

  let headerRecord = HeaderRecord(
    blockHash: BlockHash(data: header.blockHash().data),
    totalDifficulty: lastTotalDifficulty + header.difficulty,
  )

  let res = a.currentEpoch.add(headerRecord)
  doAssert(res, "Can't fail because of currentEpoch length check")

func finishAccumulator*(
    a: var HistoricalHashesAccumulator
): FinishedHistoricalHashesAccumulator =
  # doAssert(a.currentEpoch[^2].totalDifficulty < TERMINAL_TOTAL_DIFFICULTY)
  # doAssert(a.currentEpoch[^1].totalDifficulty >= TERMINAL_TOTAL_DIFFICULTY)
  let epochHash = hash_tree_root(a.currentEpoch)

  doAssert(a.historicalEpochs.add(epochHash.data))

  FinishedHistoricalHashesAccumulator(historicalEpochs: a.historicalEpochs)

## Calls and helper calls for building header proofs and verifying headers
## against the HistoricalHashesAccumulator and the header proofs.

func getEpochIndex*(blockNumber: uint64): uint64 =
  blockNumber div EPOCH_SIZE

func getEpochIndex*(header: BlockHeader): uint64 =
  ## Get the index for the historical epochs
  getEpochIndex(header.number)

func getHeaderRecordIndex*(blockNumber: uint64, epochIndex: uint64): uint64 =
  ## Get the relative header index for the epoch accumulator
  uint64(blockNumber - epochIndex * EPOCH_SIZE)

func getHeaderRecordIndex*(header: BlockHeader, epochIndex: uint64): uint64 =
  ## Get the relative header index for the epoch accumulator
  getHeaderRecordIndex(header.number, epochIndex)

func isPreMerge*(blockNumber: uint64): bool =
  blockNumber < mergeBlockNumber

func isPreMerge*(header: BlockHeader): bool =
  isPreMerge(header.number)

func verifyProof(
    a: FinishedHistoricalHashesAccumulator,
    header: BlockHeader,
    proof: openArray[Digest],
): bool =
  let
    epochIndex = getEpochIndex(header)
    epochRecordHash = Digest(data: a.historicalEpochs[epochIndex])

    leave = hash_tree_root(BlockHash(data: header.blockHash().data))
    headerRecordIndex = getHeaderRecordIndex(header, epochIndex)

    gIndex = GeneralizedIndex(EPOCH_SIZE * 2 * 2 + (headerRecordIndex * 2))

  verify_merkle_multiproof(@[leave], proof, @[gIndex], epochRecordHash)

func verifyAccumulatorProof*(
    a: FinishedHistoricalHashesAccumulator,
    header: BlockHeader,
    proof: HistoricalHashesAccumulatorProof,
): Result[void, string] =
  if header.isPreMerge():
    # Note: The proof is typed with correct depth, so no check on this is
    # required here.
    if a.verifyProof(header, proof):
      ok()
    else:
      err("Proof verification failed")
  else:
    err("Cannot verify post merge header with accumulator proof")

func verifyHeader*(
    a: FinishedHistoricalHashesAccumulator, header: BlockHeader, proof: BlockHeaderProof
): Result[void, string] =
  case proof.proofType
  of BlockHeaderProofType.historicalHashesAccumulatorProof:
    a.verifyAccumulatorProof(header, proof.historicalHashesAccumulatorProof)
  of BlockHeaderProofType.none:
    if header.isPreMerge():
      err("Pre merge header requires HistoricalHashesAccumulatorProof")
    else:
      # TODO:
      # Currently there is no proof solution for verifying headers post-merge.
      # Skipping canonical verification will allow for nodes to push block data
      # that is not part of the canonical chain.
      # For now we accept this flaw as the focus lies on testing data
      # availability up to the head of the chain.
      ok()

func buildProof*(
    header: BlockHeader, epochRecord: EpochRecord | EpochRecordCached
): Result[HistoricalHashesAccumulatorProof, string] =
  doAssert(header.isPreMerge(), "Must be pre merge header")

  let
    epochIndex = getEpochIndex(header)
    headerRecordIndex = getHeaderRecordIndex(header, epochIndex)

    gIndex = GeneralizedIndex(EPOCH_SIZE * 2 * 2 + (headerRecordIndex * 2))

  var proof: HistoricalHashesAccumulatorProof
  ?epochRecord.build_proof(gIndex, proof)

  ok(proof)

func buildHeaderWithProof*(
    header: BlockHeader, epochRecord: EpochRecord | EpochRecordCached
): Result[BlockHeaderWithProof, string] =
  let proof = ?buildProof(header, epochRecord)

  ok(
    BlockHeaderWithProof(
      header: ByteList[2048].init(rlp.encode(header)),
      proof: BlockHeaderProof.init(proof),
    )
  )<|MERGE_RESOLUTION|>--- conflicted
+++ resolved
@@ -59,16 +59,6 @@
   # obviously much faster, so this second type is added for this usage.
   EpochRecordCached* = HashList[HeaderRecord, EPOCH_SIZE]
 
-<<<<<<< HEAD
-  # HistoricalHashesAccumulator
-  Accumulator* = object
-    historicalEpochs*: List[common_types.Bytes32, int(MAX_HISTORICAL_EPOCHS)]
-    currentEpoch*: EpochRecord
-
-  # HistoricalHashesAccumulator in its final state
-  FinishedAccumulator* = object
-    historicalEpochs*: List[common_types.Bytes32, int(MAX_HISTORICAL_EPOCHS)]
-=======
   HistoricalHashesAccumulator* = object
     historicalEpochs*: List[Bytes32, int(MAX_HISTORICAL_EPOCHS)]
     currentEpoch*: EpochRecord
@@ -76,8 +66,9 @@
   # HistoricalHashesAccumulator in its final state
   FinishedHistoricalHashesAccumulator* = object
     historicalEpochs*: List[Bytes32, int(MAX_HISTORICAL_EPOCHS)]
->>>>>>> 438e1835
     currentEpoch*: EpochRecord
+
+  Bytes32 = common_types.Bytes32
 
 func init*(T: type HistoricalHashesAccumulator): T =
   HistoricalHashesAccumulator(
