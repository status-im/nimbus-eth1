--- conflicted
+++ resolved
@@ -10,151 +10,7 @@
 
 ## Re-invented implementation for Merkle Patricia Tree named as Aristo Trie
 
-import
-  ./test_aristo/[
-<<<<<<< HEAD
-    test_blobify, test_compute, test_helpers, test_merge_proof,
-    test_portal_proof, test_samples_xx, test_tx, test_tx_frame,
-    undump_accounts, undump_storages]
-
-const
-  baseDir = [".", "..", ".."/"..", $DirSep]
-  repoDir = [".", "tests"]
-  subDir = ["replay", "test_aristo", "replay"/"snap"]
-
-  # Reference file for finding the database directory
-  sampleDirRefFile = "sample0.txt.gz"
-
-  # Standard test samples
-  accSample = snapTest0
-  storSample = snapTest4
-
-# ------------------------------------------------------------------------------
-# Helpers
-# ------------------------------------------------------------------------------
-
-proc findFilePath(
-     file: string;
-     baseDir: openArray[string] = baseDir;
-     repoDir: openArray[string] = repoDir;
-     subDir: openArray[string] = subDir;
-       ): Result[string,void] =
-  for dir in baseDir:
-    if dir.dirExists:
-      for repo in repoDir:
-        if (dir / repo).dirExists:
-          for sub in subDir:
-            if (dir / repo / sub).dirExists:
-              let path = dir / repo / sub / file
-              if path.fileExists:
-                return ok(path)
-  echo "*** File not found \"", file, "\"."
-  err()
-
-proc getTmpDir(sampleDir = sampleDirRefFile): string =
-  sampleDir.findFilePath.value.splitFile.dir
-
-proc setTraceLevel {.used.} =
-  discard
-  when defined(chronicles_runtime_filtering) and loggingEnabled:
-    setLogLevel(LogLevel.TRACE)
-
-proc setErrorLevel {.used.} =
-  discard
-  when defined(chronicles_runtime_filtering) and loggingEnabled:
-    setLogLevel(LogLevel.ERROR)
-
-# ------------------------------------------------------------------------------
-# Test Runners: accounts and accounts storages
-# ------------------------------------------------------------------------------
-
-proc accountsRunner(
-    noisy = true;
-    sample = accSample;
-    cmpBackends = true;
-    persistent = true;
-      ) =
-  let
-    accLst = sample.to(seq[UndumpAccounts]).to(seq[ProofTrieData])
-    fileInfo = sample.file.splitPath.tail.replace(".txt.gz","")
-    baseDir = getTmpDir() / sample.name & "-accounts"
-    dbDir = if persistent: baseDir / "tmp" else: ""
-    isPersistent = if persistent: "persistent DB" else: "mem DB only"
-
-  defer:
-    try: baseDir.removeDir except CatchableError: discard
-
-  suite &"Aristo: accounts data dump from {fileInfo}, {isPersistent}":
-
-    test &"Merge {accLst.len} proof & account lists to database":
-      check noisy.testMergeProofAndKvpList(accLst, dbDir)
-
-    test &"Delete accounts database successively, {accLst.len} lists":
-      check noisy.testTxMergeAndDeleteOneByOne(accLst, dbDir)
-
-    test &"Delete accounts database sub-trees, {accLst.len} lists":
-      check noisy.testTxMergeAndDeleteSubTree(accLst, dbDir)
-
-
-proc storagesRunner(
-    noisy = true;
-    sample = storSample;
-    cmpBackends = true;
-    persistent = true;
-      ) =
-  let
-    stoLst = sample.to(seq[UndumpStorages]).to(seq[ProofTrieData])
-    fileInfo = sample.file.splitPath.tail.replace(".txt.gz","")
-    baseDir = getTmpDir() / sample.name & "-storage"
-    dbDir = if persistent: baseDir / "tmp" else: ""
-    isPersistent = if persistent: "persistent DB" else: "mem DB only"
-
-  defer:
-    try: baseDir.removeDir except CatchableError: discard
-
-  suite &"Aristo: storages data dump from {fileInfo}, {isPersistent}":
-
-    test &"Merge {stoLst.len} proof & slot lists to database":
-      check noisy.testMergeProofAndKvpList(stoLst, dbDir, fileInfo)
-
-    test &"Delete storage database successively, {stoLst.len} lists":
-      check noisy.testTxMergeAndDeleteOneByOne(stoLst, dbDir)
-
-    test &"Delete storage database sub-trees, {stoLst.len} lists":
-      check noisy.testTxMergeAndDeleteSubTree(stoLst, dbDir)
-
-# ------------------------------------------------------------------------------
-# Main function(s)
-# ------------------------------------------------------------------------------
-
-proc aristoMain*(noisy = defined(debug)) =
-  noisy.storagesRunner()
-
-when isMainModule:
-  const
-    noisy = defined(debug) or true
-
-  setErrorLevel()
-
-  when true and false:
-    # Verify Problem with the database for production test
-    noisy.aristoMain()
-
-  when true: # and false:
-    let persistent = false # or true
-    noisy.showElapsed("@snap_test_list"):
-      for n,sam in snapTestList:
-        noisy.accountsRunner(sam, persistent=persistent)
-    noisy.showElapsed("@snap_test_storage_list"):
-      for n,sam in snapTestStorageList:
-        noisy.accountsRunner(sam, persistent=persistent)
-        noisy.storagesRunner(sam, persistent=persistent)
-else:
-  aristoMain()
-=======
-    test_blobify, test_compute, test_nibbles,
-    test_portal_proof, test_tx_frame,]
->>>>>>> e403ff77
+import ./test_aristo/[test_blobify, test_compute, test_portal_proof, test_tx_frame]
 
 # ------------------------------------------------------------------------------
 # End
