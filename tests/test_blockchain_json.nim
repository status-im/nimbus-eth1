# Nimbus
# Copyright (c) 2018-2024 Status Research & Development GmbH
# Licensed under either of
#  * Apache License, version 2.0, ([LICENSE-APACHE](LICENSE-APACHE) or
#    http://www.apache.org/licenses/LICENSE-2.0)
#  * MIT license ([LICENSE-MIT](LICENSE-MIT) or
#    http://opensource.org/licenses/MIT)
# at your option. This file may not be copied, modified, or distributed except
# according to those terms.

import
  std/json,
  unittest2,
  stew/byteutils,
  ./test_helpers,
  ./test_allowed_to_fail,
  ../nimbus/db/ledger,
  ../nimbus/core/chain/forked_chain,
  ../tools/common/helpers as chp,
  ../tools/evmstate/helpers,
  ../nimbus/common/common,
  ../nimbus/core/eip4844

const
  debugMode = false

type
  BlockDesc = object
    blk: EthBlock
    badBlock: bool

  TestEnv = object
    blocks: seq[BlockDesc]
    genesisHeader: Header
    lastBlockHash: Hash32
    network: string
    pre: JsonNode

proc parseBlocks(node: JsonNode): seq[BlockDesc] =
  for x in node:
    try:
      let blockRLP = hexToSeqByte(x["rlp"].getStr)
      let blk = rlp.decode(blockRLP, EthBlock)
      result.add BlockDesc(
        blk: blk,
        badBlock: "expectException" in x,
      )
    except RlpError:
      # invalid rlp will not participate in block validation
      # e.g. invalid rlp received from network
      discard

proc parseEnv(node: JsonNode): TestEnv =
  result.blocks = parseBlocks(node["blocks"])
  let genesisRLP = hexToSeqByte(node["genesisRLP"].getStr)
  result.genesisHeader = rlp.decode(genesisRLP, EthBlock).header
  result.lastBlockHash = Hash32(hexToByteArray[32](node["lastblockhash"].getStr))
  result.network = node["network"].getStr
  result.pre = node["pre"]

proc rootExists(db: CoreDbTxRef; root: Hash32): bool =
  let state = db.getStateRoot().valueOr:
    return false
  state == root

proc executeCase(node: JsonNode): bool =
  let
    env     = parseEnv(node)
    memDB   = newCoreDbRef DefaultDbMemory
<<<<<<< HEAD
    stateDB = LedgerRef.init(memDB.baseTxFrame())
=======
    ledger = LedgerRef.init(memDB)
>>>>>>> aeec74e3
    config  = getChainConfig(env.network)
    com     = CommonRef.new(memDB, nil, config)

  setupLedger(env.pre, ledger)
  ledger.persist()

  com.db.baseTxFrame().persistHeaderAndSetHead(env.genesisHeader).isOkOr:
    debugEcho "Failed to put genesis header into database: ", error
    return false

  var c = ForkedChainRef.init(com)
  if c.latestHash != env.genesisHeader.blockHash:
    debugEcho "Genesis block hash in database is different with expected genesis block hash"
    return false

  var lastStateRoot = env.genesisHeader.stateRoot
  for blk in env.blocks:
    let res = c.importBlock(blk.blk)
    if res.isOk:
      if env.lastBlockHash == blk.blk.header.blockHash:
        lastStateRoot = blk.blk.header.stateRoot
      if blk.badBlock:
        debugEcho "A bug? bad block imported"
        return false
    else:
      if not blk.badBlock:
        debugEcho "A bug? good block rejected: ", res.error
        return false

  c.forkChoice(env.lastBlockHash, env.lastBlockHash).isOkOr:
    debugEcho error
    return false

  let headHash = c.latestHash
  if headHash != env.lastBlockHash:
    debugEcho "lastestBlockHash mismatch, get: ", headHash,
      " expect: ", env.lastBlockHash
    return false

  if not c.txFrame(headHash).rootExists(lastStateRoot):
    debugEcho "Last stateRoot not exists"
    return false

  true

proc executeFile(node: JsonNode, testStatusIMPL: var TestStatus) =
  for name, bctCase in node:
    when debugMode:
      debugEcho "TEST NAME: ", name
    check executeCase(bctCase)

proc blockchainJsonMain*() =
  const
    legacyFolder = "eth_tests/LegacyTests/Constantinople/BlockchainTests"
    newFolder = "eth_tests/BlockchainTests"

  loadKzgTrustedSetup().isOkOr:
    echo "FATAL: ", error
    quit(QuitFailure)

  if false:
    suite "block chain json tests":
      jsonTest(legacyFolder, "BlockchainTests", executeFile, skipBCTests)
  else:
    suite "new block chain json tests":
      jsonTest(newFolder, "newBlockchainTests", executeFile, skipNewBCTests)

when isMainModule:
  when debugMode:
    proc executeFile(name: string) =
      loadKzgTrustedSetup().isOkOr:
        echo "FATAL: ", error
        quit(QuitFailure)

      var testStatusIMPL: TestStatus
      let node = json.parseFile(name)
      executeFile(node, testStatusIMPL)
      if testStatusIMPL == FAILED:
        quit(QuitFailure)

    executeFile("tests/fixtures/eth_tests/BlockchainTests/GeneralStateTests/stTransactionTest/ValueOverflowParis.json")
  else:
    blockchainJsonMain()<|MERGE_RESOLUTION|>--- conflicted
+++ resolved
@@ -67,18 +67,14 @@
   let
     env     = parseEnv(node)
     memDB   = newCoreDbRef DefaultDbMemory
-<<<<<<< HEAD
-    stateDB = LedgerRef.init(memDB.baseTxFrame())
-=======
-    ledger = LedgerRef.init(memDB)
->>>>>>> aeec74e3
+    ledger = LedgerRef.init(memDB.baseTxFrame())
     config  = getChainConfig(env.network)
     com     = CommonRef.new(memDB, nil, config)
 
   setupLedger(env.pre, ledger)
   ledger.persist()
 
-  com.db.baseTxFrame().persistHeaderAndSetHead(env.genesisHeader).isOkOr:
+  ledger.txFrame.persistHeaderAndSetHead(env.genesisHeader).isOkOr:
     debugEcho "Failed to put genesis header into database: ", error
     return false
 
