# Nimbus
# Copyright (c) 2024 Status Research & Development GmbH
# Licensed and distributed under either of
#   * MIT license (license terms in the root directory or at https://opensource.org/licenses/MIT).
#   * Apache v2 license (license terms in the root directory or at https://www.apache.org/licenses/LICENSE-2.0).
# at your option. This file may not be copied, modified, or distributed except according to those terms.

import
  std/[os, sequtils],
  unittest2,
  stew/byteutils,
  web3/eth_api,
  nimcrypto/[keccak, hash],
  eth/common/[keys, eth_types_rlp],
  eth/[rlp, trie/hexary_proof_verification],
  ../nimbus/db/[ledger, core_db],
  ../nimbus/common/chain_config,
  ../nimbus/rpc/server_api

type
  Hash32 = eth_types.Hash32
  Address = primitives.Address

template toHash32(hash: untyped): Hash32 =
  fromHex(Hash32, hash.toHex())

proc verifyAccountProof(trustedStateRoot: Hash32, res: ProofResponse): MptProofVerificationResult =
  let
    key = toSeq(keccakHash(res.address).data)
    value = rlp.encode(Account(
        nonce: res.nonce.uint64,
        balance: res.balance,
        storageRoot: res.storageHash.toHash32(),
        codeHash: res.codeHash.toHash32()))

  verifyMptProof(
    seq[seq[byte]](res.accountProof),
    trustedStateRoot,
    key,
    value)

proc verifySlotProof(trustedStorageRoot: Hash32, slot: StorageProof): MptProofVerificationResult =
  let
    key = toSeq(keccakHash(toBytesBE(slot.key)).data)
    value = rlp.encode(slot.value)

  verifyMptProof(
    seq[seq[byte]](slot.proof),
    trustedStorageRoot,
    key,
    value)

proc getGenesisAlloc(filePath: string): GenesisAlloc =
  var cn: NetworkParams
  if not loadNetworkParams(filePath, cn):
    quit(1)

  cn.genesis.alloc

proc setupLedger(genAccounts: GenesisAlloc, ledger: LedgerRef): Hash32 =

  for address, genAccount in genAccounts:
    for slotKey, slotValue in genAccount.storage:
      ledger.setStorage(address, slotKey, slotValue)

    ledger.setNonce(address, genAccount.nonce)
    ledger.setCode(address, genAccount.code)
    ledger.setBalance(address, genAccount.balance)

  ledger.persist()

  ledger.getStateRoot()

proc checkProofsForExistingLeafs(
    genAccounts: GenesisAlloc,
    accDB: LedgerRef,
    stateRoot: Hash32) =

  for address, account in genAccounts:
    var slots = newSeq[UInt256]()
    for k in account.storage.keys():
      slots.add(k)

    let
      proofResponse = getProof(accDB, address, slots)
      slotProofs = proofResponse.storageProof

    check:
      proofResponse.balance == account.balance
      proofResponse.codeHash.toHash32() == accDB.getCodeHash(address)
      proofResponse.storageHash.toHash32() == accDB.getStorageRoot(address)
      verifyAccountProof(stateRoot, proofResponse).isValid()
      slotProofs.len() == account.storage.len()

    for i, slotProof in slotProofs:
      check:
        slotProof.key == slots[i]
        slotProof.value == account.storage[slotProof.key]
        verifySlotProof(proofResponse.storageHash.toHash32(), slotProof).isValid()

proc checkProofsForMissingLeafs(
    genAccounts: GenesisAlloc,
    accDB: LedgerRef,
    stateRoot: Hash32) =

  let
    missingAddress = Address.fromHex("0x999999cf1046e68e36E1aA2E0E07105eDDD1f08E")
    proofResponse = getProof(accDB, missingAddress, @[])
  check verifyAccountProof(stateRoot, proofResponse).isMissing()

  for address, account in genAccounts:
    let
      missingSlot = u256("987654321123456676466544")
      proofResponse2 = getProof(accDB, address, @[missingSlot])
      slotProofs = proofResponse2.storageProof

    check slotProofs.len() == 1
    if account.storage.len() > 0:
      check verifySlotProof(proofResponse2.storageHash.toHash32(), slotProofs[0]).isMissing()

proc getProofJsonMain*() =
  suite "Get proof json tests":

    let genesisFiles = ["berlin2000.json", "chainid1.json", "chainid7.json", "merge.json", "devnet4.json", "devnet5.json", "holesky.json"]

    test "Get proofs for existing leafs":
      for file in genesisFiles:

        let
          accounts = getGenesisAlloc("tests" / "customgenesis" / file)
          coreDb = newCoreDbRef(DefaultDbMemory)
<<<<<<< HEAD
          accountsCache = LedgerRef.init(coreDb.baseTxFrame())
          stateRootHash = setupStateDB(accounts, accountsCache)
          accountDb = LedgerRef.init(coreDb.baseTxFrame())
=======
          ledger = LedgerRef.init(coreDb)
          stateRootHash = setupLedger(accounts, ledger)
          accountDb = LedgerRef.init(coreDb)
>>>>>>> aeec74e3

        checkProofsForExistingLeafs(accounts, accountDb, stateRootHash)

    test "Get proofs for missing leafs":
      for file in genesisFiles:

        let
          accounts = getGenesisAlloc("tests" / "customgenesis" / file)
          coreDb = newCoreDbRef(DefaultDbMemory)
<<<<<<< HEAD
          accountsCache = LedgerRef.init(coreDb.baseTxFrame())
          stateRootHash = setupStateDB(accounts, accountsCache)
          accountDb = LedgerRef.init(coreDb.baseTxFrame())
=======
          ledger = LedgerRef.init(coreDb)
          stateRootHash = setupLedger(accounts, ledger)
          accountDb = LedgerRef.init(coreDb)
>>>>>>> aeec74e3

        checkProofsForMissingLeafs(accounts, accountDb, stateRootHash)

when isMainModule:
  getProofJsonMain()<|MERGE_RESOLUTION|>--- conflicted
+++ resolved
@@ -129,15 +129,9 @@
         let
           accounts = getGenesisAlloc("tests" / "customgenesis" / file)
           coreDb = newCoreDbRef(DefaultDbMemory)
-<<<<<<< HEAD
-          accountsCache = LedgerRef.init(coreDb.baseTxFrame())
-          stateRootHash = setupStateDB(accounts, accountsCache)
+          ledger = LedgerRef.init(coreDb.baseTxFrame())
+          stateRootHash = setupLedger(accounts, ledger)
           accountDb = LedgerRef.init(coreDb.baseTxFrame())
-=======
-          ledger = LedgerRef.init(coreDb)
-          stateRootHash = setupLedger(accounts, ledger)
-          accountDb = LedgerRef.init(coreDb)
->>>>>>> aeec74e3
 
         checkProofsForExistingLeafs(accounts, accountDb, stateRootHash)
 
@@ -147,15 +141,9 @@
         let
           accounts = getGenesisAlloc("tests" / "customgenesis" / file)
           coreDb = newCoreDbRef(DefaultDbMemory)
-<<<<<<< HEAD
-          accountsCache = LedgerRef.init(coreDb.baseTxFrame())
-          stateRootHash = setupStateDB(accounts, accountsCache)
+          ledger = LedgerRef.init(coreDb.baseTxFrame())
+          stateRootHash = setupLedger(accounts, ledger)
           accountDb = LedgerRef.init(coreDb.baseTxFrame())
-=======
-          ledger = LedgerRef.init(coreDb)
-          stateRootHash = setupLedger(accounts, ledger)
-          accountDb = LedgerRef.init(coreDb)
->>>>>>> aeec74e3
 
         checkProofsForMissingLeafs(accounts, accountDb, stateRootHash)
 
