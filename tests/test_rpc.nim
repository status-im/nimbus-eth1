# Nimbus
# Copyright (c) 2018-2024 Status Research & Development GmbH
# Licensed under either of
#  * Apache License, version 2.0, ([LICENSE-APACHE](LICENSE-APACHE) or http://www.apache.org/licenses/LICENSE-2.0)
#  * MIT license ([LICENSE-MIT](LICENSE-MIT) or http://opensource.org/licenses/MIT)
# at your option. This file may not be copied, modified, or distributed except according to those terms.

import
  chronicles,
  std/[json, typetraits, sequtils],
  asynctest,
  web3/eth_api,
  stew/byteutils,
  json_rpc/[rpcserver, rpcclient],
  eth/[p2p, rlp, trie/hexary_proof_verification],
  eth/common/[transaction_utils, addresses],
  ../hive_integration/nodocker/engine/engine_client,
  ../nimbus/[constants, transaction, config, version],
  ../nimbus/db/[ledger, storage_types],
  ../nimbus/sync/protocol,
  ../nimbus/core/[tx_pool, chain, pow/difficulty, casper],
  ../nimbus/utils/utils,
  ../nimbus/[common, rpc],
  ../nimbus/rpc/rpc_types,
  ../nimbus/beacon/web3_eth_conv,
   ./test_helpers,
   ./macro_assembler,
   ./test_block_fixture

type
  Hash32 = common.Hash32

  TestEnv = object
    conf     : NimbusConf
    com      : CommonRef
    txPool   : TxPoolRef
    server   : RpcHttpServer
    client   : RpcHttpClient
    chain    : ForkedChainRef
    ctx      : EthContext
    node     : EthereumNode
    txHash   : Hash32
    blockHash: Hash32
    nonce    : uint64
    chainId  : ChainId

const
  zeroHash = hash32"0x0000000000000000000000000000000000000000000000000000000000000000"
  emptyCodeHash = hash32"0xc5d2460186f7233c927e7db2dcc703c0e500b653ca82273b7bfad8045d85a470"
  emptyStorageHash = hash32"0x56e81f171bcc55a6ff8345e692c0f86e5b48e01b996cadc001622fb5e363b421"
  genesisFile = "tests/customgenesis/cancun123.json"
  contractCode = evmByteCode:
    Push4 "0xDEADBEEF"  # PUSH
    Push1 "0x00"        # MSTORE AT 0x00
    Mstore
    Push1 "0x04"        # RETURN LEN
    Push1 "0x1C"        # RETURN OFFSET at 28
    Return
  keyStore = "tests/keystore"
  signer = address"0x0e69cde81b1aa07a45c32c6cd85d67229d36bb1b"
  contractAddress = address"0xa3b2222afa5c987da6ef773fde8d01b9f23d481f"
  extraAddress = address"0x597176e9a64aad0845d83afdaf698fbeff77703b"
  regularAcc = address"0x0000000000000000000000000000000000000001"
  contractAccWithStorage = address"0x0000000000000000000000000000000000000002"
  contractAccNoStorage = address"0x0000000000000000000000000000000000000003"
  feeRecipient = address"0000000000000000000000000000000000000212"
  prevRandao = Bytes32 EMPTY_UNCLE_HASH # it can be any valid hash
  oneETH = 1.u256 * 1_000_000_000.u256 * 1_000_000_000.u256

proc verifyAccountProof(trustedStateRoot: Hash32, res: ProofResponse): MptProofVerificationResult =
  let
    key = toSeq(keccak256(res.address.data).data)
    value = rlp.encode(Account(
        nonce: res.nonce.uint64,
        balance: res.balance,
        storageRoot: res.storageHash,
        codeHash: res.codeHash))

  verifyMptProof(
    seq[seq[byte]](res.accountProof),
    trustedStateRoot,
    key,
    value)

proc verifySlotProof(trustedStorageRoot: Hash32, slot: StorageProof): MptProofVerificationResult =
  let
    key = toSeq(keccak256(toBytesBE(slot.key)).data)
    value = rlp.encode(slot.value)

  verifyMptProof(
    seq[seq[byte]](slot.proof),
    trustedStorageRoot,
    key,
    value)

proc persistFixtureBlock(chainDB: CoreDbTxRef) =
  let header = getBlockHeader4514995()
  # Manually inserting header to avoid any parent checks
  discard chainDB.put(genericHashKey(header.blockHash).toOpenArray, rlp.encode(header))
  chainDB.addBlockNumberToHashLookup(header.number, header.blockHash)
  chainDB.persistTransactions(header.number, header.txRoot, getBlockBody4514995().transactions)
  chainDB.persistReceipts(header.receiptsRoot, getReceipts4514995())

proc setupConfig(): NimbusConf =
  makeConfig(@[
    "--custom-network:" & genesisFile
  ])

proc setupCom(conf: NimbusConf): CommonRef =
  CommonRef.new(
    newCoreDbRef DefaultDbMemory,
    nil,
    conf.networkId,
    conf.networkParams
  )

proc setupClient(port: Port): RpcHttpClient =
  let client = newRpcHttpClient()
  waitFor client.connect("127.0.0.1", port, false)
  return client

<<<<<<< HEAD
proc close(client: RpcHttpClient, server: RpcHttpServer) =
  waitFor client.close()
  waitFor server.closeWait()


# NOTE : The setup of the environment should have been done through the
# `ForkedChainRef`, however the `ForkedChainRef` is does not persist blocks to the db
# unless the base distance is reached. This is not the case for the tests, so we
# have to manually persist the blocks to the db.
# Main goal of the tests to check the RPC calls, can serve data persisted in the db
# as data from memory blocks are easily tested via kurtosis or other tests
proc setupEnv(signer, ks2: Address, ctx: EthContext, com: CommonRef): TestEnv =
  var
    acc = ctx.am.getAccount(signer).tryGet()
    blockNumber = 1'u64
    parent = com.db.baseTxFrame().getCanonicalHead().expect("canonicalHead exists")
    parentHash = parent.blockHash

  let code = evmByteCode:
    Push4 "0xDEADBEEF"  # PUSH
    Push1 "0x00"        # MSTORE AT 0x00
    Mstore
    Push1 "0x04"        # RETURN LEN
    Push1 "0x1C"        # RETURN OFFSET at 28
    Return

  let
    vmHeader = Header(parentHash: parentHash, gasLimit: 5_000_000)
    vmState = BaseVMState()
  vmState.init(parent, vmHeader, com, com.db.baseTxFrame())
=======
proc close(env: TestEnv) =
  waitFor env.client.close()
  waitFor env.server.closeWait()

func makeTx(
    env: var TestEnv,
    signerKey: PrivateKey,
    recipient: addresses.Address,
    amount: UInt256,
    gasPrice: GasInt,
    payload: openArray[byte] = []
): Transaction =
  const
    gasLimit = 70000.GasInt

  let tx = Transaction(
    txType: TxLegacy,
    chainId: env.chainId,
    nonce: AccountNonce(env.nonce),
    gasPrice: gasPrice,
    gasLimit: gasLimit,
    to: Opt.some(recipient),
    value: amount,
    payload: @payload,
  )

  inc env.nonce
  signTransaction(tx, signerKey, eip155 = true)

proc setupEnv(envFork: HardFork = MergeFork): TestEnv =
  doAssert(envFork >= MergeFork)

  let
    conf  = setupConfig()
>>>>>>> aeec74e3

  conf.networkParams.genesis.alloc[contractAddress] = GenesisAccount(code: contractCode)
  conf.networkParams.genesis.alloc[signer] = GenesisAccount(balance: oneETH)

  # Test data created for eth_getProof tests
  conf.networkParams.genesis.alloc[regularAcc] = GenesisAccount(
    balance: 2_000_000_000.u256,
    nonce: 1.uint64)

  conf.networkParams.genesis.alloc[contractAccWithStorage] = GenesisAccount(
    balance: 1_000_000_000.u256,
    nonce: 2.uint64,
    code: contractCode,
    storage: {
      0.u256: 1234.u256,
      1.u256: 2345.u256,
    }.toTable)

  conf.networkParams.genesis.alloc[contractAccNoStorage] = GenesisAccount(code: contractCode)

  if envFork >= Shanghai:
    conf.networkParams.config.shanghaiTime = Opt.some(0.EthTime)

<<<<<<< HEAD
  let
    unsignedTx1 = Transaction(
      txType  : TxLegacy,
      nonce   : 0,
      gasPrice: uint64(30_000_000_000),
      gasLimit: 70_000,
      value   : 1.u256,
      to      : Opt.some(zeroAddress),
      chainId : com.chainId,
    )
    unsignedTx2 = Transaction(
      txType  : TxLegacy,
      nonce   : 1,
      gasPrice: uint64(30_000_000_100),
      gasLimit: 70_000,
      value   : 2.u256,
      to      : Opt.some(zeroAddress),
      chainId : com.chainId,
    )
    eip155    = com.isEIP155(com.syncCurrent)
    signedTx1 = signTransaction(unsignedTx1, acc.privateKey, eip155)
    signedTx2 = signTransaction(unsignedTx2, acc.privateKey, eip155)
    txs = [signedTx1, signedTx2]

  let txRoot = calcTxRoot(txs)
  com.db.baseTxFrame().persistTransactions(blockNumber, txRoot, txs)

  vmState.receipts = newSeq[Receipt](txs.len)
  vmState.cumulativeGasUsed = 0
  for txIndex, tx in txs:
    let sender = tx.recoverSender().expect("valid signature")
    let rc = vmState.processTransaction(tx, sender, vmHeader)
    doAssert(rc.isOk, "Invalid transaction: " & rc.error)
    vmState.receipts[txIndex] = makeReceipt(vmState, tx.txType)

  let
    # TODO: `getColumn(CtReceipts)` does not exists anymore. There s only the
    #       generic `MPT` left that can be retrieved with `getGeneric()`,
    #       optionally with argument `clearData=true`
    date        = dateTime(2017, mMar, 30)
    timeStamp   = date.toTime.toUnix.EthTime
    difficulty  = com.calcDifficulty(timeStamp, parent)
    txFrame = com.db.baseTxFrame()
  # call persist() before we get the stateRoot
  vmState.stateDB.persist()

  var header = Header(
    parentHash      : parentHash,
    stateRoot       : vmState.stateDB.getStateRoot,
    transactionsRoot: txRoot,
    receiptsRoot    : calcReceiptsRoot(vmState.receipts),
    logsBloom       : createBloom(vmState.receipts),
    difficulty      : difficulty,
    number          : blockNumber,
    gasLimit        : vmState.cumulativeGasUsed + 1_000_000,
    gasUsed         : vmState.cumulativeGasUsed,
    timestamp       : timeStamp
    )

  txFrame.persistHeaderAndSetHead(header,
    com.startOfHistory).expect("persistHeader not error")

  let uncles = [header]
  header.ommersHash = txFrame.persistUncles(uncles)

  txFrame.persistHeaderAndSetHead(header,
    com.startOfHistory).expect("persistHeader not error")

  txFrame.persistFixtureBlock()
=======
  if envFork >= Cancun:
    conf.networkParams.config.cancunTime = Opt.some(0.EthTime)

  if envFork >= Prague:
    conf.networkParams.config.pragueTime = Opt.some(0.EthTime)

  let
    com   = setupCom(conf)
    chain = ForkedChainRef.init(com)
    txPool = TxPoolRef.new(chain)

  # txPool must be informed of active head
  # so it can know the latest account state
  doAssert txPool.smartHead(chain.latestHeader)

  let
    server = newRpcHttpServerWithParams("127.0.0.1:0").valueOr:
      echo "Failed to create rpc server: ", error
      quit(QuitFailure)
    serverApi = newServerAPI(txPool)
    client = setupClient(server.localAddress[0].port)
    ctx    = newEthContext()
    node   = setupEthNode(conf, ctx, eth)

  ctx.am.loadKeystores(keyStore).isOkOr:
    debugEcho error
    quit(QuitFailure)
>>>>>>> aeec74e3

  let acc1 = ctx.am.getAccount(signer).tryGet()
  ctx.am.unlockAccount(signer, acc1.keystore["password"].getStr()).isOkOr:
    debugEcho error
    quit(QuitFailure)

  setupServerAPI(serverApi, server, ctx)
  setupCommonRpc(node, conf, server)
  server.start()

  TestEnv(
    conf   : conf,
    com    : com,
    txPool : txPool,
    server : server,
    client : client,
    chain  : chain,
    ctx    : ctx,
    node   : node,
    chainId: conf.networkParams.config.chainId,
  )

proc generateBlock(env: var TestEnv) =
  let
    com = env.com
    xp  = env.txPool
    ctx = env.ctx
    acc = ctx.am.getAccount(signer).tryGet()
    tx1 = env.makeTx(acc.privateKey, zeroAddress, 1.u256, 30_000_000_000'u64)
    tx2 = env.makeTx(acc.privateKey, zeroAddress, 2.u256, 30_000_000_100'u64)
    chain = env.chain

  # txPool must be informed of active head
  # so it can know the latest account state
  doAssert xp.smartHead(chain.latestHeader)

  xp.add(PooledTransaction(tx: tx1))
  xp.add(PooledTransaction(tx: tx2))
  doAssert(xp.nItems.total == 2)

<<<<<<< HEAD
proc rpcMain*() =
  suite "Remote Procedure Calls":
    # TODO: Include other transports such as Http
    let
      conf = makeConfig(@[])
      ctx  = newEthContext()
      ethNode = setupEthNode(conf, ctx, eth)
      com = CommonRef.new(
        newCoreDbRef DefaultDbMemory, nil,
        conf.networkId,
        conf.networkParams
      )
      txFrame = com.db.baseTxFrame()
      signer = address"0x0e69cde81b1aa07a45c32c6cd85d67229d36bb1b"
      ks2 = address"0xa3b2222afa5c987da6ef773fde8d01b9f23d481f"
      ks3 = address"0x597176e9a64aad0845d83afdaf698fbeff77703b"

    let keyStore = "tests" / "keystore"
    let res = ctx.am.loadKeystores(keyStore)
    if res.isErr:
      debugEcho res.error
    doAssert(res.isOk)

    let acc1 = ctx.am.getAccount(signer).tryGet()
    let unlock = ctx.am.unlockAccount(signer, acc1.keystore["password"].getStr())
    if unlock.isErr:
      debugEcho unlock.error
    doAssert(unlock.isOk)
=======
  # generate block
  com.pos.prevRandao = prevRandao
  com.pos.feeRecipient = feeRecipient
  com.pos.timestamp = EthTime.now()
>>>>>>> aeec74e3

  let bundle = xp.assembleBlock().valueOr:
    debugEcho error
    quit(QuitFailure)

  let blk = bundle.blk
  doAssert(blk.transactions.len == 2)

  # import block
  chain.importBlock(blk).isOkOr:
    debugEcho error
    quit(QuitFailure)

  doAssert xp.smartHead(chain.latestHeader)

  com.db.persistFixtureBlock()

  env.txHash = tx1.rlpHash
  env.blockHash = blk.header.blockHash

createRpcSigsFromNim(RpcClient):
  proc web3_clientVersion(): string
  proc web3_sha3(data: seq[byte]): Hash32
  proc net_version(): string
  proc net_listening(): bool
  proc net_peerCount(): Quantity

proc rpcMain*() =
  suite "Remote Procedure Calls":
    var env = setupEnv()
    env.generateBlock()
    let
      client = env.client
      node = env.node
      com = env.com

    test "web3_clientVersion":
      let res = await client.web3_clientVersion()
      check res == ClientId

    test "web3_sha3":
      let data = @(NimbusName.toOpenArrayByte(0, NimbusName.len-1))
      let res = await client.web3_sha3(data)
      let hash = keccak256(data)
      check hash == res

    test "net_version":
      let res = await client.net_version()
      check res == $env.conf.networkId

    test "net_listening":
      let res = await client.net_listening()
      let listening = node.peerPool.connectedNodes.len < env.conf.maxPeers
      check res == listening

    test "net_peerCount":
      let res = await client.net_peerCount()
      let peerCount = node.peerPool.connectedNodes.len
      check res == w3Qty(peerCount)

    test "eth_chainId":
      let res = await client.eth_chainId()
      check res == w3Qty(distinctBase(com.chainId))

    test "eth_syncing":
      let res = await client.eth_syncing()
      if res.syncing == false:
        let syncing = node.peerPool.connectedNodes.len > 0
        check syncing == false
      else:
        check com.syncStart == res.syncObject.startingBlock.uint64
        check com.syncCurrent == res.syncObject.currentBlock.uint64
        check com.syncHighest == res.syncObject.highestBlock.uint64

    test "eth_gasPrice":
      let res = await client.eth_gasPrice()
      check res == w3Qty(30_000_000_050)  # Avg of `unsignedTx1` / `unsignedTx2`

    test "eth_accounts":
      let res = await client.eth_accounts()
      check signer in res
      check contractAddress in res
      check extraAddress in res

    test "eth_blockNumber":
      let res = await client.eth_blockNumber()
      check res == w3Qty(0x1'u64)

    test "eth_getBalance":
      let a = await client.eth_getBalance(signer, blockId(1'u64))
      check a == 998739999997899997'u256
      let b = await client.eth_getBalance(regularAcc, blockId(1'u64))
      check b == 2_000_000_000.u256
      let c = await client.eth_getBalance(contractAccWithStorage, blockId(1'u64))
      check c == 1_000_000_000.u256

    test "eth_getStorageAt":
      let res = await client.eth_getStorageAt(contractAccWithStorage, 1.u256, blockId(1'u64))
      check FixedBytes[32](2345.u256.toBytesBE) == res

    test "eth_getTransactionCount":
      let res = await client.eth_getTransactionCount(signer, blockId(1'u64))
      check res == w3Qty(2'u64)

    test "eth_getBlockTransactionCountByHash":
<<<<<<< HEAD
      let hash = txFrame.getBlockHash(0'u64).expect("block hash exists")
      let res = await client.eth_getBlockTransactionCountByHash(hash)
      check res == w3Qty(0'u64)
=======
      let res = await client.eth_getBlockTransactionCountByHash(env.blockHash)
      check res == w3Qty(2'u64)
>>>>>>> aeec74e3

    test "eth_getBlockTransactionCountByNumber":
      let res = await client.eth_getBlockTransactionCountByNumber(blockId(1'u64))
      check res == w3Qty(2'u64)

    test "eth_getUncleCountByBlockHash":
<<<<<<< HEAD
      let hash = txFrame.getBlockHash(0'u64).expect("block hash exists")
      let res = await client.eth_getUncleCountByBlockHash(hash)
=======
      let res = await client.eth_getUncleCountByBlockHash(env.blockHash)
>>>>>>> aeec74e3
      check res == w3Qty(0'u64)

    test "eth_getUncleCountByBlockNumber":
      let res = await client.eth_getUncleCountByBlockNumber(blockId(0'u64))
      check res == w3Qty(0'u64)

    test "eth_getCode":
      let res = await client.eth_getCode(contractAddress, blockId(1'u64))
      check res.len == contractCode.len

    test "eth_sign":
      let msg = "hello world"
      let msgBytes = @(msg.toOpenArrayByte(0, msg.len-1))

      expect JsonRpcError:
        discard await client.eth_sign(contractAddress, msgBytes)

      let res = await client.eth_sign(signer, msgBytes)
      let sig = Signature.fromRaw(res).tryGet()

      # now let us try to verify signature
      let msgData  = "\x19Ethereum Signed Message:\n" & $msg.len & msg
      let msgDataBytes = @(msgData.toOpenArrayByte(0, msgData.len-1))
      let msgHash = await client.web3_sha3(msgDataBytes)
      let pubkey = recover(sig, SkMessage(msgHash.data)).tryGet()
      let recoveredAddr = pubkey.toCanonicalAddress()
      check recoveredAddr == signer # verified

    test "eth_signTransaction, eth_sendTransaction, eth_sendRawTransaction":
      let unsignedTx = TransactionArgs(
        `from`: Opt.some(signer),
        to: Opt.some(contractAddress),
        gas: Opt.some(w3Qty(100000'u)),
        gasPrice: Opt.none(Quantity),
        value: Opt.some(100.u256),
        nonce: Opt.none(Quantity)
        )

      let signedTxBytes = await client.eth_signTransaction(unsignedTx)
      let signedTx = rlp.decode(signedTxBytes, Transaction)
      check signer == signedTx.recoverSender().expect("valid signature") # verified

      let hashAhex = await client.eth_sendTransaction(unsignedTx)
      let hashBhex = await client.eth_sendRawTransaction(signedTxBytes)
      check hashAhex == hashBhex

    test "eth_call":
      let ec = TransactionArgs(
        `from`: Opt.some(signer),
        to: Opt.some(contractAddress),
        gas: Opt.some(w3Qty(100000'u)),
        gasPrice: Opt.none(Quantity),
        value: Opt.some(100.u256)
        )

      let res = await client.eth_call(ec, "latest")
      check res == hexToSeqByte("deadbeef")

    test "eth_estimateGas":
      let ec = TransactionArgs(
        `from`: Opt.some(signer),
        to: Opt.some(extraAddress),
        gas: Opt.some(w3Qty(42000'u)),
        gasPrice: Opt.some(w3Qty(100'u)),
        value: Opt.some(100.u256)
        )

      let res = await client.eth_estimateGas(ec)
      check res == w3Qty(21000'u64)

    test "eth_getBlockByHash":
      let res = await client.eth_getBlockByHash(env.blockHash, true)
      check res.isNil.not
      check res.hash == env.blockHash
      let res2 = await client.eth_getBlockByHash(env.txHash, true)
      check res2.isNil

    test "eth_getBlockByNumber":
      let res = await client.eth_getBlockByNumber("latest", true)
      check res.isNil.not
      check res.hash == env.blockHash
      let res2 = await client.eth_getBlockByNumber($1, true)
      check res2.isNil

    test "eth_getTransactionByHash":
      let res = await client.eth_getTransactionByHash(env.txHash)
      check res.isNil.not
      check res.blockNumber.get() == w3Qty(1'u64)
      let res2 = await client.eth_getTransactionByHash(env.blockHash)
      check res2.isNil

    test "eth_getTransactionByBlockHashAndIndex":
      let res = await client.eth_getTransactionByBlockHashAndIndex(env.blockHash, w3Qty(0'u64))
      check res.isNil.not
      check res.blockNumber.get() == w3Qty(1'u64)

      let res2 = await client.eth_getTransactionByBlockHashAndIndex(env.blockHash, w3Qty(3'u64))
      check res2.isNil

      let res3 = await client.eth_getTransactionByBlockHashAndIndex(env.txHash, w3Qty(3'u64))
      check res3.isNil

    test "eth_getTransactionByBlockNumberAndIndex":
      let res = await client.eth_getTransactionByBlockNumberAndIndex("latest", w3Qty(1'u64))
      check res.isNil.not
      check res.blockNumber.get() == w3Qty(1'u64)

      let res2 = await client.eth_getTransactionByBlockNumberAndIndex("latest", w3Qty(3'u64))
      check res2.isNil

    test "eth_getBlockReceipts":
        let recs = await client.eth_getBlockReceipts(blockId(1'u64))
        check recs.isSome
        if recs.isSome:
          let receipts = recs.get
          check receipts.len == 2
          check receipts[0].transactionIndex == 0.Quantity
          check receipts[1].transactionIndex == 1.Quantity

    test "eth_getTransactionReceipt":
      let res = await client.eth_getTransactionReceipt(env.txHash)
      check res.isNil.not
      check res.blockNumber == w3Qty(1'u64)

      let res2 = await client.eth_getTransactionReceipt(env.blockHash)
      check res2.isNil

    test "eth_getUncleByBlockHashAndIndex":
      let res = await client.eth_getUncleByBlockHashAndIndex(env.blockHash, w3Qty(0'u64))
      check res.isNil

      let res2 = await client.eth_getUncleByBlockHashAndIndex(env.blockHash, w3Qty(1'u64))
      check res2.isNil

      let res3 = await client.eth_getUncleByBlockHashAndIndex(env.txHash, w3Qty(0'u64))
      check res3.isNil

    test "eth_getUncleByBlockNumberAndIndex":
      let res = await client.eth_getUncleByBlockNumberAndIndex("latest", w3Qty(0'u64))
      check res.isNil

      let res2 = await client.eth_getUncleByBlockNumberAndIndex("latest", w3Qty(1'u64))
      check res2.isNil

    test "eth_getLogs by blockhash, no filters":
      let testHeader = getBlockHeader4514995()
      let testHash = testHeader.blockHash
      let filterOptions = FilterOptions(
        blockHash: Opt.some(testHash),
        topics: @[]
      )
      let logs = await client.eth_getLogs(filterOptions)

      check:
        len(logs) == 54

      var i = 0
      for l in logs:
        check:
          l.blockHash.isSome()
          l.blockHash.get() == testHash
          l.logIndex.get() == w3Qty(i.uint64)
        inc i

    test "eth_getLogs by blockhash, filter logs at specific positions":
      let testHeader = getBlockHeader4514995()
      let testHash = testHeader.blockHash

      let topic = bytes32"0xddf252ad1be2c89b69c2b068fc378daa952ba7f163c4a11628f55a4df523b3ef"
      let topic1 = bytes32"0x000000000000000000000000fdc183d01a793613736cd40a5a578f49add1772b"

      let filterOptions = FilterOptions(
        blockHash: Opt.some(testHash),
        topics: @[
          TopicOrList(kind: slkList, list: @[topic]),
          TopicOrList(kind: slkNull),
          TopicOrList(kind: slkList, list: @[topic1])
        ]
      )

      let logs = await client.eth_getLogs(filterOptions)

      check:
        len(logs) == 1


    test "eth_getLogs by blockhash, filter logs at specific postions with or options":
      let testHeader = getBlockHeader4514995()
      let testHash = testHeader.blockHash

      let topic = bytes32"0xddf252ad1be2c89b69c2b068fc378daa952ba7f163c4a11628f55a4df523b3ef"
      let topic1 = bytes32"0xa64da754fccf55aa65a1f0128a648633fade3884b236e879ee9f64c78df5d5d7"

      let topic2 = bytes32"0x000000000000000000000000e16c02eac87920033ac72fc55ee1df3151c75786"
      let topic3 = bytes32"0x000000000000000000000000b626a5facc4de1c813f5293ec3be31979f1d1c78"



      let filterOptions = FilterOptions(
        blockHash: Opt.some(testHash),
        topics: @[
          TopicOrList(kind: slkList, list: @[topic, topic1]),
          TopicOrList(kind: slkList, list: @[topic2, topic3])
        ]
      )

      let logs = await client.eth_getLogs(filterOptions)

      check:
        len(logs) == 2

    test "eth_getProof - Non existent account and storage slots":
      let blockData = await client.eth_getBlockByNumber("latest", true)

      block:
        # account doesn't exist
        let
          address = address"0x0000000000000000000000000000000000000004"
          proofResponse = await client.eth_getProof(address, @[], blockId(1'u64))
          storageProof = proofResponse.storageProof

        check:
          proofResponse.address == address
          verifyAccountProof(blockData.stateRoot, proofResponse).isMissing()
          proofResponse.balance == 0.u256
          proofResponse.codeHash == zeroHash
          proofResponse.nonce == w3Qty(0.uint64)
          proofResponse.storageHash == zeroHash
          storageProof.len() == 0

      block:
        # account exists but requested slots don't exist
        let
          address = regularAcc
          slot1Key = 0.u256
          slot2Key = 1.u256
          proofResponse = await client.eth_getProof(address, @[slot1Key, slot2Key], blockId(1'u64))
          storageProof = proofResponse.storageProof

        check:
          proofResponse.address == address
          verifyAccountProof(blockData.stateRoot, proofResponse).isValid()
          proofResponse.balance == 2_000_000_000.u256
          proofResponse.codeHash == emptyCodeHash
          proofResponse.nonce == w3Qty(1.uint64)
          proofResponse.storageHash == emptyStorageHash
          storageProof.len() == 2
          storageProof[0].key == slot1Key
          storageProof[0].proof.len() == 0
          storageProof[0].value == 0.u256
          storageProof[1].key == slot2Key
          storageProof[1].proof.len() == 0
          storageProof[1].value == 0.u256

      block:
        # contract account with no storage slots
        let
          address = contractAccNoStorage
          slot1Key = 0.u256 # Doesn't exist
          proofResponse = await client.eth_getProof(address, @[slot1Key], blockId(1'u64))
          storageProof = proofResponse.storageProof

        check:
          proofResponse.address == address
          verifyAccountProof(blockData.stateRoot, proofResponse).isValid()
          proofResponse.balance == 0.u256
          proofResponse.codeHash == hash32"0x09044b55d7aba83cb8ac3d2c9c8d8bcadbfc33f06f1be65e8cc1e4ddab5f3074"
          proofResponse.nonce == w3Qty(0.uint64)
          proofResponse.storageHash == emptyStorageHash
          storageProof.len() == 1
          storageProof[0].key == slot1Key
          storageProof[0].proof.len() == 0
          storageProof[0].value == 0.u256

    test "eth_getProof - Existing accounts and storage slots":
      let blockData = await client.eth_getBlockByNumber("latest", true)

      block:
        # contract account with storage slots
        let
          address = contractAccWithStorage
          slot1Key = 0.u256
          slot2Key = 1.u256
          slot3Key = 2.u256 # Doesn't exist
          proofResponse = await client.eth_getProof(address, @[slot1Key, slot2Key, slot3Key], blockId(1'u64))
          storageProof = proofResponse.storageProof

        check:
          proofResponse.address == address
          verifyAccountProof(blockData.stateRoot, proofResponse).isValid()
          proofResponse.balance == 1_000_000_000.u256
          proofResponse.codeHash == hash32"0x09044b55d7aba83cb8ac3d2c9c8d8bcadbfc33f06f1be65e8cc1e4ddab5f3074"
          proofResponse.nonce == w3Qty(2.uint64)
          proofResponse.storageHash == hash32"0x2ed06ec37dad4cd8c8fc1a1172d633a8973987fa6995b14a7c0a50c0e8d1a9c3"
          storageProof.len() == 3
          storageProof[0].key == slot1Key
          storageProof[0].proof.len() > 0
          storageProof[0].value == 1234.u256
          storageProof[1].key == slot2Key
          storageProof[1].proof.len() > 0
          storageProof[1].value == 2345.u256
          storageProof[2].key == slot3Key
          storageProof[2].proof.len() > 0
          storageProof[2].value == 0.u256
          verifySlotProof(proofResponse.storageHash, storageProof[0]).isValid()
          verifySlotProof(proofResponse.storageHash, storageProof[1]).isValid()
          verifySlotProof(proofResponse.storageHash, storageProof[2]).isMissing()

      block:
        # externally owned account
        let
          address = regularAcc
          proofResponse = await client.eth_getProof(address, @[], blockId(1'u64))
          storageProof = proofResponse.storageProof

        check:
          proofResponse.address == address
          verifyAccountProof(blockData.stateRoot, proofResponse).isValid()
          proofResponse.balance == 2_000_000_000.u256
          proofResponse.codeHash == emptyCodeHash
          proofResponse.nonce == w3Qty(1.uint64)
          proofResponse.storageHash == emptyStorageHash
          storageProof.len() == 0

    test "eth_getProof - Multiple blocks":
      let blockData = await client.eth_getBlockByNumber("latest", true)

      block:
        # block 1 - account has balance, code and storage
        let
          address = contractAccWithStorage
          slot2Key = 1.u256
          proofResponse = await client.eth_getProof(address, @[slot2Key], blockId(1'u64))
          storageProof = proofResponse.storageProof

        check:
          proofResponse.address == address
          verifyAccountProof(blockData.stateRoot, proofResponse).isValid()
          proofResponse.balance == 1_000_000_000.u256
          proofResponse.codeHash == hash32"0x09044b55d7aba83cb8ac3d2c9c8d8bcadbfc33f06f1be65e8cc1e4ddab5f3074"
          proofResponse.nonce == w3Qty(2.uint64)
          proofResponse.storageHash == hash32"0x2ed06ec37dad4cd8c8fc1a1172d633a8973987fa6995b14a7c0a50c0e8d1a9c3"
          storageProof.len() == 1
          verifySlotProof(proofResponse.storageHash, storageProof[0]).isValid()

    env.close()

when isMainModule:
  rpcMain()<|MERGE_RESOLUTION|>--- conflicted
+++ resolved
@@ -119,38 +119,6 @@
   waitFor client.connect("127.0.0.1", port, false)
   return client
 
-<<<<<<< HEAD
-proc close(client: RpcHttpClient, server: RpcHttpServer) =
-  waitFor client.close()
-  waitFor server.closeWait()
-
-
-# NOTE : The setup of the environment should have been done through the
-# `ForkedChainRef`, however the `ForkedChainRef` is does not persist blocks to the db
-# unless the base distance is reached. This is not the case for the tests, so we
-# have to manually persist the blocks to the db.
-# Main goal of the tests to check the RPC calls, can serve data persisted in the db
-# as data from memory blocks are easily tested via kurtosis or other tests
-proc setupEnv(signer, ks2: Address, ctx: EthContext, com: CommonRef): TestEnv =
-  var
-    acc = ctx.am.getAccount(signer).tryGet()
-    blockNumber = 1'u64
-    parent = com.db.baseTxFrame().getCanonicalHead().expect("canonicalHead exists")
-    parentHash = parent.blockHash
-
-  let code = evmByteCode:
-    Push4 "0xDEADBEEF"  # PUSH
-    Push1 "0x00"        # MSTORE AT 0x00
-    Mstore
-    Push1 "0x04"        # RETURN LEN
-    Push1 "0x1C"        # RETURN OFFSET at 28
-    Return
-
-  let
-    vmHeader = Header(parentHash: parentHash, gasLimit: 5_000_000)
-    vmState = BaseVMState()
-  vmState.init(parent, vmHeader, com, com.db.baseTxFrame())
-=======
 proc close(env: TestEnv) =
   waitFor env.client.close()
   waitFor env.server.closeWait()
@@ -185,7 +153,6 @@
 
   let
     conf  = setupConfig()
->>>>>>> aeec74e3
 
   conf.networkParams.genesis.alloc[contractAddress] = GenesisAccount(code: contractCode)
   conf.networkParams.genesis.alloc[signer] = GenesisAccount(balance: oneETH)
@@ -209,77 +176,6 @@
   if envFork >= Shanghai:
     conf.networkParams.config.shanghaiTime = Opt.some(0.EthTime)
 
-<<<<<<< HEAD
-  let
-    unsignedTx1 = Transaction(
-      txType  : TxLegacy,
-      nonce   : 0,
-      gasPrice: uint64(30_000_000_000),
-      gasLimit: 70_000,
-      value   : 1.u256,
-      to      : Opt.some(zeroAddress),
-      chainId : com.chainId,
-    )
-    unsignedTx2 = Transaction(
-      txType  : TxLegacy,
-      nonce   : 1,
-      gasPrice: uint64(30_000_000_100),
-      gasLimit: 70_000,
-      value   : 2.u256,
-      to      : Opt.some(zeroAddress),
-      chainId : com.chainId,
-    )
-    eip155    = com.isEIP155(com.syncCurrent)
-    signedTx1 = signTransaction(unsignedTx1, acc.privateKey, eip155)
-    signedTx2 = signTransaction(unsignedTx2, acc.privateKey, eip155)
-    txs = [signedTx1, signedTx2]
-
-  let txRoot = calcTxRoot(txs)
-  com.db.baseTxFrame().persistTransactions(blockNumber, txRoot, txs)
-
-  vmState.receipts = newSeq[Receipt](txs.len)
-  vmState.cumulativeGasUsed = 0
-  for txIndex, tx in txs:
-    let sender = tx.recoverSender().expect("valid signature")
-    let rc = vmState.processTransaction(tx, sender, vmHeader)
-    doAssert(rc.isOk, "Invalid transaction: " & rc.error)
-    vmState.receipts[txIndex] = makeReceipt(vmState, tx.txType)
-
-  let
-    # TODO: `getColumn(CtReceipts)` does not exists anymore. There s only the
-    #       generic `MPT` left that can be retrieved with `getGeneric()`,
-    #       optionally with argument `clearData=true`
-    date        = dateTime(2017, mMar, 30)
-    timeStamp   = date.toTime.toUnix.EthTime
-    difficulty  = com.calcDifficulty(timeStamp, parent)
-    txFrame = com.db.baseTxFrame()
-  # call persist() before we get the stateRoot
-  vmState.stateDB.persist()
-
-  var header = Header(
-    parentHash      : parentHash,
-    stateRoot       : vmState.stateDB.getStateRoot,
-    transactionsRoot: txRoot,
-    receiptsRoot    : calcReceiptsRoot(vmState.receipts),
-    logsBloom       : createBloom(vmState.receipts),
-    difficulty      : difficulty,
-    number          : blockNumber,
-    gasLimit        : vmState.cumulativeGasUsed + 1_000_000,
-    gasUsed         : vmState.cumulativeGasUsed,
-    timestamp       : timeStamp
-    )
-
-  txFrame.persistHeaderAndSetHead(header,
-    com.startOfHistory).expect("persistHeader not error")
-
-  let uncles = [header]
-  header.ommersHash = txFrame.persistUncles(uncles)
-
-  txFrame.persistHeaderAndSetHead(header,
-    com.startOfHistory).expect("persistHeader not error")
-
-  txFrame.persistFixtureBlock()
-=======
   if envFork >= Cancun:
     conf.networkParams.config.cancunTime = Opt.some(0.EthTime)
 
@@ -307,7 +203,6 @@
   ctx.am.loadKeystores(keyStore).isOkOr:
     debugEcho error
     quit(QuitFailure)
->>>>>>> aeec74e3
 
   let acc1 = ctx.am.getAccount(signer).tryGet()
   ctx.am.unlockAccount(signer, acc1.keystore["password"].getStr()).isOkOr:
@@ -335,6 +230,7 @@
     com = env.com
     xp  = env.txPool
     ctx = env.ctx
+    txFrame = com.db.baseTxFrame()
     acc = ctx.am.getAccount(signer).tryGet()
     tx1 = env.makeTx(acc.privateKey, zeroAddress, 1.u256, 30_000_000_000'u64)
     tx2 = env.makeTx(acc.privateKey, zeroAddress, 2.u256, 30_000_000_100'u64)
@@ -348,41 +244,10 @@
   xp.add(PooledTransaction(tx: tx2))
   doAssert(xp.nItems.total == 2)
 
-<<<<<<< HEAD
-proc rpcMain*() =
-  suite "Remote Procedure Calls":
-    # TODO: Include other transports such as Http
-    let
-      conf = makeConfig(@[])
-      ctx  = newEthContext()
-      ethNode = setupEthNode(conf, ctx, eth)
-      com = CommonRef.new(
-        newCoreDbRef DefaultDbMemory, nil,
-        conf.networkId,
-        conf.networkParams
-      )
-      txFrame = com.db.baseTxFrame()
-      signer = address"0x0e69cde81b1aa07a45c32c6cd85d67229d36bb1b"
-      ks2 = address"0xa3b2222afa5c987da6ef773fde8d01b9f23d481f"
-      ks3 = address"0x597176e9a64aad0845d83afdaf698fbeff77703b"
-
-    let keyStore = "tests" / "keystore"
-    let res = ctx.am.loadKeystores(keyStore)
-    if res.isErr:
-      debugEcho res.error
-    doAssert(res.isOk)
-
-    let acc1 = ctx.am.getAccount(signer).tryGet()
-    let unlock = ctx.am.unlockAccount(signer, acc1.keystore["password"].getStr())
-    if unlock.isErr:
-      debugEcho unlock.error
-    doAssert(unlock.isOk)
-=======
   # generate block
   com.pos.prevRandao = prevRandao
   com.pos.feeRecipient = feeRecipient
   com.pos.timestamp = EthTime.now()
->>>>>>> aeec74e3
 
   let bundle = xp.assembleBlock().valueOr:
     debugEcho error
@@ -398,7 +263,7 @@
 
   doAssert xp.smartHead(chain.latestHeader)
 
-  com.db.persistFixtureBlock()
+  txFrame.persistFixtureBlock()
 
   env.txHash = tx1.rlpHash
   env.blockHash = blk.header.blockHash
@@ -488,26 +353,15 @@
       check res == w3Qty(2'u64)
 
     test "eth_getBlockTransactionCountByHash":
-<<<<<<< HEAD
-      let hash = txFrame.getBlockHash(0'u64).expect("block hash exists")
-      let res = await client.eth_getBlockTransactionCountByHash(hash)
-      check res == w3Qty(0'u64)
-=======
       let res = await client.eth_getBlockTransactionCountByHash(env.blockHash)
       check res == w3Qty(2'u64)
->>>>>>> aeec74e3
 
     test "eth_getBlockTransactionCountByNumber":
       let res = await client.eth_getBlockTransactionCountByNumber(blockId(1'u64))
       check res == w3Qty(2'u64)
 
     test "eth_getUncleCountByBlockHash":
-<<<<<<< HEAD
-      let hash = txFrame.getBlockHash(0'u64).expect("block hash exists")
-      let res = await client.eth_getUncleCountByBlockHash(hash)
-=======
       let res = await client.eth_getUncleCountByBlockHash(env.blockHash)
->>>>>>> aeec74e3
       check res == w3Qty(0'u64)
 
     test "eth_getUncleCountByBlockNumber":
