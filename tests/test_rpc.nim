--- conflicted
+++ resolved
@@ -87,13 +87,8 @@
   # Manually inserting header to avoid any parent checks
   chainDB.kvt.put(genericHashKey(header.blockHash).toOpenArray, rlp.encode(header))
   chainDB.addBlockNumberToHashLookup(header)
-<<<<<<< HEAD
-  discard chainDB.persistTransactions(header.number, getBlockBody4514995().transactions)
-  discard chainDB.persistReceipts(getReceipts4514995())
-=======
-  chainDB.persistTransactions(header.blockNumber, getBlockBody4514995().transactions)
+  chainDB.persistTransactions(header.number, getBlockBody4514995().transactions)
   chainDB.persistReceipts(getReceipts4514995())
->>>>>>> 3b5a56fd
 
 proc setupEnv(com: CommonRef, signer, ks2: EthAddress, ctx: EthContext): TestEnv =
   var
@@ -172,11 +167,7 @@
 
   com.db.persistReceipts(vmState.receipts)
   let
-<<<<<<< HEAD
-    receiptsRoot = com.db.persistReceipts(vmState.receipts)
-=======
     receiptRoot = com.db.ctx.getMpt(CtReceipts).getColumn().state().valueOr(EMPTY_ROOT_HASH)
->>>>>>> 3b5a56fd
     date        = dateTime(2017, mMar, 30)
     timeStamp   = date.toTime.toUnix.EthTime
     difficulty  = com.calcDifficulty(timeStamp, parent)
