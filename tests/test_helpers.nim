# Nimbus
# Copyright (c) 2018 Status Research & Development GmbH
# Licensed under either of
#  * Apache License, version 2.0, ([LICENSE-APACHE](LICENSE-APACHE) or http://www.apache.org/licenses/LICENSE-2.0)
#  * MIT license ([LICENSE-MIT](LICENSE-MIT) or http://opensource.org/licenses/MIT)
# at your option. This file may not be copied, modified, or distributed except according to those terms.

import
  os, macros, json, sequtils, strformat, strutils, parseutils, ospaths, tables,
  byteutils, eth_common, eth_keys, ranges/typedranges,
  ../nimbus/[vm_state, constants],
  ../nimbus/db/[db_chain, state_db],
  ../nimbus/transaction,
  ../nimbus/vm/interpreter/[gas_costs, vm_forks],
  ../tests/test_generalstate_failing

type
  Status* {.pure.} = enum OK, Fail, Skip

func slowTest*(folder: string, name: string): bool =
  # TODO: add vmPerformance and loop check here
  result = folder == "stQuadraticComplexityTest" or
           name in @["randomStatetest352.json", "randomStatetest1.json",
                     "randomStatetest32.json", "randomStatetest347.json",
                     "randomStatetest393.json", "randomStatetest626.json",
                     "CALLCODE_Bounds.json", "DELEGATECALL_Bounds3.json",
                     "CALLCODE_Bounds4.json", "CALL_Bounds.json",
                     "DELEGATECALL_Bounds2.json", "CALL_Bounds3.json",
                     "CALLCODE_Bounds2.json", "CALLCODE_Bounds3.json",
                     "DELEGATECALL_Bounds.json", "CALL_Bounds2a.json",
                     "CALL_Bounds2.json",
                     "CallToNameRegistratorMemOOGAndInsufficientBalance.json",
                     "CallToNameRegistratorTooMuchMemory0.json"]

func failIn32Bits(folder, name: string): bool =
  # XXX: maybe related to int32.high being 0 on 32-bits
  return name in @[
    "randomStatetest94.json",
    "calldatacopy_dejavu.json",
    "calldatacopy_dejavu2.json",
    "codecopy_dejavu.json",
    "codecopy_dejavu2.json",
    "extcodecopy_dejavu.json",
    "log1_dejavu.json",
    "log2_dejavu.json",
    "log3_dejavu.json",
    "log4_dejavu.json",
    "mload_dejavu.json",
    "mstore_dejavu.json",
    "mstroe8_dejavu.json",
    "sha3_dejavu.json"]

func validTest*(folder: string, name: string): bool =
  # tests we want to skip or which segfault will be skipped here
  result = (folder != "vmPerformance" or "loop" notin name) and
           (not slowTest(folder, name) and
            # TODO: check whether these are still useful
            name notin @["static_Call1024BalanceTooLow.json",
                         "Call1024BalanceTooLow.json", "ExtCodeCopyTests.json"])

proc lacksHomesteadPostStates*(filename: string): bool =
  # XXX: Until Nimbus supports Byzantine or newer forks, as opposed
  # to Homestead, ~1k of ~2.5k GeneralStateTests won't work. Nimbus
  # supporting Byzantine should trigger removal of this function. A
  # possible alternate approach of avoiding double-reading fixtures
  # seemed less than ideal, as by the time that happens, output has
  # already appeared. Compatible with non-GST fixtures. Will become
  # expensive once BlockchainTests appear, so try to remove first.
  let fixtures = parseJSON(readFile(filename))
  var fixture: JsonNode
  for label, child in fixtures:
    fixture = child
    break

  return fixture.has_key("transaction") and not fixture["post"].has_key("Homestead")

macro jsonTest*(s: static[string], handler: untyped): untyped =
  let
    testStatusIMPL = ident("testStatusIMPL")
    # workaround for strformat in quote do: https://github.com/nim-lang/Nim/issues/8220
    symbol = newIdentNode"symbol"
    final  = newIdentNode"final"
    name   = newIdentNode"name"
    formatted = newStrLitNode"{symbol[final]} {name:<64}{$final}{'\n'}"
  result = quote:
    var filenames: seq[(string, string, string)] = @[]
    var status = initOrderedTable[string, OrderedTable[string, Status]]()
    for filename in walkDirRec("tests" / "fixtures" / `s`):
      var (folder, name) = filename.splitPath()
      let last = folder.splitPath().tail
      if not status.hasKey(last):
        status[last] = initOrderedTable[string, Status]()
      status[last][name] = Status.Skip
      if last.validTest(name) and not filename.lacksHomesteadPostStates:
        filenames.add((filename, last, name))
    for child in filenames:
      let (filename, folder, name) = child
      test filename:
        echo folder, name
        status[folder][name] = Status.FAIL
        try:
          `handler`(parseJSON(readFile(filename)), `testStatusIMPL`)
          if `testStatusIMPL` == OK:
            status[folder][name] = Status.OK
        except AssertionError:
          status[folder][name] = Status.FAIL
          if not allowedFailingGeneralStateTest(folder, name) and not failIn32Bits(folder, name):
            raise

    status.sort do (a: (string, OrderedTable[string, Status]),
                    b: (string, OrderedTable[string, Status])) -> int: cmp(a[0], b[0])

    let `symbol`: array[Status, string] = ["+", "-", " "]
    var raw = ""
    raw.add(`s` & "\n")
    raw.add("===\n")
    for folder, statuses in status:
      raw.add("## " & folder & "\n")
      raw.add("```diff\n")
      var sortedStatuses = statuses
      sortedStatuses.sort do (a: (string, Status), b: (string, Status)) -> int:
        cmp(a[0], b[0])
      var okCount = 0
      var failCount = 0
      var skipCount = 0
      for `name`, `final` in sortedStatuses:
        raw.add(&`formatted`)
        case `final`:
          of Status.OK: okCount += 1
          of Status.Fail: failCount += 1
          of Status.Skip: skipCount += 1
      raw.add("```\n")
      let sum = okCount + failCount + skipCount
      raw.add("OK: " & $okCount & "/" & $sum & " Fail: " & $failCount & "/" & $sum & " Skip: " & $skipCount & "/" & $sum & "\n")
    writeFile(`s` & ".md", raw)

func ethAddressFromHex*(s: string): EthAddress = hexToByteArray(s, result)

func safeHexToSeqByte*(hexStr: string): seq[byte] =
  if hexStr == "":
    @[]
  else:
    hexStr.hexToSeqByte

proc setupStateDB*(wantedState: JsonNode, stateDB: var AccountStateDB) =
  for ac, accountData in wantedState:
    let account = ethAddressFromHex(ac)
    for slot, value in accountData{"storage"}:
      stateDB.setStorage(account, fromHex(UInt256, slot), fromHex(UInt256, value.getStr))

    let nonce = accountData{"nonce"}.getStr.parseHexInt.AccountNonce
    let code = accountData{"code"}.getStr.safeHexToSeqByte.toRange
    let balance = UInt256.fromHex accountData{"balance"}.getStr

    stateDB.setNonce(account, nonce)
    stateDB.setCode(account, code)
    stateDB.setBalance(account, balance)

proc verifyStateDB*(wantedState: JsonNode, stateDB: AccountStateDB) =
  for ac, accountData in wantedState:
    let account = ethAddressFromHex(ac)
    for slot, value in accountData{"storage"}:
      let
        slotId = UInt256.fromHex slot
        wantedValue = UInt256.fromHex value.getStr

      let (actualValue, found) = stateDB.getStorage(account, slotId)
      # echo "FOUND ", found
      # echo "ACTUAL VALUE ", actualValue.toHex
      doAssert found
      doAssert actualValue == wantedValue, &"{actualValue.toHex} != {wantedValue.toHex}"

    let
      wantedCode = hexToSeqByte(accountData{"code"}.getStr).toRange
      wantedBalance = UInt256.fromHex accountData{"balance"}.getStr
      wantedNonce = accountData{"nonce"}.getInt.AccountNonce

      actualCode = stateDB.getCode(account)
      actualBalance = stateDB.getBalance(account)
      actualNonce = stateDB.getNonce(account)

    # XXX: actualCode is sourced from wrong location currently, incompatible with
    # state hash root. Can/should be fixed, but blocks further progress as-is.
    # doAssert wantedCode == actualCode, &"{wantedCode} != {actualCode}"
    doAssert wantedBalance == actualBalance, &"{wantedBalance.toHex} != {actualBalance.toHex}"
    doAssert wantedNonce == actualNonce, &"{wantedNonce.toHex} != {actualNonce.toHex}"

func getHexadecimalInt*(j: JsonNode): int64 =
  # parseutils.parseHex works with int which will overflow in 32 bit
  var data: StUInt[64]
  data = fromHex(StUInt[64], j.getStr)
  result = cast[int64](data)

proc getFixtureTransaction*(j: JsonNode, dataIndex, gasIndex, valueIndex: int): Transaction =
  var transaction : Transaction
  transaction.accountNonce = j["nonce"].getStr.parseHexInt.AccountNonce
  transaction.gasPrice = j["gasPrice"].getStr.parseHexInt
  transaction.gasLimit = j["gasLimit"][gasIndex].getStr.parseHexInt

  # Another distinct case "" as special hex string, but at least here,
  # it has some semantic meaning in Ethereum -- contract creation. The
  # hex parsing routine tripping over this is at least the third.
  let rawTo = j["to"].getStr
  transaction.to = (if rawTo == "": "0x" else: rawTo).parseAddress
  transaction.value = fromHex(UInt256, j["value"][valueIndex].getStr)
  transaction.payload = j["data"][dataIndex].getStr.safeHexToSeqByte

  return transaction

proc getFixtureTransactionSender*(j: JsonNode): EthAddress =
  var secretKey = j["secretKey"].getStr
  removePrefix(secretKey, "0x")
  let privateKey = initPrivateKey(secretKey)

  var pubKey: PublicKey
<<<<<<< HEAD
  let transaction = j.getFixtureTransaction(0, 0, 0)
  if recoverSignatureKey(signMessage(privateKey, transaction.rlpEncode.toOpenArray),
                         transaction.hash.data,
                         pubKey) == EthKeysStatus.Success:
    return pubKey.toCanonicalAddress()
  else:
    # XXX: appropriate failure mode; probably raise something
    discard
=======
  let transaction = j.getFixtureTransaction
  transaction.getSender
>>>>>>> 5acd6cc0

func getFixtureCode*(pre: JsonNode, targetAccount: EthAddress) : seq[byte] =
  # XXX: Workaround for broken setCode/getCode. Remove when feasible.
  for ac, preState in pre:
    if ethAddressFromHex(ac) == targetAccount:
      return preState["code"].getStr.safeHexToSeqByte

  # Fail loudly if it falls off the end (by default)

proc getFixtureIntrinsicGas*(transaction: Transaction) : auto =
  # Py-EVM has _get_homestead_intrinsic_gas and _get_frontier_intrinsic_gas
  # Using former.

  # TODO: refactor and pull from nimbus/vm/interpreter/gas_costs.nim
  let
    gasTransaction = 21_000
    gasTXDataZero = 4
    gasTXDataNonZero = 68
    numZeroBytes = transaction.payload.count(0)
    gasCosts = forkToSchedule(FkHomestead)

  result = gasTransaction + gasTXDataZero * numZeroBytes + gasTXDataNonZero * (transaction.payload.len - numZeroBytes)<|MERGE_RESOLUTION|>--- conflicted
+++ resolved
@@ -192,20 +192,17 @@
   result = cast[int64](data)
 
 proc getFixtureTransaction*(j: JsonNode, dataIndex, gasIndex, valueIndex: int): Transaction =
-  var transaction : Transaction
-  transaction.accountNonce = j["nonce"].getStr.parseHexInt.AccountNonce
-  transaction.gasPrice = j["gasPrice"].getStr.parseHexInt
-  transaction.gasLimit = j["gasLimit"][gasIndex].getStr.parseHexInt
+  result.accountNonce = j["nonce"].getStr.parseHexInt.AccountNonce
+  result.gasPrice = j["gasPrice"].getStr.parseHexInt
+  result.gasLimit = j["gasLimit"][gasIndex].getStr.parseHexInt
 
   # Another distinct case "" as special hex string, but at least here,
   # it has some semantic meaning in Ethereum -- contract creation. The
   # hex parsing routine tripping over this is at least the third.
   let rawTo = j["to"].getStr
-  transaction.to = (if rawTo == "": "0x" else: rawTo).parseAddress
-  transaction.value = fromHex(UInt256, j["value"][valueIndex].getStr)
-  transaction.payload = j["data"][dataIndex].getStr.safeHexToSeqByte
-
-  return transaction
+  result.to = (if rawTo == "": "0x" else: rawTo).parseAddress
+  result.value = fromHex(UInt256, j["value"][valueIndex].getStr)
+  result.payload = j["data"][dataIndex].getStr.safeHexToSeqByte
 
 proc getFixtureTransactionSender*(j: JsonNode): EthAddress =
   var secretKey = j["secretKey"].getStr
@@ -213,19 +210,14 @@
   let privateKey = initPrivateKey(secretKey)
 
   var pubKey: PublicKey
-<<<<<<< HEAD
   let transaction = j.getFixtureTransaction(0, 0, 0)
   if recoverSignatureKey(signMessage(privateKey, transaction.rlpEncode.toOpenArray),
-                         transaction.hash.data,
+                         transaction.txHashNoSignature.data,
                          pubKey) == EthKeysStatus.Success:
     return pubKey.toCanonicalAddress()
   else:
     # XXX: appropriate failure mode; probably raise something
     discard
-=======
-  let transaction = j.getFixtureTransaction
-  transaction.getSender
->>>>>>> 5acd6cc0
 
 func getFixtureCode*(pre: JsonNode, targetAccount: EthAddress) : seq[byte] =
   # XXX: Workaround for broken setCode/getCode. Remove when feasible.
