# Nimbus
# Copyright (c) 2018-2024 Status Research & Development GmbH
# Licensed under either of
#  * Apache License, version 2.0, ([LICENSE-APACHE](LICENSE-APACHE) or
#    http://www.apache.org/licenses/LICENSE-2.0)
#  * MIT license ([LICENSE-MIT](LICENSE-MIT) or
#    http://opensource.org/licenses/MIT)
# at your option. This file may not be copied, modified, or distributed except
# according to those terms.

import
  std/[strformat, strutils, importutils],
  eth/common/[keys, transaction_utils],
  stew/byteutils,
  stew/endians2,
  ../nimbus/config,
  ../nimbus/db/storage_types,
  ../nimbus/common/common,
  ../nimbus/core/chain,
  ../nimbus/core/tx_pool,
  ../nimbus/core/casper,
  ../nimbus/transaction,
  ../nimbus/constants,
  ../nimbus/db/ledger {.all.}, # import all private symbols
  unittest2

const
  genesisFile = "tests/customgenesis/cancun123.json"
  hexPrivKey  = "af1a9be9f1a54421cac82943820a0fe0f601bb5f4f6d0bccc81c613f0ce6ae22"

# The above privKey will generate this address
# senderAddr  = hexToByteArray[20]("73cf19657412508833f618a15e8251306b3e6ee5")

type
  TestEnv = object
    com: CommonRef
    xdb: CoreDbRef
    txs: seq[Transaction]
    txi: seq[int] # selected index into txs[] (crashable sender addresses)
    vaultKey: PrivateKey
    nonce   : uint64
    chainId : ChainId
    xp      : TxPoolRef
    chain   : ForkedChainRef

# ------------------------------------------------------------------------------
# Helpers
# ------------------------------------------------------------------------------

proc pp*(a: Address): string =
  a.toHex[32 .. 39].toLowerAscii

proc pp*(tx: Transaction): string =
  # "(" & tx.ecRecover.value.pp & "," & $tx.nonce & ")"
  "(" & tx.recoverSender().value().pp & "," & $tx.nonce & ")"

proc pp*(h: Hash32): string =
  h.data.toHex[52 .. 63].toLowerAscii

proc pp*(tx: Transaction; ledger: LedgerRef): string =
  let address = tx.recoverSender().value()
  "(" & address.pp &
    "," & $tx.nonce &
    ";" & $ledger.getNonce(address) &
    "," & $ledger.getBalance(address) &
    ")"

when isMainModule:
  import chronicles

  proc setTraceLevel =
    discard
    when defined(chronicles_runtime_filtering) and loggingEnabled:
      setLogLevel(LogLevel.TRACE)

  proc setErrorLevel =
    discard
    when defined(chronicles_runtime_filtering) and loggingEnabled:
      setLogLevel(LogLevel.ERROR)

# ------------------------------------------------------------------------------
# Private functions
# ------------------------------------------------------------------------------
proc privKey(keyHex: string): PrivateKey =
  let kRes = PrivateKey.fromHex(keyHex)
  if kRes.isErr:
    echo kRes.error
    quit(QuitFailure)

  kRes.get()

proc initEnv(): TestEnv =
  let
    conf = makeConfig(@[
      "--custom-network:" & genesisFile
    ])

  let
    com = CommonRef.new(
      newCoreDbRef DefaultDbMemory, nil,
      conf.networkId,
      conf.networkParams
    )
    chain = newForkedChain(com, com.genesisHeader)

  TestEnv(
    com     : com,
    xdb     : com.db,
    vaultKey: privKey(hexPrivKey),
    nonce   : 0'u64,
    chainId : conf.networkParams.config.chainId,
    xp      : TxPoolRef.new(chain),
    chain   : chain,
  )

func makeTx(
    env: var TestEnv,
    recipient: Address,
    amount: UInt256,
    payload: openArray[byte] = []): Transaction =
  const
    gasLimit = 75000.GasInt
    gasPrice = 30.gwei

  let tx = Transaction(
    txType  : TxLegacy,
    chainId : env.chainId,
    nonce   : AccountNonce(env.nonce),
    gasPrice: gasPrice,
    gasLimit: gasLimit,
    to      : Opt.some(recipient),
    value   : amount,
    payload : @payload
  )

  inc env.nonce
  signTransaction(tx, env.vaultKey, eip155 = true)

func initAddr(z: int): Address =
  const L = sizeof(result)
  result.data[L-sizeof(uint32)..^1] = toBytesBE(z.uint32)

proc importBlock(env: TestEnv; blk: Block) =
  env.chain.importBlock(blk).isOkOr:
    raiseAssert "persistBlocks() failed at block #" &
      $blk.header.number & " msg: " & error

proc getLedger(txFrame: CoreDbTxRef): LedgerRef =
  LedgerRef.init(txFrame)

func getRecipient(tx: Transaction): Address =
  tx.to.expect("transaction have no recipient")

# ------------------------------------------------------------------------------
# Crash test function, finding out about how the transaction framework works ..
# ------------------------------------------------------------------------------

proc modBalance(ac: LedgerRef, address: Address) =
  ## This function is crucial for profucing the crash. If must
  ## modify the balance so that the database gets written.
  # ac.blindBalanceSetter(address)
  ac.addBalance(address, 1.u256)


proc runTrial2ok(env: TestEnv, ledger: LedgerRef; inx: int) =
  ## Run two blocks, the first one with *rollback*.
  let eAddr = env.txs[inx].getRecipient

  block:
    let accTx = ledger.beginSavepoint
    ledger.modBalance(eAddr)
    ledger.rollback(accTx)

  block:
    let accTx = ledger.beginSavepoint
    ledger.modBalance(eAddr)
    ledger.commit(accTx)

  ledger.persist()


proc runTrial3(env: TestEnv, ledger: LedgerRef; inx: int; rollback: bool) =
  ## Run three blocks, the second one optionally with *rollback*.
  let eAddr = env.txs[inx].getRecipient

  block:
    let accTx = ledger.beginSavepoint
    ledger.modBalance(eAddr)
    ledger.commit(accTx)
    ledger.persist()

  block body2:
    let accTx = ledger.beginSavepoint
    ledger.modBalance(eAddr)

    if rollback:
      ledger.rollback(accTx)
      break body2

    ledger.commit(accTx)
    ledger.persist()

  block:
    let accTx = ledger.beginSavepoint
    ledger.modBalance(eAddr)
    ledger.commit(accTx)
    ledger.persist()


proc runTrial3Survive(env: TestEnv, ledger: LedgerRef; inx: int; noisy = false) =
  ## Run three blocks with extra db frames and *rollback*.
  let eAddr = env.txs[inx].getRecipient

  block:
    block:
      let accTx = ledger.beginSavepoint
      ledger.modBalance(eAddr)
      ledger.commit(accTx)
      ledger.persist()

    block:
      let accTx = ledger.beginSavepoint
      ledger.modBalance(eAddr)
      ledger.rollback(accTx)

  block:
    block:
      let accTx = ledger.beginSavepoint
      ledger.modBalance(eAddr)
      ledger.commit(accTx)

      ledger.persist()

      ledger.persist()

proc runTrial4(env: TestEnv, ledger: LedgerRef; inx: int; rollback: bool) =
  ## Like `runTrial3()` but with four blocks and extra db transaction frames.
  let eAddr = env.txs[inx].getRecipient

  block:
    block:
      let accTx = ledger.beginSavepoint
      ledger.modBalance(eAddr)
      ledger.commit(accTx)
      ledger.persist()

    block:
      let accTx = ledger.beginSavepoint
      ledger.modBalance(eAddr)
      ledger.commit(accTx)
      ledger.persist()

    block body3:
      let accTx = ledger.beginSavepoint
      ledger.modBalance(eAddr)

      if rollback:
        ledger.rollback(accTx)
        break body3

      ledger.commit(accTx)
      ledger.persist()

  block:
    block:
      let accTx = ledger.beginSavepoint
      ledger.modBalance(eAddr)
      ledger.commit(accTx)
      ledger.persist()

# ------------------------------------------------------------------------------
# Test Runner
# ------------------------------------------------------------------------------

const
  NumTransactions = 17
  NumBlocks = 13
  feeRecipient = initAddr(401)
  prevRandao = Bytes32 EMPTY_UNCLE_HASH # it can be any valid hash

proc runLedgerTransactionTests(noisy = true) =
  suite "Ledger nesting scenarios":
    var env = initEnv()

    test "Create transactions and blocks":
      var
        recipientSeed = 501
        blockTime = EthTime.now()

      for _ in 0..<NumBlocks:
        for _ in 0..<NumTransactions:
          let recipient = initAddr(recipientSeed)
          let tx = env.makeTx(recipient, 1.u256)
          env.xp.add(PooledTransaction(tx: tx))

          inc recipientSeed

        check env.xp.nItems.total == NumTransactions
        env.com.pos.prevRandao = prevRandao
        env.com.pos.feeRecipient = feeRecipient
        env.com.pos.timestamp = blockTime

        blockTime = EthTime(blockTime.uint64 + 1'u64)

        let r = env.xp.assembleBlock()
        if r.isErr:
          debugEcho r.error
          check false
          return

        let blk = r.get.blk
        let body = BlockBody(
          transactions: blk.txs,
          uncles: blk.uncles,
          withdrawals: Opt.some(newSeq[Withdrawal]())
        )
        env.importBlock(Block.init(blk.header, body))

        check env.xp.smartHead(blk.header)
        for tx in body.transactions:
          env.txs.add tx

    let head = env.chain.latestHeader
    test &"Collect unique recipient addresses from {env.txs.len} txs," &
        &" head=#{head.number}":
      # since we generate our own transactions instead of replaying
      # from testnet blocks, the recipients already unique.
      for n,tx in env.txs:
        #let a = tx.getRecipient
        env.txi.add n

    test &"Run {env.txi.len} two-step trials with rollback":
      for n in env.txi:
        let dbTx = env.xdb.ctx.txFrameBegin(nil)
        defer: dbTx.dispose()
        let ledger = dbTx.getLedger()
        env.runTrial2ok(ledger, n)

    test &"Run {env.txi.len} three-step trials with rollback":
      for n in env.txi:
        let dbTx = env.xdb.ctx.txFrameBegin(nil)
        defer: dbTx.dispose()
        let ledger = dbTx.getLedger()
        env.runTrial3(ledger, n, rollback = true)

    test &"Run {env.txi.len} three-step trials with extra db frame rollback" &
        " throwing Exceptions":
      for n in env.txi:
        let dbTx = env.xdb.ctx.txFrameBegin(nil)
        defer: dbTx.dispose()
        let ledger = dbTx.getLedger()
        env.runTrial3Survive(ledger, n, noisy)

    test &"Run {env.txi.len} tree-step trials without rollback":
      for n in env.txi:
        let dbTx = env.xdb.ctx.txFrameBegin(nil)
        defer: dbTx.dispose()
        let ledger = dbTx.getLedger()
        env.runTrial3(ledger, n, rollback = false)

    test &"Run {env.txi.len} four-step trials with rollback and db frames":
      for n in env.txi:
        let dbTx = env.xdb.ctx.txFrameBegin(nil)
        defer: dbTx.dispose()
        let ledger = dbTx.getLedger()
        env.runTrial4(ledger, n, rollback = true)

proc runLedgerBasicOperationsTests() =
  suite "Ledger basic operations tests":
    setup:
      const emptyAcc {.used.} = Account.init()

      var
        memDB = newCoreDbRef DefaultDbMemory
<<<<<<< HEAD
        stateDB {.used.} = LedgerRef.init(memDB.baseTxFrame())
=======
        ledger {.used.} = LedgerRef.init(memDB)
>>>>>>> aeec74e3
        address {.used.} = address"0x0f572e5295c57f15886f9b263e2f6d2d6c7b5ec6"
        code {.used.} = hexToSeqByte("0x0f572e5295c57f15886f9b263e2f6d2d6c7b5ec6")
        stateRoot {.used.} : Hash32

    test "accountExists and isDeadAccount":
      check ledger.accountExists(address) == false
      check ledger.isDeadAccount(address) == true

      ledger.setBalance(address, 1000.u256)

      check ledger.accountExists(address) == true
      check ledger.isDeadAccount(address) == false

      ledger.setBalance(address, 0.u256)
      ledger.setNonce(address, 1)
      check ledger.isDeadAccount(address) == false

      ledger.setCode(address, code)
      ledger.setNonce(address, 0)
      check ledger.isDeadAccount(address) == false

      ledger.setCode(address, newSeq[byte]())
      check ledger.isDeadAccount(address) == true
      check ledger.accountExists(address) == true

    test "clone storage":
      # give access to private fields of AccountRef
      privateAccess(AccountRef)
      var x = AccountRef(
        overlayStorage: Table[UInt256, UInt256](),
        originalStorage: newTable[UInt256, UInt256]()
      )

      x.overlayStorage[10.u256] = 11.u256
      x.overlayStorage[11.u256] = 12.u256

      x.originalStorage[10.u256] = 11.u256
      x.originalStorage[11.u256] = 12.u256

      var y = x.clone(cloneStorage = true)
      y.overlayStorage[12.u256] = 13.u256
      y.originalStorage[12.u256] = 13.u256

      check 12.u256 notin x.overlayStorage
      check 12.u256 in y.overlayStorage

      check x.overlayStorage.len == 2
      check y.overlayStorage.len == 3

      check 12.u256 in x.originalStorage
      check 12.u256 in y.originalStorage

      check x.originalStorage.len == 3
      check y.originalStorage.len == 3

    test "Ledger various operations":
      var ac = LedgerRef.init(memDB.baseTxFrame())
      var addr1 = initAddr(1)

      check ac.isDeadAccount(addr1) == true
      check ac.accountExists(addr1) == false
      check ac.contractCollision(addr1) == false

      ac.setBalance(addr1, 1000.u256)
      check ac.getBalance(addr1) == 1000.u256
      ac.subBalance(addr1, 100.u256)
      check ac.getBalance(addr1) == 900.u256
      ac.addBalance(addr1, 200.u256)
      check ac.getBalance(addr1) == 1100.u256

      ac.setNonce(addr1, 1)
      check ac.getNonce(addr1) == 1
      ac.incNonce(addr1)
      check ac.getNonce(addr1) == 2

      ac.setCode(addr1, code)
      check ac.getCode(addr1) == code

      ac.setStorage(addr1, 1.u256, 10.u256)
      check ac.getStorage(addr1, 1.u256) == 10.u256
      check ac.getCommittedStorage(addr1, 1.u256) == 0.u256

      check ac.contractCollision(addr1) == true
      check ac.getCodeSize(addr1) == code.len

      ac.persist()
      stateRoot = ac.getStateRoot()

      var db = LedgerRef.init(memDB.baseTxFrame())
      db.setBalance(addr1, 1100.u256)
      db.setNonce(addr1, 2)
      db.setCode(addr1, code)
      db.setStorage(addr1, 1.u256, 10.u256)
      check stateRoot == db.getStateRoot()

      # Ledger readonly operations using previous hash
      var ac2 = LedgerRef.init(memDB.baseTxFrame())
      var addr2 = initAddr(2)

      check ac2.getCodeHash(addr2) == emptyAcc.codeHash
      check ac2.getBalance(addr2) == emptyAcc.balance
      check ac2.getNonce(addr2) == emptyAcc.nonce
      check ac2.getCode(addr2) == []
      check ac2.getCodeSize(addr2) == 0
      check ac2.getCommittedStorage(addr2, 1.u256) == 0.u256
      check ac2.getStorage(addr2, 1.u256) == 0.u256
      check ac2.contractCollision(addr2) == false
      check ac2.accountExists(addr2) == false
      check ac2.isDeadAccount(addr2) == true

      ac2.persist()
      # readonly operations should not modify
      # state trie at all
      check ac2.getStateRoot() == stateRoot

    test "Ledger code retrieval after persist called":
      var ac = LedgerRef.init(memDB.baseTxFrame())
      var addr2 = initAddr(2)
      ac.setCode(addr2, code)
      ac.persist()
      check ac.getCode(addr2) == code
      let
        key = contractHashKey(keccak256(code))
        val = memDB.baseTxFrame().get(key.toOpenArray).valueOr: EmptyBlob
      check val == code

    test "accessList operations":
      proc verifyAddrs(ac: LedgerRef, addrs: varargs[int]): bool =
        for c in addrs:
          if not ac.inAccessList(c.initAddr):
            return false
        true

      proc verifySlots(ac: LedgerRef, address: int, slots: varargs[int]): bool =
        let a = address.initAddr
        if not ac.inAccessList(a):
            return false

        for c in slots:
          if not ac.inAccessList(a, c.u256):
            return false
        true

      proc accessList(ac: LedgerRef, address: int) {.inline.} =
        ac.accessList(address.initAddr)

      proc accessList(ac: LedgerRef, address, slot: int) {.inline.} =
        ac.accessList(address.initAddr, slot.u256)

      var ac = LedgerRef.init(memDB.baseTxFrame())

      ac.accessList(0xaa)
      ac.accessList(0xbb, 0x01)
      ac.accessList(0xbb, 0x02)
      check ac.verifyAddrs(0xaa, 0xbb)
      check ac.verifySlots(0xbb, 0x01, 0x02)
      check ac.verifySlots(0xaa, 0x01) == false
      check ac.verifySlots(0xaa, 0x02) == false

      var sp = ac.beginSavepoint
      # some new ones
      ac.accessList(0xbb, 0x03)
      ac.accessList(0xaa, 0x01)
      ac.accessList(0xcc, 0x01)
      ac.accessList(0xcc)

      check ac.verifyAddrs(0xaa, 0xbb, 0xcc)
      check ac.verifySlots(0xaa, 0x01)
      check ac.verifySlots(0xbb, 0x01, 0x02, 0x03)
      check ac.verifySlots(0xcc, 0x01)

      ac.rollback(sp)
      check ac.verifyAddrs(0xaa, 0xbb)
      check ac.verifyAddrs(0xcc) == false
      check ac.verifySlots(0xcc, 0x01) == false

      sp = ac.beginSavepoint
      ac.accessList(0xbb, 0x03)
      ac.accessList(0xaa, 0x01)
      ac.accessList(0xcc, 0x01)
      ac.accessList(0xcc)
      ac.accessList(0xdd, 0x04)
      ac.commit(sp)

      check ac.verifyAddrs(0xaa, 0xbb, 0xcc)
      check ac.verifySlots(0xaa, 0x01)
      check ac.verifySlots(0xbb, 0x01, 0x02, 0x03)
      check ac.verifySlots(0xcc, 0x01)
      check ac.verifySlots(0xdd, 0x04)

    test "transient storage operations":
      var ac = LedgerRef.init(memDB.baseTxFrame())

      proc tStore(ac: LedgerRef, address, slot, val: int) =
        ac.setTransientStorage(address.initAddr, slot.u256, val.u256)

      proc tLoad(ac: LedgerRef, address, slot: int): UInt256 =
        ac.getTransientStorage(address.initAddr, slot.u256)

      proc vts(ac: LedgerRef, address, slot, val: int): bool =
        ac.tLoad(address, slot) == val.u256

      ac.tStore(0xaa, 3, 66)
      ac.tStore(0xbb, 1, 33)
      ac.tStore(0xbb, 2, 99)

      check ac.vts(0xaa, 3, 66)
      check ac.vts(0xbb, 1, 33)
      check ac.vts(0xbb, 2, 99)
      check ac.vts(0xaa, 1, 33) == false
      check ac.vts(0xbb, 1, 66) == false

      var sp = ac.beginSavepoint
      # some new ones
      ac.tStore(0xaa, 3, 77)
      ac.tStore(0xbb, 1, 55)
      ac.tStore(0xcc, 7, 88)

      check ac.vts(0xaa, 3, 77)
      check ac.vts(0xbb, 1, 55)
      check ac.vts(0xcc, 7, 88)

      check ac.vts(0xaa, 3, 66) == false
      check ac.vts(0xbb, 1, 33) == false
      check ac.vts(0xbb, 2, 99)

      ac.rollback(sp)
      check ac.vts(0xaa, 3, 66)
      check ac.vts(0xbb, 1, 33)
      check ac.vts(0xbb, 2, 99)
      check ac.vts(0xcc, 7, 88) == false

      sp = ac.beginSavepoint
      ac.tStore(0xaa, 3, 44)
      ac.tStore(0xaa, 4, 55)
      ac.tStore(0xbb, 1, 22)
      ac.tStore(0xdd, 2, 66)

      ac.commit(sp)
      check ac.vts(0xaa, 3, 44)
      check ac.vts(0xaa, 4, 55)
      check ac.vts(0xbb, 1, 22)
      check ac.vts(0xbb, 1, 55) == false
      check ac.vts(0xbb, 2, 99)
      check ac.vts(0xcc, 7, 88) == false
      check ac.vts(0xdd, 2, 66)

      ac.clearTransientStorage()
      check ac.vts(0xaa, 3, 44) == false
      check ac.vts(0xaa, 4, 55) == false
      check ac.vts(0xbb, 1, 22) == false
      check ac.vts(0xbb, 1, 55) == false
      check ac.vts(0xbb, 2, 99) == false
      check ac.vts(0xcc, 7, 88) == false
      check ac.vts(0xdd, 2, 66) == false

    test "ledger contractCollision":
      # use previous hash
      var ac = LedgerRef.init(memDB.baseTxFrame())
      let addr2 = initAddr(2)
      check ac.contractCollision(addr2) == false

      ac.setStorage(addr2, 1.u256, 1.u256)
      check ac.contractCollision(addr2) == false

      ac.persist()
      check ac.contractCollision(addr2) == true

      let addr3 = initAddr(3)
      check ac.contractCollision(addr3) == false
      ac.setCode(addr3, @[0xaa.byte, 0xbb])
      check ac.contractCollision(addr3) == true

      let addr4 = initAddr(4)
      check ac.contractCollision(addr4) == false
      ac.setNonce(addr4, 1)
      check ac.contractCollision(addr4) == true

    test "Ledger storage iterator":
      var ac = LedgerRef.init(memDB.baseTxFrame(), storeSlotHash = true)
      let addr2 = initAddr(2)
      ac.setStorage(addr2, 1.u256, 2.u256)
      ac.setStorage(addr2, 2.u256, 3.u256)

      var keys: seq[UInt256]
      var vals: seq[UInt256]
      for k, v in ac.cachedStorage(addr2):
        keys.add k
        vals.add v

      # before persist, there are storages in cache
      check keys.len == 2
      check vals.len == 2

      check 1.u256 in keys
      check 2.u256 in keys

      # before persist, the values are all original values
      check vals == @[0.u256, 0.u256]

      keys.reset
      vals.reset

      for k, v in ac.storage(addr2):
        keys.add k
        vals.add k

      # before persist, there are no storages in db
      check keys.len == 0
      check vals.len == 0

      ac.persist()
      for k, v in ac.cachedStorage(addr2):
        keys.add k
        vals.add v

      # after persist, there are storages in cache
      check keys.len == 2
      check vals.len == 2

      check 1.u256 in keys
      check 2.u256 in keys

      # after persist, the values are what we put into
      check 2.u256 in vals
      check 3.u256 in vals

      keys.reset
      vals.reset

      for k, v in ac.storage(addr2):
        keys.add k
        vals.add v

      # after persist, there are storages in db
      check keys.len == 2
      check vals.len == 2

      check 1.u256 in keys
      check 2.u256 in keys

      check 2.u256 in vals
      check 3.u256 in vals

# ------------------------------------------------------------------------------
# Main function(s)
# ------------------------------------------------------------------------------

proc ledgerMain*(noisy = defined(debug)) =
  noisy.runLedgerTransactionTests
  runLedgerBasicOperationsTests()

when isMainModule:
  var noisy = defined(debug)

  setErrorLevel()
  noisy.ledgerMain

# ------------------------------------------------------------------------------
# End
# ------------------------------------------------------------------------------<|MERGE_RESOLUTION|>--- conflicted
+++ resolved
@@ -372,11 +372,7 @@
 
       var
         memDB = newCoreDbRef DefaultDbMemory
-<<<<<<< HEAD
-        stateDB {.used.} = LedgerRef.init(memDB.baseTxFrame())
-=======
-        ledger {.used.} = LedgerRef.init(memDB)
->>>>>>> aeec74e3
+        ledger {.used.} = LedgerRef.init(memDB.baseTxFrame())
         address {.used.} = address"0x0f572e5295c57f15886f9b263e2f6d2d6c7b5ec6"
         code {.used.} = hexToSeqByte("0x0f572e5295c57f15886f9b263e2f6d2d6c7b5ec6")
         stateRoot {.used.} : Hash32
