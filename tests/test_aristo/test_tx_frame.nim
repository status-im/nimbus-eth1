--- conflicted
+++ resolved
@@ -109,7 +109,6 @@
         tx.fetchAccountRecord(acc1[0]).isOk()
         tx.fetchAccountRecord(acc2[0]).isErr() # Doesn't exist in tx2
 
-<<<<<<< HEAD
   test "Frames using moveParentHashKeys parameter":
     let
       tx0 = db.txFrameBegin(db.baseTxFrame())
@@ -151,14 +150,12 @@
       tx0.kMap.len() == 0
       tx1.kMap.len() == 1
 
-    let
-      tx2 = db.txFrameBegin(tx1, moveParentHashKeys = true)
-      stateRoot = tx1.fetchStateRoot().get()
+    let tx2 = db.txFrameBegin(tx1, moveParentHashKeys = true)
 
     # Check that we can still persist the moved from txFrame
     tx1.checkpoint(1, skipSnapshot = true)
     let batch = db.putBegFn().expect("working batch")
-    db.persist(batch, tx1, Opt.some(stateRoot))
+    db.persist(batch, tx1)
     check:
       db.putEndFn(batch).isOk()
 
@@ -183,14 +180,12 @@
       tx0.kMap.len() == 0
       tx1.kMap.len() == 1
 
-    let
-      tx2 = db.txFrameBegin(tx1, moveParentHashKeys = true)
-      stateRoot = tx1.fetchStateRoot().get()
+    let tx2 = db.txFrameBegin(tx1, moveParentHashKeys = true)
 
     # Check that we can still persist the moved to txFrame
     tx2.checkpoint(2, skipSnapshot = true)
     let batch = db.putBegFn().expect("working batch")
-    db.persist(batch, tx2, Opt.some(stateRoot))
+    db.persist(batch, tx2)
     check:
       db.putEndFn(batch).isOk()
 
@@ -202,7 +197,7 @@
     check:
       tx.fetchAccountRecord(acc1[0]).isOk()
       tx.fetchAccountRecord(acc2[0]).isOk()
-=======
+
   # This test case reproduces a bug which triggers an:
   # `db.txId == 0`  [AssertionDefect]
   # This occurs when the txId inside the database is (incorrectly) expected to always
@@ -231,5 +226,4 @@
     let batch = db.putBegFn().expect("working batch")
     db.persist(batch, tx2)
     check:
-      db.putEndFn(batch).isOk()
->>>>>>> 43894694
+      db.putEndFn(batch).isOk()