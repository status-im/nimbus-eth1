--- conflicted
+++ resolved
@@ -19,19 +19,12 @@
     aristo_delete,
     aristo_desc,
     aristo_fetch,
-<<<<<<< HEAD
     aristo_tx_frame,
     aristo_init/init_common,
-    aristo_init/memory_only,
-=======
-    aristo_hike,
-    aristo_init,
->>>>>>> 3732b3f9
     aristo_init/memory_db,
     aristo_layers,
     aristo_merge,
-    aristo_persist,
-    aristo_tx_frame,
+    aristo_persist
   ]
 
 proc makeAccount(i: uint64): (Hash32, AristoAccount) =
