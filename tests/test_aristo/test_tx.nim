# Nimbus
# Copyright (c) 2023-2024 Status Research & Development GmbH
# Licensed under either of
#  * Apache License, version 2.0, ([LICENSE-APACHE](LICENSE-APACHE) or
#    http://www.apache.org/licenses/LICENSE-2.0)
#  * MIT license ([LICENSE-MIT](LICENSE-MIT) or
#    http://opensource.org/licenses/MIT)
# at your option. This file may not be copied, modified, or
# distributed except according to those terms.

## Aristo (aka Patricia) DB records transaction based merge test

import
  std/[algorithm, bitops, sequtils, sets, tables],
  eth/common,
  results,
  unittest2,
  stew/endians2,
  ../../nimbus/db/opts,
  ../../nimbus/db/aristo/[
    aristo_check,
    aristo_debug,
    aristo_delete,
    aristo_desc,
    aristo_get,
    aristo_hike,
    aristo_init/persistent,
    aristo_layers,
    aristo_merge,
    aristo_nearby,
    aristo_tx],
  ../replay/xcheck,
  ./test_helpers

type
  PrngDesc = object
    prng: uint32                       ## random state

  KnownHasherFailure* = seq[(string,(int,AristoError))]
    ## (<sample-name> & "#" <instance>, (<vertex-id>,<error-symbol>))

const
  MaxFilterBulk = 150_000
    ## Policy settig for `pack()`

# ------------------------------------------------------------------------------
# Private helpers
# ------------------------------------------------------------------------------

proc posixPrngRand(state: var uint32): byte =
  ## POSIX.1-2001 example of a rand() implementation, see manual page rand(3).
  state = state * 1103515245 + 12345;
  let val = (state shr 16) and 32767    # mod 2^31
  (val shr 8).byte                      # Extract second byte

proc rand[W: SomeInteger|VertexID](ap: var PrngDesc; T: type W): T =
  var a: array[sizeof T,byte]
  for n in 0 ..< sizeof T:
    a[n] = ap.prng.posixPrngRand().byte
  when sizeof(T) == 1:
    let w = uint8.fromBytesBE(a).T
  when sizeof(T) == 2:
    let w = uint16.fromBytesBE(a).T
  when sizeof(T) == 4:
    let w = uint32.fromBytesBE(a).T
  else:
    let w = uint64.fromBytesBE(a).T
  when T is SomeUnsignedInt:
    # That way, `fromBytesBE()` can be applied to `uint`
    result = w
  else:
    # That way the result is independent of endianness
    (addr result).copyMem(unsafeAddr w, sizeof w)

proc init(T: type PrngDesc; seed: int): PrngDesc =
  result.prng = (seed and 0x7fffffff).uint32

proc rand(td: var PrngDesc; top: int): int =
  if 0 < top:
    let mask = (1 shl (8 * sizeof(int) - top.countLeadingZeroBits)) - 1
    for _ in 0 ..< 100:
      let w = mask and td.rand(typeof(result))
      if w < top:
        return w
    raiseAssert "Not here (!)"

# -----------------------

proc randomisedLeafs(
    db: AristoDbRef;
    ltys: HashSet[LeafTie];
    td: var PrngDesc;
       ): Result[seq[(LeafTie,VertexID)],(VertexID,AristoError)] =
  var lvp: seq[(LeafTie,VertexID)]
  for lty in ltys:
    let hike = lty.hikeUp(db).valueOr:
      return err((error[0],error[1]))
    lvp.add (lty,hike.legs[^1].wp.vid)

  var lvp2 = lvp.sorted(
    cmp = proc(a,b: (LeafTie,VertexID)): int = cmp(a[0],b[0]))
  if 2 < lvp2.len:
    for n in 0 ..< lvp2.len-1:
      let r = n + td.rand(lvp2.len - n)
      lvp2[n].swap lvp2[r]
  ok lvp2

proc innerCleanUp(db: var AristoDbRef): bool {.discardable.}  =
  ## Defer action
  if not db.isNil:
    let rx = db.txTop()
    if rx.isOk:
      let rc = rx.value.collapse(commit=false)
      xCheckRc rc.error == 0
    db.finish(flush=true)
    db = AristoDbRef(nil)

proc schedStow(
    db: AristoDbRef;                  # Database
    chunkedMpt = false;               # Partial data (e.g. from `snap`)
      ): Result[void,AristoError] =
  ## Scheduled storage
  let
    layersMeter = db.nLayersVtx() + db.nLayersKey()
    filterMeter = if db.balancer.isNil: 0
                  else: db.balancer.sTab.len + db.balancer.kMap.len
    persistent = MaxFilterBulk < max(layersMeter, filterMeter)
  if persistent:
    db.persist(chunkedMpt=chunkedMpt)
  else:
    db.stow(chunkedMpt=chunkedMpt)

proc saveToBackend(
    tx: var AristoTxRef;
    chunkedMpt: bool;
    relax: bool;
    noisy: bool;
    debugID: int;
      ): bool =
  var db = tx.to(AristoDbRef)

  # Verify context: nesting level must be 2 (i.e. two transactions)
  xCheck tx.level == 2

  block:
    let rc = db.checkTop()
    xCheckRc rc.error == (0,0)

  # Commit and hashify the current layer
  block:
    let rc = tx.commit()
    xCheckRc rc.error == 0

  # Make sure MPT hashes are OK
  xCheck db.dirty.len == 0

  block:
    let rc = db.txTop()
    xCheckRc rc.error == 0
    tx = rc.value

  # Verify context: nesting level must be 1 (i.e. one transaction)
  xCheck tx.level == 1

  block:
    let rc = db.checkBE(relax=true)
    xCheckRc rc.error == (0,0)

  # Commit and save to backend
  block:
    let rc = tx.commit()
    xCheckRc rc.error == 0

  # Make sure MPT hashes are OK
  xCheck db.dirty.len == 0

  block:
    let rc = db.txTop()
    xCheckErr rc.value.level < 0 # force error

  block:
    let rc = db.schedStow(chunkedMpt=chunkedMpt)
    xCheckRc rc.error == 0

  block:
    let rc = db.checkBE(relax=relax)
    xCheckRc rc.error == (0,0):
      noisy.say "***", "saveToBackend (8)", " debugID=", debugID

  # Update layers to original level
  tx = db.txBegin().value.to(AristoDbRef).txBegin().value

  true

proc saveToBackendWithOops(
    tx: var AristoTxRef;
    chunkedMpt: bool;
    noisy: bool;
    debugID: int;
    oops: (int,AristoError);
      ): bool =
  var db = tx.to(AristoDbRef)

  # Verify context: nesting level must be 2 (i.e. two transactions)
  xCheck tx.level == 2

  # Commit and hashify the current layer
  block:
    let rc = tx.commit()
    xCheckRc rc.error == 0

  # Make sure MPT hashes are OK
  xCheck db.dirty.len == 0

  block:
    let rc = db.txTop()
    xCheckRc rc.error == 0
    tx = rc.value

  # Verify context: nesting level must be 1 (i.e. one transaction)
  xCheck tx.level == 1

  # Commit and save to backend
  block:
    let rc = tx.commit()
    xCheckRc rc.error == 0

  # Make sure MPT hashes are OK
  xCheck db.dirty.len == 0

  block:
    let rc = db.txTop()
    xCheckErr rc.value.level < 0 # force error

  block:
    let rc = db.schedStow(chunkedMpt=chunkedMpt)
    xCheckRc rc.error == 0

  # Update layers to original level
  tx = db.txBegin().value.to(AristoDbRef).txBegin().value

  true


proc fwdWalkVerify(
    db: AristoDbRef;
    root: VertexID;
    leftOver: HashSet[LeafTie];
    noisy: bool;
    debugID: int;
      ): bool =
  let
    nLeafs = leftOver.len
  var
    leftOver = leftOver
    last = LeafTie()
    n = 0
  for (key,_) in db.rightPairs low(LeafTie,root):
    xCheck key in leftOver:
      noisy.say "*** fwdWalkVerify", "id=", n + (nLeafs + 1) * debugID
    leftOver.excl key
    last = key
    n.inc

  # Verify stop condition
  if last.root == VertexID(0):
    last = low(LeafTie,root)
  elif last != high(LeafTie,root):
    last = last.next
  let rc = last.right db
  xCheck rc.isErr
  xCheck rc.error[1] == NearbyBeyondRange
  xCheck n == nLeafs

  true

proc revWalkVerify(
    db: AristoDbRef;
    root: VertexID;
    leftOver: HashSet[LeafTie];
    noisy: bool;
    debugID: int;
      ): bool =
  let
    nLeafs = leftOver.len
  var
    leftOver = leftOver
    last = LeafTie()
    n = 0
  for (key,_) in db.leftPairs high(LeafTie,root):
    xCheck key in leftOver:
      noisy.say "*** revWalkVerify", " id=", n + (nLeafs + 1) * debugID
    leftOver.excl key
    last = key
    n.inc

  # Verify stop condition
  if last.root == VertexID(0):
    last = high(LeafTie,root)
  elif last != low(LeafTie,root):
    last = last.prev
  let rc = last.left db
  xCheck rc.isErr
  xCheck rc.error[1] == NearbyBeyondRange
  xCheck n == nLeafs

  true

proc mergeRlpData*(
    db: AristoDbRef;                   # Database, top layer
    path: PathID;                      # Path into database
    rlpData: openArray[byte];          # RLP encoded payload data
      ): Result[void,AristoError] =
  block body:
    discard db.mergeLeaf(
      LeafTiePayload(
        leafTie: LeafTie(
          root:    VertexID(1),
          path:    path.normal),
        payload: PayloadRef(
          pType:   RlpData,
          rlpBlob: @rlpData))).valueOr:
      if error in {MergeLeafPathCachedAlready,MergeLeafPathOnBackendAlready}:
        break body
      return err(error)
  ok()

# ------------------------------------------------------------------------------
# Public test function
# ------------------------------------------------------------------------------

proc testTxMergeAndDeleteOneByOne*(
    noisy: bool;
    list: openArray[ProofTrieData];
    rdbPath: string;                          # Rocks DB storage directory
       ): bool =
  var
    prng = PrngDesc.init 42
    db = AristoDbRef(nil)
    fwdRevVfyToggle = true
  defer:
    if not db.isNil:
      db.finish(flush=true)

  for n,w in list:
    # Start with brand new persistent database.
    db = block:
      if 0 < rdbPath.len:
<<<<<<< HEAD
        let rc = AristoDbRef.init(
          RdbBackendRef, rdbPath, qidLayout=TxQidLyo, DbOptions.init())
=======
        let rc = AristoDbRef.init(RdbBackendRef, rdbPath)
>>>>>>> f926222f
        xCheckRc rc.error == 0
        rc.value
      else:
        AristoDbRef.init(MemBackendRef)

    # Start transaction (double frame for testing)
    xCheck db.txTop.isErr
    var tx = db.txBegin().value.to(AristoDbRef).txBegin().value
    xCheck tx.isTop()
    xCheck tx.level == 2

    # Reset database so that the next round has a clean setup
    defer: db.innerCleanUp

    # Merge leaf data into main trie (w/vertex ID 1)
    let kvpLeafs = block:
      var lst = w.kvpLst.mapRootVid VertexID(1)
      # The list might be reduced for isolation of particular properties,
      # e.g. lst.setLen(min(5,lst.len))
      lst
    for i,leaf in kvpLeafs:
      let rc = db.mergeLeaf leaf
      xCheckRc rc.error == 0

    # List of all leaf entries that should be on the database
    var leafsLeft = kvpLeafs.mapIt(it.leafTie).toHashSet

    # Provide a (reproducible) peudo-random copy of the leafs list
    let leafVidPairs = block:
      let rc = db.randomisedLeafs(leafsLeft, prng)
      xCheckRc rc.error == (0,0)
      rc.value

    # Trigger subsequent saving tasks in loop below
    let (saveMod, saveRest, relax) = block:
      if leafVidPairs.len < 17:    (7, 3, false)
      elif leafVidPairs.len < 31: (11, 7, false)
      else:   (leafVidPairs.len div 5, 11, true)

    # === Loop over leafs ===
    for u,lvp in leafVidPairs:
      let
        runID = n + list.len * u
        tailWalkVerify = 7 # + 999
        doSaveBeOk = ((u mod saveMod) == saveRest)
        (leaf, lid) = lvp

      if doSaveBeOk:
        let saveBeOk = tx.saveToBackend(
          chunkedMpt=false, relax=relax, noisy=noisy, runID)
        xCheck saveBeOk:
          noisy.say "***", "del(2)",
            " u=", u,
            " n=", n, "/", list.len,
            "\n    leaf=", leaf.pp(db),
            "\n    db\n    ", db.pp(backendOk=true),
            ""

      # Delete leaf
      block:
        let rc = db.delete(leaf, VOID_PATH_ID)
        xCheckRc rc.error == (0,0)

      # Update list of remaininf leafs
      leafsLeft.excl leaf

      let deletedVtx = tx.db.getVtx lid
      xCheck deletedVtx.isValid == false

      # Walking the database is too slow for large tables. So the hope is that
      # potential errors will not go away and rather pop up later, as well.
      if leafsLeft.len <= tailWalkVerify:
        if u < leafVidPairs.len-1:
          if fwdRevVfyToggle:
            fwdRevVfyToggle = false
            if not db.fwdWalkVerify(leaf.root, leafsLeft, noisy, runID):
              return
          else:
            fwdRevVfyToggle = true
            if not db.revWalkVerify(leaf.root, leafsLeft, noisy, runID):
              return

    when true and false:
      noisy.say "***", "del(9) n=", n, "/", list.len, " nLeafs=", kvpLeafs.len

  true


proc testTxMergeAndDeleteSubTree*(
    noisy: bool;
    list: openArray[ProofTrieData];
    rdbPath: string;                          # Rocks DB storage directory
       ): bool =
  const
    # Need to reconfigure for the test, root ID 1 cannot be deleted as a trie
    testRootVid = VertexID(2)
  var
    prng = PrngDesc.init 42
    db = AristoDbRef(nil)
  defer:
    if not db.isNil:
      db.finish(flush=true)

  for n,w in list:
    # Start with brand new persistent database.
    db = block:
      if 0 < rdbPath.len:
<<<<<<< HEAD
        let rc = AristoDbRef.init(
          RdbBackendRef, rdbPath, qidLayout=TxQidLyo, DbOptions.init())
=======
        let rc = AristoDbRef.init(RdbBackendRef, rdbPath)
>>>>>>> f926222f
        xCheckRc rc.error == 0
        rc.value
      else:
        AristoDbRef.init(MemBackendRef)

    if testRootVid != VertexID(1):
      # Add a dummy entry so the journal logic can be triggered
      discard db.merge(VertexID(1), @[n.byte], @[42.byte], VOID_PATH_ID)

    # Start transaction (double frame for testing)
    xCheck db.txTop.isErr
    var tx = db.txBegin().value.to(AristoDbRef).txBegin().value
    xCheck tx.isTop()
    xCheck tx.level == 2

    # Reset database so that the next round has a clean setup
    defer: db.innerCleanUp

    # Merge leaf data into main trie (w/vertex ID 2)
    let kvpLeafs = block:
      var lst = w.kvpLst.mapRootVid testRootVid
      # The list might be reduced for isolation of particular properties,
      # e.g. lst.setLen(min(5,lst.len))
      lst
    for i,leaf in kvpLeafs:
      let rc = db.mergeLeaf leaf
      xCheckRc rc.error == 0

    # List of all leaf entries that should be on the database
    var leafsLeft = kvpLeafs.mapIt(it.leafTie).toHashSet

    # Provide a (reproducible) peudo-random copy of the leafs list
    let leafVidPairs = block:
      let rc = db.randomisedLeafs(leafsLeft, prng)
      xCheckRc rc.error == (0,0)
      rc.value
    discard leafVidPairs

    # === delete sub-tree ===
    block:
      let saveBeOk = tx.saveToBackend(
        chunkedMpt=false, relax=false, noisy=noisy, 1 + list.len * n)
      xCheck saveBeOk:
        noisy.say "***", "del(1)",
          " n=", n, "/", list.len,
          "\n    db\n    ", db.pp(backendOk=true),
          ""
    # Delete sub-tree
    block:
      let rc = db.delTree(testRootVid, VOID_PATH_ID)
      xCheckRc rc.error == (0,0):
        noisy.say "***", "del(2)",
          " n=", n, "/", list.len,
          "\n    db\n    ", db.pp(backendOk=true),
          ""

    if testRootVid != VertexID(1):
      # Update dummy entry so the journal logic can be triggered
      discard db.merge(VertexID(1), @[n.byte], @[43.byte], VOID_PATH_ID)

    block:
      let saveBeOk = tx.saveToBackend(
        chunkedMpt=false, relax=false, noisy=noisy, 2 + list.len * n)
      xCheck saveBeOk:
        noisy.say "***", "del(3)",
          " n=", n, "/", list.len,
          "\n    db\n    ", db.pp(backendOk=true),
          ""
    when true and false:
      noisy.say "***", "del(9) n=", n, "/", list.len, " nLeafs=", kvpLeafs.len

  true


proc testTxMergeProofAndKvpList*(
    noisy: bool;
    list: openArray[ProofTrieData];
    rdbPath: string;                         # Rocks DB storage directory
    resetDb = false;
    idPfx = "";
    oops: KnownHasherFailure = @[];
      ): bool =
  let
    oopsTab = oops.toTable
  var
    db = AristoDbRef(nil)
    tx = AristoTxRef(nil)
    rootKey: Hash256
    count = 0
  defer:
    if not db.isNil:
      db.finish(flush=true)

  for n,w in list:

    # Start new database upon request
    if resetDb or w.root != rootKey or w.proof.len == 0:
      db.innerCleanUp
      db = block:
        # New DB with disabled filter slots management
        if 0 < rdbPath.len:
<<<<<<< HEAD
          let rc = AristoDbRef.init(
            RdbBackendRef, rdbPath, QidLayoutRef(nil), DbOptions.init())
=======
          let rc = AristoDbRef.init(RdbBackendRef, rdbPath)
>>>>>>> f926222f
          xCheckRc rc.error == 0
          rc.value
        else:
          AristoDbRef.init(MemBackendRef)

      # Start transaction (double frame for testing)
      tx = db.txBegin().value.to(AristoDbRef).txBegin().value
      xCheck tx.isTop()

      # Update root
      rootKey = w.root
      count = 0
    count.inc

    let
      testId = idPfx & "#" & $w.id & "." & $n
      runID = n
      sTabLen = db.nLayersVtx()
      leafs = w.kvpLst.mapRootVid VertexID(1) # merge into main trie

    if 0 < w.proof.len:
      let root = block:
        let rc = db.merge(rootKey, VertexID(1))
        xCheckRc rc.error == 0
        rc.value

      let nMerged = block:
        let rc = db.merge(w.proof, root)
        xCheckRc rc.error == 0
        rc.value

      xCheck w.proof.len == nMerged
      xCheck db.nLayersVtx() <= nMerged + sTabLen

    let merged = db.mergeList leafs
    xCheck merged.error in {AristoError(0), MergeLeafPathCachedAlready}
    xCheck merged.merged + merged.dups == leafs.len

    block:
      let oops = oopsTab.getOrDefault(testId,(0,AristoError(0)))
      if not tx.saveToBackendWithOops(
          chunkedMpt=true, noisy=noisy, debugID=runID, oops):
        return

    when true and false:
      noisy.say "***", "testTxMergeProofAndKvpList (1)",
        " <", n, "/", list.len-1, ">",
        " runID=", runID,
        " groups=", count, " merged=", merged

  true

# ------------------------------------------------------------------------------
# End
# ------------------------------------------------------------------------------<|MERGE_RESOLUTION|>--- conflicted
+++ resolved
@@ -346,12 +346,7 @@
     # Start with brand new persistent database.
     db = block:
       if 0 < rdbPath.len:
-<<<<<<< HEAD
-        let rc = AristoDbRef.init(
-          RdbBackendRef, rdbPath, qidLayout=TxQidLyo, DbOptions.init())
-=======
-        let rc = AristoDbRef.init(RdbBackendRef, rdbPath)
->>>>>>> f926222f
+        let rc = AristoDbRef.init(RdbBackendRef, rdbPath, DbOptions.init())
         xCheckRc rc.error == 0
         rc.value
       else:
@@ -459,12 +454,7 @@
     # Start with brand new persistent database.
     db = block:
       if 0 < rdbPath.len:
-<<<<<<< HEAD
-        let rc = AristoDbRef.init(
-          RdbBackendRef, rdbPath, qidLayout=TxQidLyo, DbOptions.init())
-=======
-        let rc = AristoDbRef.init(RdbBackendRef, rdbPath)
->>>>>>> f926222f
+        let rc = AristoDbRef.init(RdbBackendRef, rdbPath, DbOptions.init())
         xCheckRc rc.error == 0
         rc.value
       else:
@@ -566,12 +556,7 @@
       db = block:
         # New DB with disabled filter slots management
         if 0 < rdbPath.len:
-<<<<<<< HEAD
-          let rc = AristoDbRef.init(
-            RdbBackendRef, rdbPath, QidLayoutRef(nil), DbOptions.init())
-=======
-          let rc = AristoDbRef.init(RdbBackendRef, rdbPath)
->>>>>>> f926222f
+          let rc = AristoDbRef.init(RdbBackendRef, rdbPath, DbOptions.init())
           xCheckRc rc.error == 0
           rc.value
         else:
