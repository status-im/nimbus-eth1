# Nimbus
# Copyright (c) 2018 Status Research & Development GmbH
# Licensed under either of
#  * Apache License, version 2.0, ([LICENSE-APACHE](LICENSE-APACHE) or http://www.apache.org/licenses/LICENSE-2.0)
#  * MIT license ([LICENSE-MIT](LICENSE-MIT) or http://opensource.org/licenses/MIT)
# at your option. This file may not be copied, modified, or distributed except according to those terms.

import
  unittest, strformat, strutils, sequtils, tables, json, ospaths, times,
  byteutils, ranges/typedranges, nimcrypto/[keccak, hash],
  rlp, eth_trie/[types, memdb], eth_common,
  eth_keys,
  ./test_helpers,
  ../nimbus/[constants, errors],
  ../nimbus/[vm_state, vm_types],
  ../nimbus/utils/header,
  ../nimbus/vm/interpreter,
  ../nimbus/db/[db_chain, state_db]

proc testFixture(fixtures: JsonNode, testStatusIMPL: var TestStatus)

suite "generalstate json tests":
  jsonTest("GeneralStateTests", testFixture)


proc validateTransaction(vmState: BaseVMState, transaction: Transaction, sender: EthAddress): bool =
  # XXX: https://github.com/status-im/nimbus/issues/35#issuecomment-391726518
  # XXX: lots of avoidable u256 construction
  var readOnlyDB = vmState.readOnlyStateDB
  let limitAndValue = transaction.gasLimit.u256 + transaction.value
<<<<<<< HEAD
  let gas_cost = transaction.gasLimit.u256 * transaction.gasPrice.u256
=======
  if transaction.gasLimit < transaction.getFixtureIntrinsicGas or
     transaction.gasPrice > (1 shl 34) or
     limitAndValue > readOnlyDB.getBalance(sender) or
     #limitAndValue > header.gasLimit.u256 or
     transaction.accountNonce != readOnlyDB.getNonce(sender) or
     readOnlyDB.getBalance(sender) < gas_cost:
    vmState.mutateStateDb:
      # pre-EIP158 (e.g., Byzantium, should ensure currentCoinbase exists)
      # but in later forks, don't create at all
      db.addBalance(currentCoinbase, 0.u256)

    # FIXME: don't repeat this code
    # TODO: iterate over all fixture indexes
    doAssert "0x" & `$`(vmState.readOnlyStateDB.rootHash).toLowerAscii == fixture["post"]["Homestead"][0]["hash"].getStr
    return
>>>>>>> 5acd6cc0

  transaction.gasLimit >= transaction.getFixtureIntrinsicGas and
    transaction.gasPrice <= (1 shl 34) and
    limitAndValue <= readOnlyDB.getBalance(sender) and
    transaction.accountNonce == readOnlyDB.getNonce(sender) and
    readOnlyDB.getBalance(sender) >= gas_cost

<<<<<<< HEAD
proc setupComputation(header: BlockHeader, vmState: var BaseVMState, transaction: Transaction, sender: EthAddress, code: seq[byte]) : BaseComputation =
=======
  # TODO: replace with cachingDb or similar approach; necessary
  # when calls/subcalls/etc come in, too.
  var foo = vmState.readOnlyStateDB
  let storageRoot = foo.getStorageRoot(transaction.to)

  vmState.mutateStateDB:
    # TODO: combine some of these
    # Also, in general, map out/etc the whole vmState.mutateStateDB flow set
    db.setBalance(sender, db.getBalance(sender) - gas_cost)
    db.setNonce(sender, db.getNonce(sender) + 1)
    db.addBalance(transaction.to, transaction.value)
    db.setBalance(sender, db.getBalance(sender) - transaction.value)

  # build_message (Py-EVM)
  # FIXME: detect contact creation address; only run if transaction.to addr has .code
>>>>>>> 5acd6cc0
  let message = newMessage(
      gas = transaction.gasLimit - transaction.getFixtureIntrinsicGas,
      gasPrice = transaction.gasPrice,
      to = transaction.to,
      sender = sender,
      value = transaction.value,
      data = transaction.payload,
      code = code,
      options = newMessageOptions(origin = sender,
                                  createAddress = transaction.to))

  # doAssert not message.isCreate
  result = newBaseComputation(vmState, header.blockNumber, message)
  result.precompiles = initTable[string, Opcode]()
  doAssert result.isOriginComputation

proc execComputation(computation: var BaseComputation, vmState: var BaseVMState): bool =
  try:
    computation.executeOpcodes()
    vmState.mutateStateDB:
      for deletedAccount in computation.getAccountsForDeletion:
        db.deleteAccount deletedAccount

    result = not computation.isError
  except ValueError:
    result = false

proc testFixtureIndexes(header: BlockHeader, pre: JsonNode, transaction: Transaction, sender: EthAddress, expectedHash: string) =
  var vmState = newBaseVMState(header, newBaseChainDB(newMemoryDb()))
  vmState.mutateStateDB:
    setupStateDB(pre, db)

  defer:
    #echo vmState.readOnlyStateDB.dumpAccount("c94f5374fce5edbc8e2a8697c15331677e6ebf0b")
    doAssert "0x" & `$`(vmState.readOnlyStateDB.rootHash).toLowerAscii == expectedHash

  if not validateTransaction(vmState, transaction, sender):
    vmState.mutateStateDB:
      # pre-EIP158 (e.g., Byzantium) should ensure currentCoinbase exists
      # in later forks, don't create at all
      db.increaseBalance(header.coinbase, 0.u256)
    return

  # TODO: replace with cachingDb or similar approach; necessary
  # when calls/subcalls/etc come in, too.
  var readOnly = vmState.readOnlyStateDB
  let storageRoot = readOnly.getStorageRoot(transaction.to)

  let gas_cost = transaction.gasLimit.u256 * transaction.gasPrice.u256
  vmState.mutateStateDB:
    db.setBalance(sender, db.getBalance(sender) - gas_cost)
    db.setNonce(sender, db.getNonce(sender) + 1)
    db.increaseBalance(transaction.to, transaction.value)
    db.setBalance(sender, db.getBalance(sender) - transaction.value)

  var computation = setupComputation(header, vmState, transaction, sender,
                                     pre.getFixtureCode(transaction.to))

  if execComputation(computation, vmState):
    let
      gasRemaining = computation.gasMeter.gasRemaining.u256
      gasRefunded = computation.gasMeter.gasRefunded.u256
      gasUsed = transaction.gasLimit.u256 - gasRemaining
      gasRefund = min(gasRefunded, gasUsed div 2)
      gasRefundAmount = (gasRefund + gasRemaining) * transaction.gasPrice.u256

    vmState.mutateStateDB:
<<<<<<< HEAD
      if header.coinbase notin computation.getAccountsForDeletion:
        db.setBalance(header.coinbase, db.getBalance(header.coinbase) - gasRefundAmount)
        db.increaseBalance(header.coinbase, gas_cost)
      db.increaseBalance(sender, gasRefundAmount)
    # TODO: only here does one commit, with some nuance/caveat
  else:
=======
      for deletedAccount in deletedAccounts:
        db.deleteAccount deletedAccount

    if not computation.isError:
      vmState.mutateStateDB:
        if currentCoinbase notin deletedAccounts:
          db.setBalance(currentCoinbase, db.getBalance(currentCoinbase) - gasRefundAmount)
          db.addBalance(currentCoinbase, gas_cost)
        db.addBalance(sender, gasRefundAmount)
      # TODO: only here does one commit, with some nuance/caveat
    else:
      # XXX: both error paths are intentionally indentical, for merging, with refactoring
      # TODO: replace with transactional commit/revert state (foo.revert or implicit)
      vmState.mutateStateDB:
        # XXX: the coinbase has to be committed; the rest are basically reverts
        db.setBalance(transaction.to, db.getBalance(transaction.to) - transaction.value)
        db.addBalance(sender, transaction.value)
        db.setStorageRoot(transaction.to, storageRoot)
        db.addBalance(currentCoinbase, gas_cost)
  except ValueError:
    # TODO: replace with transactional commit/revert state (foo.revert or implicit)
>>>>>>> 5acd6cc0
    vmState.mutateStateDB:
      # XXX: the coinbase has to be committed; the rest are basically reverts
      db.setBalance(transaction.to, db.getBalance(transaction.to) - transaction.value)
      db.addBalance(sender, transaction.value)
      db.setStorageRoot(transaction.to, storageRoot)
<<<<<<< HEAD
      db.increaseBalance(header.coinbase, gas_cost)
=======
      db.addBalance(currentCoinbase, gas_cost)
>>>>>>> 5acd6cc0

proc testFixture(fixtures: JsonNode, testStatusIMPL: var TestStatus) =
  var fixture: JsonNode
  for label, child in fixtures:
    fixture = child
    break

  let fenv = fixture["env"]
  var emptyRlpHash = keccak256.digest(rlp.encode("").toOpenArray)
  let header = BlockHeader(
    coinbase: fenv["currentCoinbase"].getStr.ethAddressFromHex,
    difficulty: fromHex(UInt256, fenv{"currentDifficulty"}.getStr),
    blockNumber: fenv{"currentNumber"}.getHexadecimalInt.u256,
    gasLimit: fenv{"currentGasLimit"}.getHexadecimalInt.GasInt,
    timestamp: fenv{"currentTimestamp"}.getHexadecimalInt.int64.fromUnix,
    stateRoot: emptyRlpHash
    )

  let ftrans = fixture["transaction"]
  for expectation in fixture["post"]["Homestead"]:
    let
      expectedHash = expectation["hash"].getStr
      indexes = expectation["indexes"]
      dataIndex = indexes["data"].getInt
      gasIndex = indexes["gas"].getInt
      valueIndex = indexes["value"].getInt
    let transaction = ftrans.getFixtureTransaction(dataIndex, gasIndex, valueIndex)
    let sender = ftrans.getFixtureTransactionSender
    echo "testing fixture indexes dataIndex = ", dataIndex, ", gasIndex = ", gasIndex, ", and valueIndex = ", valueIndex
    testFixtureIndexes(header, fixture["pre"], transaction, sender, expectedHash)<|MERGE_RESOLUTION|>--- conflicted
+++ resolved
@@ -28,25 +28,7 @@
   # XXX: lots of avoidable u256 construction
   var readOnlyDB = vmState.readOnlyStateDB
   let limitAndValue = transaction.gasLimit.u256 + transaction.value
-<<<<<<< HEAD
   let gas_cost = transaction.gasLimit.u256 * transaction.gasPrice.u256
-=======
-  if transaction.gasLimit < transaction.getFixtureIntrinsicGas or
-     transaction.gasPrice > (1 shl 34) or
-     limitAndValue > readOnlyDB.getBalance(sender) or
-     #limitAndValue > header.gasLimit.u256 or
-     transaction.accountNonce != readOnlyDB.getNonce(sender) or
-     readOnlyDB.getBalance(sender) < gas_cost:
-    vmState.mutateStateDb:
-      # pre-EIP158 (e.g., Byzantium, should ensure currentCoinbase exists)
-      # but in later forks, don't create at all
-      db.addBalance(currentCoinbase, 0.u256)
-
-    # FIXME: don't repeat this code
-    # TODO: iterate over all fixture indexes
-    doAssert "0x" & `$`(vmState.readOnlyStateDB.rootHash).toLowerAscii == fixture["post"]["Homestead"][0]["hash"].getStr
-    return
->>>>>>> 5acd6cc0
 
   transaction.gasLimit >= transaction.getFixtureIntrinsicGas and
     transaction.gasPrice <= (1 shl 34) and
@@ -54,25 +36,7 @@
     transaction.accountNonce == readOnlyDB.getNonce(sender) and
     readOnlyDB.getBalance(sender) >= gas_cost
 
-<<<<<<< HEAD
 proc setupComputation(header: BlockHeader, vmState: var BaseVMState, transaction: Transaction, sender: EthAddress, code: seq[byte]) : BaseComputation =
-=======
-  # TODO: replace with cachingDb or similar approach; necessary
-  # when calls/subcalls/etc come in, too.
-  var foo = vmState.readOnlyStateDB
-  let storageRoot = foo.getStorageRoot(transaction.to)
-
-  vmState.mutateStateDB:
-    # TODO: combine some of these
-    # Also, in general, map out/etc the whole vmState.mutateStateDB flow set
-    db.setBalance(sender, db.getBalance(sender) - gas_cost)
-    db.setNonce(sender, db.getNonce(sender) + 1)
-    db.addBalance(transaction.to, transaction.value)
-    db.setBalance(sender, db.getBalance(sender) - transaction.value)
-
-  # build_message (Py-EVM)
-  # FIXME: detect contact creation address; only run if transaction.to addr has .code
->>>>>>> 5acd6cc0
   let message = newMessage(
       gas = transaction.gasLimit - transaction.getFixtureIntrinsicGas,
       gasPrice = transaction.gasPrice,
@@ -113,7 +77,7 @@
     vmState.mutateStateDB:
       # pre-EIP158 (e.g., Byzantium) should ensure currentCoinbase exists
       # in later forks, don't create at all
-      db.increaseBalance(header.coinbase, 0.u256)
+      db.addBalance(header.coinbase, 0.u256)
     return
 
   # TODO: replace with cachingDb or similar approach; necessary
@@ -125,7 +89,7 @@
   vmState.mutateStateDB:
     db.setBalance(sender, db.getBalance(sender) - gas_cost)
     db.setNonce(sender, db.getNonce(sender) + 1)
-    db.increaseBalance(transaction.to, transaction.value)
+    db.addBalance(transaction.to, transaction.value)
     db.setBalance(sender, db.getBalance(sender) - transaction.value)
 
   var computation = setupComputation(header, vmState, transaction, sender,
@@ -140,46 +104,18 @@
       gasRefundAmount = (gasRefund + gasRemaining) * transaction.gasPrice.u256
 
     vmState.mutateStateDB:
-<<<<<<< HEAD
       if header.coinbase notin computation.getAccountsForDeletion:
         db.setBalance(header.coinbase, db.getBalance(header.coinbase) - gasRefundAmount)
-        db.increaseBalance(header.coinbase, gas_cost)
-      db.increaseBalance(sender, gasRefundAmount)
+        db.addBalance(header.coinbase, gas_cost)
+      db.addBalance(sender, gasRefundAmount)
     # TODO: only here does one commit, with some nuance/caveat
   else:
-=======
-      for deletedAccount in deletedAccounts:
-        db.deleteAccount deletedAccount
-
-    if not computation.isError:
-      vmState.mutateStateDB:
-        if currentCoinbase notin deletedAccounts:
-          db.setBalance(currentCoinbase, db.getBalance(currentCoinbase) - gasRefundAmount)
-          db.addBalance(currentCoinbase, gas_cost)
-        db.addBalance(sender, gasRefundAmount)
-      # TODO: only here does one commit, with some nuance/caveat
-    else:
-      # XXX: both error paths are intentionally indentical, for merging, with refactoring
-      # TODO: replace with transactional commit/revert state (foo.revert or implicit)
-      vmState.mutateStateDB:
-        # XXX: the coinbase has to be committed; the rest are basically reverts
-        db.setBalance(transaction.to, db.getBalance(transaction.to) - transaction.value)
-        db.addBalance(sender, transaction.value)
-        db.setStorageRoot(transaction.to, storageRoot)
-        db.addBalance(currentCoinbase, gas_cost)
-  except ValueError:
-    # TODO: replace with transactional commit/revert state (foo.revert or implicit)
->>>>>>> 5acd6cc0
     vmState.mutateStateDB:
       # XXX: the coinbase has to be committed; the rest are basically reverts
       db.setBalance(transaction.to, db.getBalance(transaction.to) - transaction.value)
       db.addBalance(sender, transaction.value)
       db.setStorageRoot(transaction.to, storageRoot)
-<<<<<<< HEAD
-      db.increaseBalance(header.coinbase, gas_cost)
-=======
-      db.addBalance(currentCoinbase, gas_cost)
->>>>>>> 5acd6cc0
+      db.addBalance(header.coinbase, gas_cost)
 
 proc testFixture(fixtures: JsonNode, testStatusIMPL: var TestStatus) =
   var fixture: JsonNode
