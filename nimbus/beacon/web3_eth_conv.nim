# Nimbus
# Copyright (c) 2023-2024 Status Research & Development GmbH
# Licensed under either of
#  * Apache License, version 2.0, ([LICENSE-APACHE](LICENSE-APACHE))
#  * MIT license ([LICENSE-MIT](LICENSE-MIT))
# at your option.
# This file may not be copied, modified, or distributed except according to
# those terms.

import
  std/[typetraits],
  chronicles,
  web3/primitives as web3types,
  web3/eth_api_types,
  web3/engine_api_types,
  web3/execution_types,
  eth/common/eth_types_rlp,
  stew/byteutils,
  ../utils/utils

import eth/common/eth_types as common

export
  primitives

type
  Web3Quantity*      = web3types.Quantity
  Web3ExtraData*     = web3types.DynamicBytes[0, 32]
  Web3BlockNumber*   = Quantity
  Web3Tx*            = engine_api_types.TypedTransaction
  Web3Blob*          = engine_api_types.Blob
  Web3KZGProof*      = engine_api_types.KZGProof
  Web3KZGCommitment* = engine_api_types.KZGCommitment

{.push gcsafe, raises:[].}

# ------------------------------------------------------------------------------
# Pretty printers
# ------------------------------------------------------------------------------

proc `$`*(x: Opt[common.Hash32]): string =
  if x.isNone: "none"
  else: x.get().data.toHex

proc `$`*(x: Opt[Bytes8]): string =
  if x.isNone: "none"
  else: x.get().toHex

# ------------------------------------------------------------------------------
# Web3 types to Eth types
# ------------------------------------------------------------------------------

template unsafeQuantityToInt64*(q: Web3Quantity): int64 =
  int64 q

func u64*(x: Opt[Web3Quantity]): Opt[uint64] =
  if x.isNone: Opt.none(uint64)
  else: Opt.some(uint64 x.get)

func u256*(x: Web3BlockNumber): UInt256 =
  u256(x.uint64)

func u256*(x: common.FixedBytes[32]): UInt256 =
  UInt256.fromBytesBE(x.data)

func ethTime*(x: Web3Quantity): common.EthTime =
  common.EthTime(x)

func ethGasInt*(x: Web3Quantity): common.GasInt =
  common.GasInt x

func ethBlob*(x: Web3ExtraData): seq[byte] =
  distinctBase x

func ethWithdrawal*(x: WithdrawalV1): common.Withdrawal =
  result.index = x.index.uint64
  result.validatorIndex = x.validatorIndex.uint64
  result.address = x.address.Address
  result.amount = x.amount.uint64

func ethWithdrawals*(list: openArray[WithdrawalV1]):
                       seq[common.Withdrawal] =
  result = newSeqOfCap[common.Withdrawal](list.len)
  for x in list:
    result.add ethWithdrawal(x)

func ethWithdrawals*(x: Opt[seq[WithdrawalV1]]):
                       Opt[seq[common.Withdrawal]] =
  if x.isNone: Opt.none(seq[common.Withdrawal])
  else: Opt.some(ethWithdrawals x.get)

func ethTx*(x: Web3Tx): common.Transaction {.gcsafe, raises:[RlpError].} =
  result = rlp.decode(distinctBase x, common.Transaction)

func ethTxs*(list: openArray[Web3Tx]):
               seq[common.Transaction] {.gcsafe, raises:[RlpError].} =
  result = newSeqOfCap[common.Transaction](list.len)
  for x in list:
    result.add ethTx(x)

<<<<<<< HEAD
=======
func ethAccessList*(list: openArray[AccessTuple]): common.AccessList =
  for x in list:
    result.add common.AccessPair(
      address    : x.address,
      storageKeys: x.storageKeys,
    )

func ethAccessList*(x: Opt[seq[AccessTuple]]): common.AccessList =
  if x.isSome:
    return ethAccessList(x.get)

>>>>>>> 1126c770
# ------------------------------------------------------------------------------
# Eth types to Web3 types
# ------------------------------------------------------------------------------

func w3Qty*(x: UInt256): Web3Quantity =
  Web3Quantity x.truncate(uint64)

func w3Qty*(x: common.EthTime): Web3Quantity =
  Web3Quantity x.uint64

func w3Qty*(x: common.EthTime, y: int): Web3Quantity =
  Web3Quantity(x + y.EthTime)

func w3Qty*(x: Web3Quantity, y: int): Web3Quantity =
  Web3Quantity(x.uint64 + y.uint64)

func w3Qty*(x: Web3Quantity, y: EthTime): Web3Quantity =
  Web3Quantity(x.uint64 + y.uint64)

func w3Qty*(x: Web3Quantity, y: uint64): Web3Quantity =
  Web3Quantity(x.uint64 + y)

func w3Qty*(x: Opt[uint64]): Opt[Web3Quantity] =
  if x.isNone: Opt.none(Web3Quantity)
  else: Opt.some(Web3Quantity x.get)

func w3Qty*(x: uint64): Web3Quantity =
  Web3Quantity(x)

func w3Qty*(x: int64): Web3Quantity =
  Web3Quantity(x)

func w3BlockNumber*(x: Opt[uint64]): Opt[Web3BlockNumber] =
  if x.isNone: Opt.none(Web3BlockNumber)
  else: Opt.some(Web3BlockNumber x.get)

func w3BlockNumber*(x: uint64): Web3BlockNumber =
  Web3BlockNumber(x)

func w3BlockNumber*(x: UInt256): Web3BlockNumber =
  Web3BlockNumber x.truncate(uint64)

func w3ExtraData*(x: seq[byte]): Web3ExtraData =
  Web3ExtraData x

func w3Withdrawal*(w: common.Withdrawal): WithdrawalV1 =
  WithdrawalV1(
    index         : Web3Quantity w.index,
    validatorIndex: Web3Quantity w.validatorIndex,
    address       : w.address,
    amount        : Web3Quantity w.amount
  )

func w3Withdrawals*(list: openArray[common.Withdrawal]): seq[WithdrawalV1] =
  result = newSeqOfCap[WithdrawalV1](list.len)
  for x in list:
    result.add w3Withdrawal(x)

func w3Withdrawals*(x: Opt[seq[common.Withdrawal]]):
                     Opt[seq[WithdrawalV1]] =
  if x.isNone: Opt.none(seq[WithdrawalV1])
  else: Opt.some(w3Withdrawals x.get)

func w3Tx*(tx: common.Transaction): Web3Tx =
  Web3Tx rlp.encode(tx)

func w3Txs*(list: openArray[common.Transaction]): seq[Web3Tx] =
  result = newSeqOfCap[Web3Tx](list.len)
  for tx in list:
    result.add w3Tx(tx)

<<<<<<< HEAD
=======
proc w3AccessTuple*(ac: AccessPair): AccessTuple =
  AccessTuple(
    address: ac.address,
    storageKeys: ac.storageKeys
  )

proc w3AccessList*(list: openArray[AccessPair]): seq[AccessTuple] =
  result = newSeqOfCap[AccessTuple](list.len)
  for x in list:
    result.add w3AccessTuple(x)

func w3DepositRequest*(x: DepositRequest): DepositRequestV1 =
  DepositRequestV1(
    pubkey: x.pubkey,
    withdrawalCredentials: x.withdrawalCredentials,
    amount: w3Qty x.amount,
    signature: x.signature,
    index: w3Qty x.index,
  )

func w3DepositRequests*(reqs: Opt[seq[Request]]): Opt[seq[DepositRequestV1]] =
  if reqs.isNone:
    return Opt.none(seq[DepositRequestV1])

  var res: seq[DepositRequestV1]
  for req in reqs.get:
    if req.requestType == DepositRequestType:
      res.add w3DepositRequest req.deposit

  ok(res)

func w3WithdrawalRequest*(x: WithdrawalRequest): WithdrawalRequestV1 =
  WithdrawalRequestV1(
    sourceAddress: x.sourceAddress,
    validatorPubkey: x.validatorPubkey,
    amount: w3Qty x.amount,
  )

func w3WithdrawalRequests*(reqs: Opt[seq[Request]]): Opt[seq[WithdrawalRequestV1]] =
  if reqs.isNone:
    return Opt.none(seq[WithdrawalRequestV1])

  var res: seq[WithdrawalRequestV1]
  for req in reqs.get:
    if req.requestType == WithdrawalRequestType:
      res.add w3WithdrawalRequest req.withdrawal

  ok(res)

func w3ConsolidationRequest*(x: ConsolidationRequest): ConsolidationRequestV1 =
  ConsolidationRequestV1(
    sourceAddress: x.sourceAddress,
    sourcePubkey: x.sourcePubkey,
    targetPubkey: x.targetPubkey,
  )

func w3ConsolidationRequests*(reqs: Opt[seq[Request]]): Opt[seq[ConsolidationRequestV1]] =
  if reqs.isNone:
    return Opt.none(seq[ConsolidationRequestV1])

  var res: seq[ConsolidationRequestV1]
  for req in reqs.get:
    if req.requestType == ConsolidationRequestType:
      res.add w3ConsolidationRequest req.consolidation

  ok(res)

func ethRequest*(x: DepositRequestV1): Request =
  Request(
    requestType: DepositRequestType,
    deposit: DepositRequest(
      pubkey: x.pubkey,
      withdrawalCredentials: x.withdrawalCredentials,
      amount: uint64 x.amount,
      signature: x.signature,
      index: uint64 x.index,
    )
  )

func ethRequest*(x: WithdrawalRequestV1): Request =
  Request(
    requestType: WithdrawalRequestType,
    withdrawal: WithDrawalRequest(
      sourceAddress: x.sourceAddress,
      validatorPubkey: x.validatorPubkey,
      amount: uint64 x.amount,
    )
  )

func ethRequest*(x: ConsolidationRequestV1): Request =
  Request(
    requestType: ConsolidationRequestType,
    consolidation: ConsolidationRequest(
      sourceAddress: x.sourceAddress,
      sourcePubkey: x.sourcePubkey,
      targetPubkey: x.targetPubkey,
    )
  )

func ethRequests*(p: ExecutionPayload): Opt[seq[Request]] =
  if p.depositRequests.isNone and
     p.withdrawalRequests.isNone and
     p.consolidationRequests.isNone:
    return Opt.none(seq[Request])

  var res: seq[Request]
  if p.depositRequests.isSome:
    for x in p.depositRequests.get:
      res.add ethRequest(x)

  if p.withdrawalRequests.isSome:
    for x in p.withdrawalRequests.get:
      res.add ethRequest(x)

  if p.consolidationRequests.isSome:
    for x in p.consolidationRequests.get:
      res.add ethRequest(x)

  ok(res)

>>>>>>> 1126c770
chronicles.formatIt(Quantity): $(distinctBase it)<|MERGE_RESOLUTION|>--- conflicted
+++ resolved
@@ -98,20 +98,6 @@
   for x in list:
     result.add ethTx(x)
 
-<<<<<<< HEAD
-=======
-func ethAccessList*(list: openArray[AccessTuple]): common.AccessList =
-  for x in list:
-    result.add common.AccessPair(
-      address    : x.address,
-      storageKeys: x.storageKeys,
-    )
-
-func ethAccessList*(x: Opt[seq[AccessTuple]]): common.AccessList =
-  if x.isSome:
-    return ethAccessList(x.get)
-
->>>>>>> 1126c770
 # ------------------------------------------------------------------------------
 # Eth types to Web3 types
 # ------------------------------------------------------------------------------
@@ -183,127 +169,4 @@
   for tx in list:
     result.add w3Tx(tx)
 
-<<<<<<< HEAD
-=======
-proc w3AccessTuple*(ac: AccessPair): AccessTuple =
-  AccessTuple(
-    address: ac.address,
-    storageKeys: ac.storageKeys
-  )
-
-proc w3AccessList*(list: openArray[AccessPair]): seq[AccessTuple] =
-  result = newSeqOfCap[AccessTuple](list.len)
-  for x in list:
-    result.add w3AccessTuple(x)
-
-func w3DepositRequest*(x: DepositRequest): DepositRequestV1 =
-  DepositRequestV1(
-    pubkey: x.pubkey,
-    withdrawalCredentials: x.withdrawalCredentials,
-    amount: w3Qty x.amount,
-    signature: x.signature,
-    index: w3Qty x.index,
-  )
-
-func w3DepositRequests*(reqs: Opt[seq[Request]]): Opt[seq[DepositRequestV1]] =
-  if reqs.isNone:
-    return Opt.none(seq[DepositRequestV1])
-
-  var res: seq[DepositRequestV1]
-  for req in reqs.get:
-    if req.requestType == DepositRequestType:
-      res.add w3DepositRequest req.deposit
-
-  ok(res)
-
-func w3WithdrawalRequest*(x: WithdrawalRequest): WithdrawalRequestV1 =
-  WithdrawalRequestV1(
-    sourceAddress: x.sourceAddress,
-    validatorPubkey: x.validatorPubkey,
-    amount: w3Qty x.amount,
-  )
-
-func w3WithdrawalRequests*(reqs: Opt[seq[Request]]): Opt[seq[WithdrawalRequestV1]] =
-  if reqs.isNone:
-    return Opt.none(seq[WithdrawalRequestV1])
-
-  var res: seq[WithdrawalRequestV1]
-  for req in reqs.get:
-    if req.requestType == WithdrawalRequestType:
-      res.add w3WithdrawalRequest req.withdrawal
-
-  ok(res)
-
-func w3ConsolidationRequest*(x: ConsolidationRequest): ConsolidationRequestV1 =
-  ConsolidationRequestV1(
-    sourceAddress: x.sourceAddress,
-    sourcePubkey: x.sourcePubkey,
-    targetPubkey: x.targetPubkey,
-  )
-
-func w3ConsolidationRequests*(reqs: Opt[seq[Request]]): Opt[seq[ConsolidationRequestV1]] =
-  if reqs.isNone:
-    return Opt.none(seq[ConsolidationRequestV1])
-
-  var res: seq[ConsolidationRequestV1]
-  for req in reqs.get:
-    if req.requestType == ConsolidationRequestType:
-      res.add w3ConsolidationRequest req.consolidation
-
-  ok(res)
-
-func ethRequest*(x: DepositRequestV1): Request =
-  Request(
-    requestType: DepositRequestType,
-    deposit: DepositRequest(
-      pubkey: x.pubkey,
-      withdrawalCredentials: x.withdrawalCredentials,
-      amount: uint64 x.amount,
-      signature: x.signature,
-      index: uint64 x.index,
-    )
-  )
-
-func ethRequest*(x: WithdrawalRequestV1): Request =
-  Request(
-    requestType: WithdrawalRequestType,
-    withdrawal: WithDrawalRequest(
-      sourceAddress: x.sourceAddress,
-      validatorPubkey: x.validatorPubkey,
-      amount: uint64 x.amount,
-    )
-  )
-
-func ethRequest*(x: ConsolidationRequestV1): Request =
-  Request(
-    requestType: ConsolidationRequestType,
-    consolidation: ConsolidationRequest(
-      sourceAddress: x.sourceAddress,
-      sourcePubkey: x.sourcePubkey,
-      targetPubkey: x.targetPubkey,
-    )
-  )
-
-func ethRequests*(p: ExecutionPayload): Opt[seq[Request]] =
-  if p.depositRequests.isNone and
-     p.withdrawalRequests.isNone and
-     p.consolidationRequests.isNone:
-    return Opt.none(seq[Request])
-
-  var res: seq[Request]
-  if p.depositRequests.isSome:
-    for x in p.depositRequests.get:
-      res.add ethRequest(x)
-
-  if p.withdrawalRequests.isSome:
-    for x in p.withdrawalRequests.get:
-      res.add ethRequest(x)
-
-  if p.consolidationRequests.isSome:
-    for x in p.consolidationRequests.get:
-      res.add ethRequest(x)
-
-  ok(res)
-
->>>>>>> 1126c770
 chronicles.formatIt(Quantity): $(distinctBase it)