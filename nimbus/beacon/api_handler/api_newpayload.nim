# Nimbus
# Copyright (c) 2023-2024 Status Research & Development GmbH
# Licensed under either of
#  * Apache License, version 2.0, ([LICENSE-APACHE](LICENSE-APACHE))
#  * MIT license ([LICENSE-MIT](LICENSE-MIT))
# at your option.
# This file may not be copied, modified, or distributed except according to
# those terms.

import
  results,
  ../web3_eth_conv,
  eth/common/hashes,
  ../beacon_engine,
  web3/execution_types,
  ../payload_conv,
  ./api_utils,
  chronicles

{.push gcsafe, raises:[CatchableError].}

func validateVersionedHashed(payload: ExecutionPayload,
                              expected: openArray[Hash32]): bool  =
  var versionedHashes: seq[VersionedHash]
  for x in payload.transactions:
    let tx = rlp.decode(distinctBase(x), Transaction)
    versionedHashes.add tx.versionedHashes

  if versionedHashes.len != expected.len:
    return false

  for i, x in expected:
    if distinctBase(x) != versionedHashes[i].data:
      return false
  true

template validateVersion(com, timestamp, version, apiVersion) =
  if apiVersion == Version.V4:
    if not com.isPragueOrLater(timestamp):
      raise unsupportedFork("newPayloadV4 expect payload timestamp fall within Prague")

  if com.isPragueOrLater(timestamp):
    if version != Version.V4:
      raise invalidParams("if timestamp is Prague or later, " &
        "payload must be ExecutionPayloadV4, got ExecutionPayload" & $version)

  if apiVersion == Version.V3:
    if not com.isCancunOrLater(timestamp):
      raise unsupportedFork("newPayloadV3 expect payload timestamp fall within Cancun")

  if com.isCancunOrLater(timestamp):
    if version != Version.V3:
      raise invalidParams("if timestamp is Cancun or later, " &
        "payload must be ExecutionPayloadV3, got ExecutionPayload" & $version)

  elif com.isShanghaiOrLater(timestamp):
    if version != Version.V2:
      raise invalidParams("if timestamp is Shanghai or later, " &
        "payload must be ExecutionPayloadV2, got ExecutionPayload" & $version)

  elif version != Version.V1:
    raise invalidParams("if timestamp is earlier than Shanghai, " &
      "payload must be ExecutionPayloadV1, got ExecutionPayload" & $version)

  if apiVersion >= Version.V3:
    if version != apiVersion:
      raise invalidParams("newPayload" & $apiVersion &
      " expect ExecutionPayload" & $apiVersion &
      " but got ExecutionPayload" & $version)

template validatePayload(apiVersion, version, payload, executionRequests) =
  if version >= Version.V2:
    if payload.withdrawals.isNone:
      raise invalidParams("newPayload" & $apiVersion &
        "withdrawals is expected from execution payload")

  if apiVersion >= Version.V3 or version >= Version.V3:
    if payload.blobGasUsed.isNone:
      raise invalidParams("newPayload" & $apiVersion &
        "blobGasUsed is expected from execution payload")
    if payload.excessBlobGas.isNone:
      raise invalidParams("newPayload" & $apiVersion &
        "excessBlobGas is expected from execution payload")

  if apiVersion >= Version.V4 or version >= Version.V4:
    if executionRequests.isNone:
      raise invalidParams("newPayload" & $apiVersion &
        "executionRequests is expected from execution payload")

proc newPayload*(ben: BeaconEngineRef,
                 apiVersion: Version,
                 payload: ExecutionPayload,
<<<<<<< HEAD
                 versionedHashes = Opt.none(seq[Web3Hash]),
                 beaconRoot = Opt.none(Web3Hash),
                 executionRequests = Opt.none(array[3, seq[byte]])): PayloadStatusV1 =
=======
                 versionedHashes = Opt.none(seq[Hash32]),
                 beaconRoot = Opt.none(Hash32)): PayloadStatusV1 =
>>>>>>> 1126c770

  trace "Engine API request received",
    meth = "newPayload",
    number = payload.blockNumber,
    hash = payload.blockHash

  if apiVersion >= Version.V3:
    if beaconRoot.isNone:
      raise invalidParams("newPayloadV3 expect beaconRoot but got none")

  let
    com = ben.com
    db  = com.db
    timestamp = ethTime payload.timestamp
    version = payload.version
    requestsHash = calcRequestsHash(executionRequests)

  validatePayload(apiVersion, version, payload, executionRequests)
  validateVersion(com, timestamp, version, apiVersion)

<<<<<<< HEAD
  var blk = ethBlock(payload, beaconRoot, requestsHash)
  template header: BlockHeader = blk.header
=======
  var blk = ethBlock(payload, beaconRoot = beaconRoot)
  template header: Header = blk.header
>>>>>>> 1126c770

  if apiVersion >= Version.V3:
    if versionedHashes.isNone:
      raise invalidParams("newPayload" & $apiVersion &
        " expect blobVersionedHashes but got none")
    if not validateVersionedHashed(payload, versionedHashes.get):
      return invalidStatus(header.parentHash, "invalid blob versionedHashes")

  let blockHash = payload.blockHash
  header.validateBlockHash(blockHash, version).isOkOr:
    return error

  # If we already have the block locally, ignore the entire execution and just
  # return a fake success.
  if ben.chain.haveBlockLocally(blockHash):
    warn "Ignoring already known beacon payload",
      number = header.number, hash = blockHash.short
    return validStatus(blockHash)

  # If this block was rejected previously, keep rejecting it
  let res = ben.checkInvalidAncestor(blockHash, blockHash)
  if res.isSome:
    return res.get

  # If the parent is missing, we - in theory - could trigger a sync, but that
  # would also entail a reorg. That is problematic if multiple sibling blocks
  # are being fed to us, and even moreso, if some semi-distant uncle shortens
  # our live chain. As such, payload execution will not permit reorgs and thus
  # will not trigger a sync cycle. That is fine though, if we get a fork choice
  # update after legit payload executions.
  let parent = ben.chain.headerByHash(header.parentHash).valueOr:
    return ben.delayPayloadImport(header)

  # We have an existing parent, do some sanity checks to avoid the beacon client
  # triggering too early
  let ttd = com.ttd.get(high(UInt256))

  if version == Version.V1:
    let ptd  = db.getScore(header.parentHash).valueOr:
      0.u256
    let gptd  = db.getScore(parent.parentHash)
    if ptd < ttd:
      warn "Ignoring pre-merge payload",
        number = header.number, hash = blockHash.short, ptd, ttd
      return invalidStatus()
    if parent.difficulty > 0.u256 and gptd.isSome and gptd.value >= ttd:
      warn "Ignoring pre-merge parent block",
        number = header.number, hash = blockHash.short, ptd, ttd
      return invalidStatus()

  if header.timestamp <= parent.timestamp:
    warn "Invalid timestamp",
      number = header.number, parentNumber = parent.number,
      parent = parent.timestamp, header = header.timestamp
    return invalidStatus(parent.blockHash, "Invalid timestamp")

  # Another corner case: if the node is in snap sync mode, but the CL client
  # tries to make it import a block. That should be denied as pushing something
  # into the database directly will conflict with the assumptions of snap sync
  # that it has an empty db that it can fill itself.
  when false:
    if api.eth.SyncMode() != downloader.FullSync:
      return api.delayPayloadImport(header)

  if not ben.chain.haveBlockAndState(header.parentHash):
    ben.put(blockHash, header)
    warn "State not available, ignoring new payload",
      hash   = blockHash,
      number = header.number
    let blockHash = latestValidHash(db, parent, ttd)
    return acceptedStatus(blockHash)

  trace "Inserting block without sethead",
    hash = blockHash, number = header.number
  let vres = ben.chain.importBlock(blk)
  if vres.isErr:
    ben.setInvalidAncestor(header, blockHash)
    let blockHash = latestValidHash(db, parent, ttd)
    return invalidStatus(blockHash, vres.error())

  return validStatus(blockHash)<|MERGE_RESOLUTION|>--- conflicted
+++ resolved
@@ -90,14 +90,9 @@
 proc newPayload*(ben: BeaconEngineRef,
                  apiVersion: Version,
                  payload: ExecutionPayload,
-<<<<<<< HEAD
-                 versionedHashes = Opt.none(seq[Web3Hash]),
-                 beaconRoot = Opt.none(Web3Hash),
+                 versionedHashes = Opt.none(seq[Hash32]),
+                 beaconRoot = Opt.none(Hash32),
                  executionRequests = Opt.none(array[3, seq[byte]])): PayloadStatusV1 =
-=======
-                 versionedHashes = Opt.none(seq[Hash32]),
-                 beaconRoot = Opt.none(Hash32)): PayloadStatusV1 =
->>>>>>> 1126c770
 
   trace "Engine API request received",
     meth = "newPayload",
@@ -118,13 +113,8 @@
   validatePayload(apiVersion, version, payload, executionRequests)
   validateVersion(com, timestamp, version, apiVersion)
 
-<<<<<<< HEAD
   var blk = ethBlock(payload, beaconRoot, requestsHash)
-  template header: BlockHeader = blk.header
-=======
-  var blk = ethBlock(payload, beaconRoot = beaconRoot)
   template header: Header = blk.header
->>>>>>> 1126c770
 
   if apiVersion >= Version.V3:
     if versionedHashes.isNone:
