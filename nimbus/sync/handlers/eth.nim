# Nimbus
# Copyright (c) 2018-2024 Status Research & Development GmbH
# Licensed under either of
#  * Apache License, version 2.0, ([LICENSE-APACHE](LICENSE-APACHE) or
#    http://www.apache.org/licenses/LICENSE-2.0)
#  * MIT license ([LICENSE-MIT](LICENSE-MIT) or
#    http://opensource.org/licenses/MIT)
# at your option. This file may not be copied, modified, or distributed
# except according to those terms.

{.push raises: [].}

import
  std/[tables, times, hashes, sets],
  chronicles, chronos,
  stew/endians2,
  eth/p2p,
  eth/p2p/peer_pool,
  ../protocol,
  ../protocol/eth/eth_types,
  ../../core/[chain, tx_pool]

logScope:
  topics = "eth-wire"

type
  HashToTime = TableRef[Hash32, Time]

  EthWireRef* = ref object of EthWireBase
    db: CoreDbRef
    chain: ForkedChainRef
    txPool: TxPoolRef
    peerPool: PeerPool
    knownByPeer: Table[Peer, HashToTime]
    pending: HashSet[Hash32]
    lastCleanup: Time

const
  extraTraceMessages = false
    ## Enabled additional logging noise

  txpool_enabled = defined(enable_txpool_in_synchronizer)

when txpool_enabled:
  const
    NUM_PEERS_REBROADCAST_QUOTIENT = 4
    POOLED_STORAGE_TIME_LIMIT = initDuration(minutes = 20)

# ------------------------------------------------------------------------------
# Private functions: helper functions
# ------------------------------------------------------------------------------

proc notEnabled(name: string) {.used.} =
  debug "Wire handler method is disabled", meth = name

proc notImplemented(name: string) {.used.} =
  debug "Wire handler method not implemented", meth = name

proc successorHeader(db: CoreDbRef,
                     h: Header,
                     output: var Header,
                     skip = 0'u): bool =
  let offset = 1 + skip.BlockNumber
  if h.number <= (not 0.BlockNumber) - offset:
    result = db.getBlockHeader(h.number + offset, output)

proc ancestorHeader(db: CoreDbRef,
                     h: Header,
                     output: var Header,
                     skip = 0'u): bool =
  let offset = 1 + skip.BlockNumber
  if h.number >= offset:
    result = db.getBlockHeader(h.number - offset, output)

proc blockHeader(db: CoreDbRef,
                 b: BlockHashOrNumber,
                 output: var Header): bool =
  if b.isHash:
    db.getBlockHeader(b.hash, output)
  else:
    db.getBlockHeader(b.number, output)

# ------------------------------------------------------------------------------
# Private functions: peers related functions
# ------------------------------------------------------------------------------

proc hash(peer: Peer): hashes.Hash {.used.} =
  hash(peer.remote)

when txpool_enabled:
  proc getPeers(ctx: EthWireRef, thisPeer: Peer): seq[Peer] =
    # do not send back tx or txhash to thisPeer
    for peer in peers(ctx.peerPool):
      if peer != thisPeer:
        result.add peer

  proc cleanupKnownByPeer(ctx: EthWireRef) =
    let now = getTime()
    var tmp = HashSet[Hash32]()
    for _, map in ctx.knownByPeer:
      for hash, time in map:
        if time - now >= POOLED_STORAGE_TIME_LIMIT:
          tmp.incl hash
      for hash in tmp:
        map.del(hash)
      tmp.clear()

    var tmpPeer = HashSet[Peer]()
    for peer, map in ctx.knownByPeer:
      if map.len == 0:
        tmpPeer.incl peer

    for peer in tmpPeer:
      ctx.knownByPeer.del peer

    ctx.lastCleanup = now

  proc addToKnownByPeer(ctx: EthWireRef, txHashes: openArray[Hash32], peer: Peer) =
    var map: HashToTime
    ctx.knownByPeer.withValue(peer, val) do:
      map = val[]
    do:
      map = newTable[Hash32, Time]()
      ctx.knownByPeer[peer] = map

    for txHash in txHashes:
      if txHash notin map:
        map[txHash] = getTime()

  proc addToKnownByPeer(ctx: EthWireRef,
                        txHashes: openArray[Hash32],
                        peer: Peer,
                        newHashes: var seq[Hash32]) =
    var map: HashToTime
    ctx.knownByPeer.withValue(peer, val) do:
      map = val[]
    do:
      map = newTable[Hash32, Time]()
      ctx.knownByPeer[peer] = map

    newHashes = newSeqOfCap[Hash32](txHashes.len)
    for txHash in txHashes:
      if txHash notin map:
        map[txHash] = getTime()
        newHashes.add txHash

# ------------------------------------------------------------------------------
# Private functions: async workers
# ------------------------------------------------------------------------------

when txpool_enabled:
  proc sendNewTxHashes(ctx: EthWireRef,
                      txHashes: seq[Hash32],
                      peers: seq[Peer]): Future[void] {.async.} =
    try:
      for peer in peers:
        # Add to known tx hashes and get hashes still to send to peer
        var hashesToSend: seq[Hash32]
        ctx.addToKnownByPeer(txHashes, peer, hashesToSend)

        # Broadcast to peer if at least 1 new tx hash to announce
        if hashesToSend.len > 0:
          # Currently only one protocol version is available as compiled
          when ethVersion == 68:
            await newPooledTransactionHashes(
              peer,
              1u8.repeat hashesToSend.len, # type
              0.repeat hashesToSend.len,   # sizes
              hashesToSend)
          else:
            await newPooledTransactionHashes(peer, hashesToSend)

    except TransportError:
      debug "Transport got closed during sendNewTxHashes"
    except CatchableError as e:
      debug "Exception in sendNewTxHashes", exc = e.name, err = e.msg

  proc sendTransactions(ctx: EthWireRef,
                        txHashes: seq[Hash32],
                        txs: seq[Transaction],
                        peers: seq[Peer]): Future[void] {.async.} =
    try:
      for peer in peers:
        # This is used to avoid re-sending along pooledTxHashes
        # announcements/re-broadcasts
        ctx.addToKnownByPeer(txHashes, peer)
        await peer.transactions(txs)

    except TransportError:
      debug "Transport got closed during sendTransactions"
    except CatchableError as e:
      debug "Exception in sendTransactions", exc = e.name, err = e.msg

  proc fetchTransactions(ctx: EthWireRef, reqHashes: seq[Hash32], peer: Peer): Future[void] {.async.} =
    debug "fetchTx: requesting txs",
      number = reqHashes.len

    try:

      let res = await peer.getPooledTransactions(reqHashes)
      if res.isNone:
        error "not able to get pooled transactions"
        return

      let txs = res.get()
      debug "fetchTx: received requested txs",
        number = txs.transactions.len

      # Remove from pending list regardless if tx is in result
      for tx in txs.transactions:
        let txHash = rlpHash(tx)
        ctx.pending.excl txHash

      ctx.txPool.add(txs.transactions)

    except TransportError:
      debug "Transport got closed during fetchTransactions"
      return
    except CatchableError as e:
      debug "Exception in fetchTransactions", exc = e.name, err = e.msg
      return

    var newTxHashes = newSeqOfCap[Hash32](reqHashes.len)
    for txHash in reqHashes:
      if ctx.txPool.inPoolAndOk(txHash):
        newTxHashes.add txHash

    let peers = ctx.getPeers(peer)
    if peers.len == 0 or newTxHashes.len == 0:
      return

    await ctx.sendNewTxHashes(newTxHashes, peers)

# ------------------------------------------------------------------------------
# Private functions: peer observer
# ------------------------------------------------------------------------------

proc onPeerConnected(ctx: EthWireRef, peer: Peer) =
  when txpool_enabled:
    var txHashes = newSeqOfCap[Hash32](ctx.txPool.numTxs)
    for txHash, item in okPairs(ctx.txPool):
      txHashes.add txHash

    if txHashes.len == 0:
      return

    debug "announce tx hashes to newly connected peer",
      number = txHashes.len

    asyncSpawn ctx.sendNewTxHashes(txHashes, @[peer])
  else:
    discard

proc onPeerDisconnected(ctx: EthWireRef, peer: Peer) =
  debug "remove peer from knownByPeer",
    peer

  ctx.knownByPeer.del(peer)

proc setupPeerObserver(ctx: EthWireRef) =
  var po = PeerObserver(
    onPeerConnected:
      proc(p: Peer) {.gcsafe.} =
        ctx.onPeerConnected(p),
    onPeerDisconnected:
      proc(p: Peer) {.gcsafe.} =
        ctx.onPeerDisconnected(p))
  po.setProtocol protocol.eth
  ctx.peerPool.addObserver(ctx, po)

# ------------------------------------------------------------------------------
# Public constructor/destructor
# ------------------------------------------------------------------------------

proc new*(_: type EthWireRef,
          chain: ForkedChainRef,
          txPool: TxPoolRef,
          peerPool: PeerPool): EthWireRef =
  let ctx = EthWireRef(
    db: chain.db,
    chain: chain,
    txPool: txPool,
    peerPool: peerPool,
    lastCleanup: getTime())

  ctx.setupPeerObserver()
  ctx

# ------------------------------------------------------------------------------
# Public functions: eth wire protocol handlers
# ------------------------------------------------------------------------------

method getStatus*(ctx: EthWireRef): Result[EthState, string]
    {.gcsafe.} =
  try:
    let
      db = ctx.db
      com = ctx.chain.com
      bestBlock = db.getCanonicalHead()
      forkId = com.forkId(bestBlock.number, bestBlock.timestamp)

    return ok(EthState(
      totalDifficulty: db.headTotalDifficulty,
      genesisHash: com.genesisHash,
      bestBlockHash: bestBlock.blockHash,
      forkId: ChainForkId(
        forkHash: forkId.crc.toBytesBE,
        forkNext: forkId.nextFork
      )
    ))
  except EVMError as exc:
    # TODO: Why an EVM Error in database?
    return err(exc.msg)
  except RlpError as exc:
    return err(exc.msg)

method getReceipts*(ctx: EthWireRef,
                    hashes: openArray[Hash32]):
                      Result[seq[seq[Receipt]], string]
    {.gcsafe.} =
  try:
    let db = ctx.db
    var header: Header
    var list: seq[seq[Receipt]]
    for blockHash in hashes:
      if db.getBlockHeader(blockHash, header):
        list.add db.getReceipts(header.receiptsRoot)
      else:
        list.add @[]
        trace "handlers.getReceipts: blockHeader not found", blockHash
    return ok(list)
  except RlpError as exc:
    return err(exc.msg)

method getPooledTxs*(ctx: EthWireRef,
                     hashes: openArray[Hash32]):
                       Result[seq[PooledTransaction], string]
    {.gcsafe.} =

  when txpool_enabled:
    let txPool = ctx.txPool
    var list: seq[PooledTransaction]
    for txHash in hashes:
      let res = txPool.getItem(txHash)
      if res.isOk:
        list.add res.value.pooledTx
      else:
        trace "handlers.getPooledTxs: tx not found", txHash
    ok(list)
  else:
    var list: seq[PooledTransaction]
    ok(list)

method getBlockBodies*(ctx: EthWireRef,
                       hashes: openArray[Hash32]):
                        Result[seq[BlockBody], string]
    {.gcsafe.} =
  let db = ctx.db
  var body: BlockBody
  var list: seq[BlockBody]
  for blockHash in hashes:
    if db.getBlockBody(blockHash, body):
      list.add body
    else:
      list.add BlockBody()
      trace "handlers.getBlockBodies: blockBody not found", blockHash
  return ok(list)

method getBlockHeaders*(ctx: EthWireRef,
                        req: EthBlocksRequest):
                          Result[seq[Header], string]
    {.gcsafe.} =
  try:
    let db = ctx.db
    var foundBlock: Header
    var list = newSeqOfCap[Header](req.maxResults)

    if db.blockHeader(req.startBlock, foundBlock):
      list.add foundBlock

      while uint64(list.len) < req.maxResults:
        if not req.reverse:
          if not db.successorHeader(foundBlock, foundBlock, req.skip):
            break
        else:
          if not db.ancestorHeader(foundBlock, foundBlock, req.skip):
            break
        list.add foundBlock
    return ok(list)
  except RlpError as exc:
    return err(exc.msg)

method handleAnnouncedTxs*(ctx: EthWireRef,
                           peer: Peer,
                           txs: openArray[Transaction]):
                             Result[void, string]
    {.gcsafe.} =

  when txpool_enabled:
    try:
      if txs.len == 0:
        return ok()

      debug "received new transactions",
        number = txs.len

      if ctx.lastCleanup - getTime() > POOLED_STORAGE_TIME_LIMIT:
        ctx.cleanupKnownByPeer()

      var txHashes = newSeqOfCap[Hash32](txs.len)
      for tx in txs:
        txHashes.add rlpHash(tx)

      ctx.addToKnownByPeer(txHashes, peer)
      for tx in txs:
        if tx.versionedHashes.len > 0:
          # EIP-4844 blobs are not persisted and cannot be broadcasted
          continue
        ctx.txPool.add PooledTransaction(tx: tx)

      var newTxHashes = newSeqOfCap[Hash32](txHashes.len)
      var validTxs = newSeqOfCap[Transaction](txHashes.len)
      for i, txHash in txHashes:
        # Nodes must not automatically broadcast blob transactions to
        # their peers. per EIP-4844 spec
        if ctx.txPool.inPoolAndOk(txHash) and txs[i].txType != TxEip4844:
          newTxHashes.add txHash
          validTxs.add txs[i]

      let
        peers = ctx.getPeers(peer)
        numPeers = peers.len
        sendFull = max(1, numPeers div NUM_PEERS_REBROADCAST_QUOTIENT)

      if numPeers == 0 or validTxs.len == 0:
        return ok()

      asyncSpawn ctx.sendTransactions(txHashes, validTxs, peers[0..<sendFull])

      asyncSpawn ctx.sendNewTxHashes(newTxHashes, peers[sendFull..^1])
      return ok()
    except CatchableError as exc:
      return err(exc.msg)
  else:
    ok()

method handleAnnouncedTxsHashes*(
      ctx: EthWireRef;
      peer: Peer;
<<<<<<< HEAD
      txTypes: Blob;
      txSizes: openArray[uint64];
      txHashes: openArray[Hash256];
=======
      txTypes: seq[byte];
      txSizes: openArray[int];
      txHashes: openArray[Hash32];
>>>>>>> c022b29d
        ): Result[void, string] =
  when extraTraceMessages:
    trace "Wire handler ignoring txs hashes", nHashes=txHashes.len
  ok()

method handleNewBlock*(ctx: EthWireRef,
                       peer: Peer,
                       blk: EthBlock,
                       totalDifficulty: DifficultyInt):
                         Result[void, string]
    {.gcsafe.} =
  # We dropped support for non-merge networks
  err("block broadcasts disallowed")

method handleNewBlockHashes*(ctx: EthWireRef,
                             peer: Peer,
                             hashes: openArray[NewBlockHashesAnnounce]):
                               Result[void, string]
    {.gcsafe.} =
  # We dropped support for non-merge networks
  err("block announcements disallowed")

# ------------------------------------------------------------------------------
# End
# ------------------------------------------------------------------------------<|MERGE_RESOLUTION|>--- conflicted
+++ resolved
@@ -447,15 +447,9 @@
 method handleAnnouncedTxsHashes*(
       ctx: EthWireRef;
       peer: Peer;
-<<<<<<< HEAD
-      txTypes: Blob;
+      txTypes: seq[byte];
       txSizes: openArray[uint64];
-      txHashes: openArray[Hash256];
-=======
-      txTypes: seq[byte];
-      txSizes: openArray[int];
       txHashes: openArray[Hash32];
->>>>>>> c022b29d
         ): Result[void, string] =
   when extraTraceMessages:
     trace "Wire handler ignoring txs hashes", nHashes=txHashes.len
