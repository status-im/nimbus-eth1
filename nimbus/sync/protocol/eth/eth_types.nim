--- conflicted
+++ resolved
@@ -100,15 +100,9 @@
 method handleAnnouncedTxsHashes*(
   ctx: EthWireBase;
   peer: Peer;
-<<<<<<< HEAD
-  txTypes: Blob;
+  txTypes: seq[byte];
   txSizes: openArray[uint64];
-  txHashes: openArray[Hash256];
-=======
-  txTypes: seq[byte];
-  txSizes: openArray[int];
   txHashes: openArray[Hash32];
->>>>>>> c022b29d
     ): Result[void, string]
     {.base, gcsafe.} =
   notImplemented("handleAnnouncedTxsHashes/eth68")
