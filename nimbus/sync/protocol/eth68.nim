--- conflicted
+++ resolved
@@ -249,15 +249,9 @@
   # User message 0x08: NewPooledTransactionHashes.
   proc newPooledTransactionHashes(
       peer: Peer,
-<<<<<<< HEAD
-      txTypes: Blob,
+      txTypes: seq[byte],
       txSizes: openArray[uint64],
-      txHashes: openArray[Hash256]
-=======
-      txTypes: seq[byte],
-      txSizes: openArray[int],
       txHashes: openArray[Hash32]
->>>>>>> c022b29d
         ) =
     when trEthTraceGossipOk:
       trace trEthRecvReceived & "NewPooledTransactionHashes (0x08)", peer,
