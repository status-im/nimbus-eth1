--- conflicted
+++ resolved
@@ -8,263 +8,9 @@
 # at your option. This file may not be copied, modified, or distributed
 # except according to those terms.
 
-<<<<<<< HEAD
-  except TransportError:
-    debug "Transport got closed during fetchTransactions"
-    return
-  except CatchableError as e:
-    debug "Exception in fetchTransactions", exc = e.name, err = e.msg
-    return
-
-  var newTxHashes = newSeqOfCap[Hash256](reqHashes.len)
-  for txHash in reqHashes:
-    if ctx.inPoolAndOk(txHash):
-      newTxHashes.add txHash
-
-  let peers = ctx.getPeers(peer)
-  if peers.len == 0 or newTxHashes.len == 0:
-    return
-
-  await ctx.sendNewTxHashes(newTxHashes, peers)
-
-# ------------------------------------------------------------------------------
-# Private functions: peer observer
-# ------------------------------------------------------------------------------
-
-proc onPeerConnected(ctx: EthWireRef, peer: Peer) =
-  if ctx.disableTxPool:
-    return
-
-  var txHashes = newSeqOfCap[Hash256](ctx.txPool.numTxs)
-  for txHash, item in okPairs(ctx.txPool):
-    txHashes.add txHash
-
-  if txHashes.len == 0:
-    return
-
-  debug "announce tx hashes to newly connected peer",
-    number = txHashes.len
-
-  asyncSpawn ctx.sendNewTxHashes(txHashes, @[peer])
-
-proc onPeerDisconnected(ctx: EthWireRef, peer: Peer) =
-  debug "ethwire: remove peer from knownByPeer",
-    peer
-
-  ctx.knownByPeer.del(peer)
-
-proc setupPeerObserver(ctx: EthWireRef) =
-  var po = PeerObserver(
-    onPeerConnected:
-      proc(p: Peer) {.gcsafe.} =
-        ctx.onPeerConnected(p),
-    onPeerDisconnected:
-      proc(p: Peer) {.gcsafe.} =
-        ctx.onPeerDisconnected(p))
-  po.setProtocol eth
-  ctx.peerPool.addObserver(ctx, po)
-
-# ------------------------------------------------------------------------------
-# Public constructor/destructor
-# ------------------------------------------------------------------------------
-
-proc new*(_: type EthWireRef,
-          chain: ChainRef,
-          txPool: TxPoolRef,
-          peerPool: PeerPool): EthWireRef =
-  let ctx = EthWireRef(
-    db: chain.db,
-    chain: chain,
-    txPool: txPool,
-    peerPool: peerPool,
-    lastCleanup: getTime(),
-  )
-
-  ctx.setupPeerObserver()
-  ctx
-
-# ------------------------------------------------------------------------------
-# Public functions: callbacks setters
-# ------------------------------------------------------------------------------
-
-proc setNewBlockHandler*(ctx: EthWireRef, handler: NewBlockHandler, arg: pointer) =
-  ctx.newBlockHandler = NewBlockHandlerPair(
-    arg: arg,
-    handler: handler
-  )
-
-proc setNewBlockHashesHandler*(ctx: EthWireRef, handler: NewBlockHashesHandler, arg: pointer) =
-  ctx.newBlockHashesHandler = NewBlockHashesHandlerPair(
-    arg: arg,
-    handler: handler
-  )
-
-# ------------------------------------------------------------------------------
-# Public functions: eth wire protocol handlers
-# ------------------------------------------------------------------------------
-
-proc txPoolEnabled*(ctx: EthWireRef; ena: bool) =
-  ctx.disableTxPool = not ena
-
-method getStatus*(ctx: EthWireRef): EthState {.gcsafe.} =
-  let
-    db = ctx.db
-    com = ctx.chain.com
-    bestBlock = db.getCanonicalHead()
-    forkId = com.forkId(bestBlock.forkDeterminationInfoForHeader)
-
-  EthState(
-    totalDifficulty: db.headTotalDifficulty,
-    genesisHash: com.genesisHash,
-    bestBlockHash: bestBlock.blockHash,
-    forkId: ChainForkId(
-      forkHash: forkId.crc.toBytesBE,
-      forkNext: forkId.nextFork.toBlockNumber
-    )
-  )
-
-method getReceipts*(ctx: EthWireRef, hashes: openArray[Hash256]): seq[seq[Receipt]] {.gcsafe.} =
-  let db = ctx.db
-  var header: BlockHeader
-  for blockHash in hashes:
-    if db.getBlockHeader(blockHash, header):
-      result.add db.getReceipts(header.receiptRoot)
-    else:
-      result.add @[]
-      trace "handlers.getReceipts: blockHeader not found", blockHash
-
-method getPooledTxs*(ctx: EthWireRef, hashes: openArray[Hash256]): seq[Transaction] {.gcsafe.} =
-  let txPool = ctx.txPool
-  for txHash in hashes:
-    let res = txPool.getItem(txHash)
-    if res.isOk:
-      result.add res.value.tx
-    else:
-      trace "handlers.getPooledTxs: tx not found", txHash
-
-method getBlockBodies*(ctx: EthWireRef, hashes: openArray[Hash256]): seq[BlockBody] {.gcsafe.} =
-  let db = ctx.db
-  var body: BlockBody
-  for blockHash in hashes:
-    if db.getBlockBody(blockHash, body):
-      result.add body
-    else:
-      result.add BlockBody()
-      trace "handlers.getBlockBodies: blockBody not found", blockHash
-
-method getBlockHeaders*(ctx: EthWireRef, req: BlocksRequest): seq[BlockHeader] {.gcsafe.} =
-  let db = ctx.db
-  var foundBlock: BlockHeader
-  result = newSeqOfCap[BlockHeader](req.maxResults)
-
-  if db.blockHeader(req.startBlock, foundBlock):
-    result.add foundBlock
-
-    while uint64(result.len) < req.maxResults:
-      if not req.reverse:
-        if not db.successorHeader(foundBlock, foundBlock, req.skip):
-          break
-      else:
-        if not db.ancestorHeader(foundBlock, foundBlock, req.skip):
-          break
-      result.add foundBlock
-
-method handleAnnouncedTxs*(ctx: EthWireRef, peer: Peer, txs: openArray[Transaction]) {.gcsafe.} =
-  if ctx.disableTxPool:
-    when trMissingOrDisabledGossipOk:
-      notEnabled("handleAnnouncedTxs")
-    return
-
-  if txs.len == 0:
-    return
-
-  debug "received new transactions",
-    number = txs.len
-
-  if ctx.lastCleanup - getTime() > POOLED_STORAGE_TIME_LIMIT:
-    ctx.cleanupKnownByPeer()
-
-  var txHashes = newSeqOfCap[Hash256](txs.len)
-  for tx in txs:
-    txHashes.add rlpHash(tx)
-
-  ctx.addToKnownByPeer(txHashes, peer)
-  ctx.txPool.add(txs)
-
-  var newTxHashes = newSeqOfCap[Hash256](txHashes.len)
-  var validTxs = newSeqOfCap[Transaction](txHashes.len)
-  for i, txHash in txHashes:
-    if ctx.inPoolAndOk(txHash):
-      newTxHashes.add txHash
-      validTxs.add txs[i]
-
-  let
-    peers = ctx.getPeers(peer)
-    numPeers = peers.len
-    sendFull = max(1, numPeers div NUM_PEERS_REBROADCAST_QUOTIENT)
-
-  if numPeers == 0 or validTxs.len == 0:
-    return
-
-  asyncSpawn ctx.sendTransactions(txHashes, validTxs, peers[0..<sendFull])
-
-  asyncSpawn ctx.sendNewTxHashes(newTxHashes, peers[sendFull..^1])
-
-method handleAnnouncedTxsHashes*(ctx: EthWireRef, peer: Peer, txHashes: openArray[Hash256]) {.gcsafe.} =
-  if ctx.disableTxPool:
-    when trMissingOrDisabledGossipOk:
-      notEnabled("handleAnnouncedTxsHashes")
-    return
-
-  if txHashes.len == 0:
-    return
-
-  if ctx.lastCleanup - getTime() > POOLED_STORAGE_TIME_LIMIT:
-    ctx.cleanupKnownByPeer()
-
-  ctx.addToKnownByPeer(txHashes, peer)
-  var reqHashes = newSeqOfCap[Hash256](txHashes.len)
-  for txHash in txHashes:
-    if txHash in ctx.pending or ctx.inPool(txHash):
-      continue
-    reqHashes.add txHash
-
-  if reqHashes.len == 0:
-    return
-
-  debug "handleAnnouncedTxsHashes: received new tx hashes",
-    number = reqHashes.len
-
-  for txHash in reqHashes:
-    ctx.pending.incl txHash
-
-  asyncSpawn ctx.fetchTransactions(reqHashes, peer)
-
-method handleNewBlock*(ctx: EthWireRef, peer: Peer, blk: EthBlock, totalDifficulty: DifficultyInt) {.gcsafe.} =
-  if ctx.chain.com.forkGTE(MergeFork):
-    debug "Dropping peer for sending NewBlock after merge (EIP-3675)",
-      peer, blockNumber=blk.header.blockNumber,
-      blockHash=blk.header.blockHash, totalDifficulty
-    asyncSpawn banPeer(ctx.peerPool, peer, PEER_LONG_BANTIME)
-    return
-
-  if not ctx.newBlockHandler.handler.isNil:
-    ctx.newBlockHandler.handler(
-      ctx.newBlockHandler.arg,
-      peer, blk, totalDifficulty
-    )
-
-method handleNewBlockHashes*(ctx: EthWireRef, peer: Peer, hashes: openArray[NewBlockHashesAnnounce]) {.gcsafe.} =
-  if ctx.chain.com.forkGTE(MergeFork):
-    debug "Dropping peer for sending NewBlockHashes after merge (EIP-3675)",
-      peer, numHashes=hashes.len
-    asyncSpawn banPeer(ctx.peerPool, peer, PEER_LONG_BANTIME)
-    return
-=======
 import
   ./handlers/eth as handlers_eth,
   ./handlers/setup as handlers_setup
->>>>>>> af531f1e
 
 export
   handlers_eth, handlers_setup
