# nimbus-eth1
# Copyright (c) 2023-2024 Status Research & Development GmbH
# Licensed under either of
#  * Apache License, version 2.0, ([LICENSE-APACHE](LICENSE-APACHE) or
#    http://www.apache.org/licenses/LICENSE-2.0)
#  * MIT license ([LICENSE-MIT](LICENSE-MIT) or
#    http://opensource.org/licenses/MIT)
# at your option. This file may not be copied, modified, or distributed
# except according to those terms.

## Aristo DB -- Transaction stow/save helper
## =========================================
##
{.push raises: [].}

import
  std/tables,
  results,
  ../aristo_delta/delta_merge,
<<<<<<< HEAD
  ".."/[aristo_desc, aristo_get, aristo_delta, aristo_layers]

# ------------------------------------------------------------------------------
# Private functions
# ------------------------------------------------------------------------------

proc getBeStateRoot(
    db: AristoDbRef;
    chunkedMpt: bool;
      ): Result[HashKey,AristoError] =
  ## Get the Merkle hash key for the current backend state root and check
  ## validity of top layer.
  const rvid = (VertexID(1), VertexID(1))
  let srcRoot = block:
    let rc = db.getKeyBE rvid
    if rc.isOk:
      rc.value[0]
    elif rc.error == GetKeyNotFound:
      VOID_HASH_KEY
    else:
      return err(rc.error)

  if db.top.delta.kMap.getOrVoid(rvid).isValid:
    return ok(srcRoot)

  elif not db.top.delta.kMap.hasKey(rvid) and
       not db.top.delta.sTab.hasKey(rvid):
    # This layer is unusable, need both: vertex and key
    return err(TxPrettyPointlessLayer)

  ok(srcRoot)

  #elif not db.top.delta.sTab.getOrVoid(VertexID 1).isValid:
  #  # Root key and vertex have been deleted
  #  return ok(srcRoot)
  #
  #elif chunkedMpt and srcRoot == db.top.delta.kMap.getOrVoid VertexID(1):
  #  # FIXME: this one needs to be double checked with `snap` sunc preload
  #  return ok(srcRoot)
  #
  #err(TxStateRootMismatch)


proc topMerge(db: AristoDbRef; src: HashKey): Result[void,AristoError] =
  ## Merge the `top` layer into the read-only balacer layer.
  let ubeRoot = block:
    const rvid = (VertexID(1), VertexID(1))
    let rc = db.getKeyUbe rvid
    if rc.isOk:
      rc.value
    elif rc.error == GetKeyNotFound:
      VOID_HASH_KEY
    else:
      return err(rc.error)

  # This one will return the `db.top.delta` if `db.balancer.isNil`
  db.balancer = db.deltaMerge(db.top.delta, db.balancer, ubeRoot).valueOr:
    return err(error[1])

  ok()
=======
  ".."/[aristo_desc, aristo_delta]
>>>>>>> 6677f57e

# ------------------------------------------------------------------------------
# Public functions
# ------------------------------------------------------------------------------

proc txStow*(
    db: AristoDbRef;                  # Database
    nxtSid: uint64;                   # Next state ID (aka block number)
    persistent: bool;                 # Stage only unless `true`
      ): Result[void,AristoError] =
  ## Worker for `stow()` and `persist()` variants.
  ##
  if not db.txRef.isNil:
    return err(TxPendingTx)
  if 0 < db.stack.len:
    return err(TxStackGarbled)
  if persistent and not db.deltaPersistentOk():
    return err(TxBackendNotWritable)

  if db.top.delta.sTab.len != 0 or
     db.top.delta.kMap.len != 0 or
     db.top.delta.accLeaves.len != 0 or
     db.top.delta.stoLeaves.len != 0:

    # Note that `deltaMerge()` will return the 1st argument if the 2nd is `nil`
    db.balancer = db.deltaMerge(db.top.delta, db.balancer).valueOr:
      return err(error[1])

    # New empty top layer
    db.top = LayerRef(delta: LayerDeltaRef(vTop: db.balancer.vTop))

  if persistent:
    # Merge/move `balancer` into persistent tables (unless missing)
    ? db.deltaPersistent nxtSid

  ok()

# ------------------------------------------------------------------------------
# End
# ------------------------------------------------------------------------------<|MERGE_RESOLUTION|>--- conflicted
+++ resolved
@@ -17,70 +17,7 @@
   std/tables,
   results,
   ../aristo_delta/delta_merge,
-<<<<<<< HEAD
-  ".."/[aristo_desc, aristo_get, aristo_delta, aristo_layers]
-
-# ------------------------------------------------------------------------------
-# Private functions
-# ------------------------------------------------------------------------------
-
-proc getBeStateRoot(
-    db: AristoDbRef;
-    chunkedMpt: bool;
-      ): Result[HashKey,AristoError] =
-  ## Get the Merkle hash key for the current backend state root and check
-  ## validity of top layer.
-  const rvid = (VertexID(1), VertexID(1))
-  let srcRoot = block:
-    let rc = db.getKeyBE rvid
-    if rc.isOk:
-      rc.value[0]
-    elif rc.error == GetKeyNotFound:
-      VOID_HASH_KEY
-    else:
-      return err(rc.error)
-
-  if db.top.delta.kMap.getOrVoid(rvid).isValid:
-    return ok(srcRoot)
-
-  elif not db.top.delta.kMap.hasKey(rvid) and
-       not db.top.delta.sTab.hasKey(rvid):
-    # This layer is unusable, need both: vertex and key
-    return err(TxPrettyPointlessLayer)
-
-  ok(srcRoot)
-
-  #elif not db.top.delta.sTab.getOrVoid(VertexID 1).isValid:
-  #  # Root key and vertex have been deleted
-  #  return ok(srcRoot)
-  #
-  #elif chunkedMpt and srcRoot == db.top.delta.kMap.getOrVoid VertexID(1):
-  #  # FIXME: this one needs to be double checked with `snap` sunc preload
-  #  return ok(srcRoot)
-  #
-  #err(TxStateRootMismatch)
-
-
-proc topMerge(db: AristoDbRef; src: HashKey): Result[void,AristoError] =
-  ## Merge the `top` layer into the read-only balacer layer.
-  let ubeRoot = block:
-    const rvid = (VertexID(1), VertexID(1))
-    let rc = db.getKeyUbe rvid
-    if rc.isOk:
-      rc.value
-    elif rc.error == GetKeyNotFound:
-      VOID_HASH_KEY
-    else:
-      return err(rc.error)
-
-  # This one will return the `db.top.delta` if `db.balancer.isNil`
-  db.balancer = db.deltaMerge(db.top.delta, db.balancer, ubeRoot).valueOr:
-    return err(error[1])
-
-  ok()
-=======
   ".."/[aristo_desc, aristo_delta]
->>>>>>> 6677f57e
 
 # ------------------------------------------------------------------------------
 # Public functions
