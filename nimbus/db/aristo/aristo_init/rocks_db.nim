--- conflicted
+++ resolved
@@ -266,15 +266,10 @@
 # Public functions
 # ------------------------------------------------------------------------------
 
-<<<<<<< HEAD
 proc rocksDbBackend*(
     path: string;
-    qidLayout: QidLayoutRef;
     opts: DbOptions
       ): Result[BackendRef,AristoError] =
-=======
-proc rocksDbAristoBackend*(path: string): Result[BackendRef,AristoError] =
->>>>>>> f926222f
   let db = RdbBackendRef(
     beKind: BackendRocksDB)
 
