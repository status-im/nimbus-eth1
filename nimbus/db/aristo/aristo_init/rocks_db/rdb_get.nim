# nimbus-eth1
# Copyright (c) 2023-2024 Status Research & Development GmbH
# Licensed under either of
#  * Apache License, version 2.0, ([LICENSE-APACHE](LICENSE-APACHE) or
#    http://www.apache.org/licenses/LICENSE-2.0)
#  * MIT license ([LICENSE-MIT](LICENSE-MIT) or
#    http://opensource.org/licenses/MIT)
# at your option. This file may not be copied, modified, or distributed
# except according to those terms.

## Rocks DB fetch data record
## ==========================

{.push raises: [].}

import
  eth/common,
  rocksdb,
  results,
  stew/keyed_queue,
  ../../[aristo_blobify, aristo_desc],
  ../init_common,
  ./rdb_desc,
  metrics,
  std/concurrency/atomics

const
  extraTraceMessages = false
    ## Enable additional logging noise

when extraTraceMessages:
  import
    chronicles

  logScope:
    topics = "aristo-rocksdb"

type
  RdbVtxLruCounter = ref object of Counter
  RdbKeyLruCounter = ref object of Counter

  LruCounter = array[bool, Atomic[uint64]]

  StateType = enum
    Account
    World

var
  # Hit/miss counters for LRU cache - global so as to integrate easily with
  # nim-metrics and `uint64` to ensure that increasing them is fast - collection
  # happens from a separate thread.
  # TODO maybe turn this into more general framework for LRU reporting since
  #      we have lots of caches of this sort
  rdbVtxLruStats: array[StateType, array[VertexType, LruCounter]]
  rdbKeyLruStats: array[StateType, LruCounter]

var
  rdbVtxLruStatsMetric {.used.} = RdbVtxLruCounter.newCollector(
    "aristo_rdb_vtx_lru_total",
    "Vertex LRU lookup (hit/miss, world/account, branch/leaf)",
    labels = ["state", "vtype", "hit"],
  )
  rdbKeyLruStatsMetric {.used.} = RdbKeyLruCounter.newCollector(
    "aristo_rdb_key_lru_total", "HashKey LRU lookup", labels = ["state", "hit"]
  )

template to(v: RootedVertexID, T: type StateType): StateType =
  if v.root == VertexID(1): StateType.World else: StateType.Account

template inc(v: var LruCounter, hit: bool) =
  discard v[hit].fetchAdd(1, moRelaxed)

template get(v: LruCounter, hit: bool): uint64 =
  v[hit].load(moRelaxed)

method collect*(collector: RdbVtxLruCounter, output: MetricHandler) =
  let timestamp = collector.now()

  # We don't care about synchronization between each type of metric or between
  # the metrics thread and others since small differences like this don't matter
  for state in StateType:
    for vtype in VertexType:
      for hit in [false, true]:
        output(
          name = "aristo_rdb_vtx_lru_total",
          value = float64(rdbVtxLruStats[state][vtype].get(hit)),
          labels = ["state", "vtype", "hit"],
          labelValues = [$state, $vtype, $ord(hit)],
          timestamp = timestamp,
        )

method collect*(collector: RdbKeyLruCounter, output: MetricHandler) =
  let timestamp = collector.now()

  for state in StateType:
    for hit in [false, true]:
      output(
        name = "aristo_rdb_key_lru_total",
        value = float64(rdbKeyLruStats[state].get(hit)),
        labels = ["state", "hit"],
        labelValues = [$state, $ord(hit)],
        timestamp = timestamp,
      )

# ------------------------------------------------------------------------------
# Public functions
# ------------------------------------------------------------------------------

proc getAdm*(rdb: RdbInst; xid: AdminTabID): Result[Blob,(AristoError,string)] =
  var res: Blob
  let onData = proc(data: openArray[byte]) =
    res = @data

  let gotData = rdb.admCol.get(xid.toOpenArray, onData).valueOr:
     const errSym = RdbBeDriverGetAdmError
     when extraTraceMessages:
       trace logTxt "getAdm", xid, error=errSym, info=error
     return err((errSym,error))

  # Correct result if needed
  if not gotData:
    res = EmptyBlob
  ok move(res)

proc getKey*(
    rdb: var RdbInst;
    rvid: RootedVertexID;
      ): Result[HashKey,(AristoError,string)] =
  # Try LRU cache first
  var rc = rdb.rdKeyLru.lruFetch(rvid.vid)
  if rc.isOK:
    rdbKeyLruStats[rvid.to(StateType)].inc(true)
    return ok(move(rc.value))

  rdbKeyLruStats[rvid.to(StateType)].inc(false)

  # Otherwise fetch from backend database
  # A threadvar is used to avoid allocating an environment for onData
  var res{.threadvar.}: Opt[HashKey]
  let onData = proc(data: openArray[byte]) =
    res = HashKey.fromBytes(data)

  let gotData = rdb.keyCol.get(rvid.blobify().data(), onData).valueOr:
     const errSym = RdbBeDriverGetKeyError
     when extraTraceMessages:
       trace logTxt "getKey", rvid, error=errSym, info=error
     return err((errSym,error))

  # Correct result if needed
  if not gotData:
    res.ok(VOID_HASH_KEY)
  elif res.isErr():
    return err((RdbHashKeyExpected,"")) # Parsing failed

  # Update cache and return
  ok rdb.rdKeyLru.lruAppend(rvid.vid, res.value(), RdKeyLruMaxSize)

proc getVtx*(
    rdb: var RdbInst;
    rvid: RootedVertexID;
      ): Result[VertexRef,(AristoError,string)] =
  # Try LRU cache first
  var rc = rdb.rdVtxLru.lruFetch(rvid.vid)
  if rc.isOK:
    rdbVtxLruStats[rvid.to(StateType)][rc.value().vType].inc(true)
    return ok(move(rc.value))

  # Otherwise fetch from backend database
  # A threadvar is used to avoid allocating an environment for onData
  var res {.threadvar.}: Result[VertexRef,AristoError]
  let onData = proc(data: openArray[byte]) =
    res = data.deblobify(VertexRef)

  let gotData = rdb.vtxCol.get(rvid.blobify().data(), onData).valueOr:
    const errSym = RdbBeDriverGetVtxError
    when extraTraceMessages:
      trace logTxt "getVtx", vid, error=errSym, info=error
    return err((errSym,error))

  if not gotData:
<<<<<<< HEAD
    # As a hack, we count missing data as leaf nodes
    rdbVtxLruStats[rvid.to(StateType)][VertexType.Leaf].inc(false)
    return ok(VertexRef(nil))

  if res.isErr():
    return res # Parsing failed
=======
    res.ok(VertexRef(nil))
  elif res.isErr():
    return err((res.error(), "Parsing failed")) # Parsing failed
>>>>>>> ef1bab08

  rdbVtxLruStats[rvid.to(StateType)][res.value().vType].inc(false)

  # Update cache and return
  ok rdb.rdVtxLru.lruAppend(rvid.vid, res.value(), RdVtxLruMaxSize)

# ------------------------------------------------------------------------------
# End
# ------------------------------------------------------------------------------

when defined(printStatsAtExit):
  # Useful hack for printing exact metrics to compare runs with different
  # settings
  import std/[exitprocs, strformat]
  addExitProc(
    proc() =
      block vtx:
        var misses, hits: uint64
        echo "vtxLru(", RdVtxLruMaxSize, ")"
        echo "   state    vtype       miss        hit      total hitrate"
        for state in StateType:
          for vtype in VertexType:
            let
              (miss, hit) = (
                rdbVtxLruStats[state][vtype].get(false),
                rdbVtxLruStats[state][vtype].get(true),
              )
              hitRate = float64(hit * 100) / (float64(hit + miss))
            misses += miss
            hits += hit
            echo &"{state:>8} {vtype:>8} {miss:>10} {hit:>10} {miss+hit:>10} {hitRate:>6.2f}%"
        let hitRate = float64(hits * 100) / (float64(hits + misses))
        echo &"     all      all {misses:>10} {hits:>10} {misses+hits:>10} {hitRate:>6.2f}%"

      block key:
        var misses, hits: uint64
        echo "keyLru(", RdKeyLruMaxSize, ") "

        echo "   state       miss        hit      total hitrate"

        for state in StateType:
          let
            (miss, hit) =
              (rdbKeyLruStats[state].get(false), rdbKeyLruStats[state].get(true))
            hitRate = float64(hit * 100) / (float64(hit + miss))
          misses += miss
          hits += hit

          echo &"{state:>8} {miss:>10} {hit:>10} {miss+hit:>10} {hitRate:>5.2f}%"

        let hitRate = float64(hits * 100) / (float64(hits + misses))
        echo &"     all {misses:>10} {hits:>10} {misses+hits:>10} {hitRate:>5.2f}%"
  )<|MERGE_RESOLUTION|>--- conflicted
+++ resolved
@@ -178,18 +178,12 @@
     return err((errSym,error))
 
   if not gotData:
-<<<<<<< HEAD
     # As a hack, we count missing data as leaf nodes
     rdbVtxLruStats[rvid.to(StateType)][VertexType.Leaf].inc(false)
     return ok(VertexRef(nil))
 
   if res.isErr():
-    return res # Parsing failed
-=======
-    res.ok(VertexRef(nil))
-  elif res.isErr():
     return err((res.error(), "Parsing failed")) # Parsing failed
->>>>>>> ef1bab08
 
   rdbVtxLruStats[rvid.to(StateType)][res.value().vType].inc(false)
 
