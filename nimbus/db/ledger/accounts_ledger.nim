# Nimbus
# Copyright (c) 2023-2024 Status Research & Development GmbH
# Licensed under either of
#  * Apache License, version 2.0, ([LICENSE-APACHE](LICENSE-APACHE) or
#    http://www.apache.org/licenses/LICENSE-2.0)
#  * MIT license ([LICENSE-MIT](LICENSE-MIT) or
#    http://opensource.org/licenses/MIT)
# at your option. This file may not be copied, modified, or distributed except
# according to those terms.

{.push raises: [].}

## Re-write of legacy `accounts_cache.nim` using new database API.
##
## Notable changes are:
##
##  * `AccountRef`
##    + renamed from `RefAccount`
##    + the `statement` entry is sort of a superset of an `Account` object
##      - contains an `EthAddress` field
##      - the storage root hash is generalised as a `CoreDbTrieRef` object
##
##  * `AccountsLedgerRef`
##    + renamed from `AccountsCache`
##

import
  stew/keyed_queue,
  std/[tables, hashes, sets],
  chronicles,
  eth/[common, rlp],
  results,
  ../../stateless/multi_keys,
  "../.."/[constants, utils/utils],
  ../access_list as ac_access_list,
  ".."/[core_db, storage_types, transient_storage],
  ../../evm/code_bytes,
  ./distinct_ledgers

export code_bytes

const
  debugAccountsLedgerRef = false
  codeLruSize = 16*1024
    # An LRU cache of 16K items gives roughly 90% hit rate anecdotally on a
    # small range of test blocks - this number could be studied in more detail
    # Per EIP-170, a the code of a contract can be up to `MAX_CODE_SIZE` = 24kb,
    # which would cause a worst case of 386MB memory usage though in reality
    # code sizes are much smaller - it would make sense to study these numbers
    # in greater detail.

type
  AccountFlag = enum
    Alive
    IsNew
    Dirty
    Touched
    CodeChanged
    StorageChanged
    NewlyCreated # EIP-6780: self destruct only in same transaction

  AccountFlags = set[AccountFlag]

  AccountRef = ref object
    statement: CoreDbAccount
    flags: AccountFlags
    code: CodeBytesRef
    originalStorage: TableRef[UInt256, UInt256]
    overlayStorage: Table[UInt256, UInt256]

  WitnessData* = object
    storageKeys*: HashSet[UInt256]
    codeTouched*: bool

  AccountsLedgerRef* = ref object
    ledger: AccountLedger
    kvt: CoreDbKvtRef
    savePoint: LedgerSavePoint
    witnessCache: Table[EthAddress, WitnessData]
    isDirty: bool
    ripemdSpecial: bool
    code: KeyedQueue[Hash256, CodeBytesRef]
      ## The code cache provides two main benefits:
      ##
      ## * duplicate code is shared in memory beween accounts
      ## * the jump destination table does not have to be recomputed for every
      ##   execution, for commonly called called contracts
      ##
      ## The former feature is specially important in the 2.3-2.7M block range
      ## when underpriced code opcodes are being run en masse - both advantages
      ## help performance broadly as well.

  ReadOnlyStateDB* = distinct AccountsLedgerRef

  TransactionState = enum
    Pending
    Committed
    RolledBack

  LedgerSavePoint* = ref object
    parentSavepoint: LedgerSavePoint
    cache: Table[EthAddress, AccountRef]
    dirty: Table[EthAddress, AccountRef]
    selfDestruct: HashSet[EthAddress]
    logEntries: seq[Log]
    accessList: ac_access_list.AccessList
    transientStorage: TransientStorage
    state: TransactionState
    when debugAccountsLedgerRef:
      depth: int

const
  emptyEthAccount = newAccount()

  resetFlags = {
    Dirty,
    IsNew,
    Touched,
    CodeChanged,
    StorageChanged,
    NewlyCreated
    }

when debugAccountsLedgerRef:
  import
    stew/byteutils

  proc inspectSavePoint(name: string, x: LedgerSavePoint) =
    debugEcho "*** ", name, ": ", x.depth, " ***"
    var sp = x
    while sp != nil:
      for address, acc in sp.cache:
        debugEcho address.toHex, " ", acc.flags
      sp = sp.parentSavepoint

template logTxt(info: static[string]): static[string] =
  "AccountsLedgerRef " & info

proc beginSavepoint*(ac: AccountsLedgerRef): LedgerSavePoint {.gcsafe.}

# FIXME-Adam: this is only necessary because of my sanity checks on the latest rootHash;
# take this out once those are gone.
proc rawTrie*(ac: AccountsLedgerRef): AccountLedger = ac.ledger

func newCoreDbAccount(address: EthAddress): CoreDbAccount =
  CoreDbAccount(
    address:  address,
    nonce:    emptyEthAccount.nonce,
    balance:  emptyEthAccount.balance,
    codeHash: emptyEthAccount.codeHash,
    storage:  CoreDbColRef(nil))

proc resetCoreDbAccount(ac: AccountsLedgerRef, v: var CoreDbAccount) =
  ac.ledger.freeStorage v.address
  v.nonce = emptyEthAccount.nonce
  v.balance = emptyEthAccount.balance
  v.codeHash = emptyEthAccount.codeHash
  v.storage = nil

template noRlpException(info: static[string]; code: untyped) =
  try:
    code
  except RlpError as e:
    raiseAssert info & ", name=\"" & $e.name & "\", msg=\"" & e.msg & "\""

# The AccountsLedgerRef is modeled after TrieDatabase for it's transaction style
proc init*(x: typedesc[AccountsLedgerRef], db: CoreDbRef,
           root: KeccakHash): AccountsLedgerRef =
  new result
  result.ledger = AccountLedger.init(db, root)
  result.kvt = db.newKvt() # save manually in `persist()`
  result.witnessCache = Table[EthAddress, WitnessData]()
  discard result.beginSavepoint

proc init*(x: typedesc[AccountsLedgerRef], db: CoreDbRef): AccountsLedgerRef =
  init(x, db, EMPTY_ROOT_HASH)

# Renamed `rootHash()` => `state()`
proc state*(ac: AccountsLedgerRef): KeccakHash =
  # make sure all savepoint already committed
  doAssert(ac.savePoint.parentSavepoint.isNil)
  # make sure all cache already committed
  doAssert(ac.isDirty == false)
  ac.ledger.state

proc isTopLevelClean*(ac: AccountsLedgerRef): bool =
  ## Getter, returns `true` if all pending data have been commited.
  not ac.isDirty and ac.savePoint.parentSavepoint.isNil

proc beginSavepoint*(ac: AccountsLedgerRef): LedgerSavePoint =
  new result
  result.cache = Table[EthAddress, AccountRef]()
  result.accessList.init()
  result.transientStorage.init()
  result.state = Pending
  result.parentSavepoint = ac.savePoint
  ac.savePoint = result

  when debugAccountsLedgerRef:
    if not result.parentSavePoint.isNil:
      result.depth = result.parentSavePoint.depth + 1
    inspectSavePoint("snapshot", result)

proc rollback*(ac: AccountsLedgerRef, sp: LedgerSavePoint) =
  # Transactions should be handled in a strictly nested fashion.
  # Any child transaction must be committed or rolled-back before
  # its parent transactions:
  doAssert ac.savePoint == sp and sp.state == Pending
  ac.savePoint = sp.parentSavepoint
  sp.state = RolledBack

  when debugAccountsLedgerRef:
    inspectSavePoint("rollback", ac.savePoint)

proc commit*(ac: AccountsLedgerRef, sp: LedgerSavePoint) =
  # Transactions should be handled in a strictly nested fashion.
  # Any child transaction must be committed or rolled-back before
  # its parent transactions:
  doAssert ac.savePoint == sp and sp.state == Pending
  # cannot commit most inner savepoint
  doAssert not sp.parentSavepoint.isNil

  ac.savePoint = sp.parentSavepoint
  for k, v in sp.cache:
    sp.parentSavepoint.cache[k] = v

  for k, v in sp.dirty:
    sp.parentSavepoint.dirty[k] = v

  ac.savePoint.transientStorage.merge(sp.transientStorage)
  ac.savePoint.accessList.merge(sp.accessList)
  ac.savePoint.selfDestruct.incl sp.selfDestruct
  ac.savePoint.logEntries.add sp.logEntries
  sp.state = Committed

  when debugAccountsLedgerRef:
    inspectSavePoint("commit", ac.savePoint)

proc dispose*(ac: AccountsLedgerRef, sp: LedgerSavePoint) =
  if sp.state == Pending:
    ac.rollback(sp)

proc safeDispose*(ac: AccountsLedgerRef, sp: LedgerSavePoint) =
  if (not isNil(sp)) and (sp.state == Pending):
    ac.rollback(sp)

proc getAccount(
    ac: AccountsLedgerRef;
    address: EthAddress;
    shouldCreate = true;
      ): AccountRef =

  # search account from layers of cache
  var sp = ac.savePoint
  while sp != nil:
    result = sp.cache.getOrDefault(address)
    if not result.isNil:
      return
    sp = sp.parentSavepoint

  # not found in cache, look into state trie
  let rc = ac.ledger.fetch address
  if rc.isOk:
    result = AccountRef(
      statement: rc.value,
      flags: {Alive})
  elif shouldCreate:
    result = AccountRef(
      statement: address.newCoreDbAccount(),
      flags: {Alive, IsNew})
  else:
    return # ignore, don't cache

  # cache the account
  ac.savePoint.cache[address] = result
  ac.savePoint.dirty[address] = result

proc clone(acc: AccountRef, cloneStorage: bool): AccountRef =
  result = AccountRef(
    statement: acc.statement,
    flags:     acc.flags,
    code:      acc.code)

  if cloneStorage:
    result.originalStorage = acc.originalStorage
    # it's ok to clone a table this way
    result.overlayStorage = acc.overlayStorage

proc isEmpty(acc: AccountRef): bool =
  acc.statement.nonce == 0 and
    acc.statement.balance.isZero and
    acc.statement.codeHash == EMPTY_CODE_HASH

template exists(acc: AccountRef): bool =
  Alive in acc.flags

proc originalStorageValue(
    acc: AccountRef;
    slot: UInt256;
    ac: AccountsLedgerRef;
      ): UInt256 =
  # share the same original storage between multiple
  # versions of account
  if acc.originalStorage.isNil:
    acc.originalStorage = newTable[UInt256, UInt256]()
  else:
    acc.originalStorage[].withValue(slot, val) do:
      return val[]

  # Not in the original values cache - go to the DB.
  let rc = StorageLedger.init(ac.ledger, acc.statement).fetch slot
  if rc.isOk and 0 < rc.value.len:
    noRlpException "originalStorageValue()":
      result = rlp.decode(rc.value, UInt256)

  acc.originalStorage[slot] = result

proc storageValue(
    acc: AccountRef;
    slot: UInt256;
    ac: AccountsLedgerRef;
      ): UInt256 =
  acc.overlayStorage.withValue(slot, val) do:
    return val[]
  do:
    result = acc.originalStorageValue(slot, ac)

proc kill(ac: AccountsLedgerRef, acc: AccountRef) =
  acc.flags.excl Alive
  acc.overlayStorage.clear()
  acc.originalStorage = nil
  ac.resetCoreDbAccount acc.statement
  acc.code.reset()

type
  PersistMode = enum
    DoNothing
    Update
    Remove

proc persistMode(acc: AccountRef): PersistMode =
  result = DoNothing
  if Alive in acc.flags:
    if IsNew in acc.flags or Dirty in acc.flags:
      result = Update
  else:
    if IsNew notin acc.flags:
      result = Remove

proc persistCode(acc: AccountRef, ac: AccountsLedgerRef) =
  if acc.code.len != 0:
    let rc = ac.kvt.put(
      contractHashKey(acc.statement.codeHash).toOpenArray, acc.code.bytes())
    if rc.isErr:
      warn logTxt "persistCode()",
       codeHash=acc.statement.codeHash, error=($$rc.error)

proc persistStorage(acc: AccountRef, ac: AccountsLedgerRef) =
  if acc.overlayStorage.len == 0:
    # TODO: remove the storage too if we figure out
    # how to create 'virtual' storage room for each account
    return

  if acc.originalStorage.isNil:
    acc.originalStorage = newTable[UInt256, UInt256]()

  # Make sure that there is an account address row on the database. This is
  # needed for saving the account-linked storage column on the Aristo database.
  if acc.statement.storage.isNil:
    ac.ledger.merge(acc.statement)
  var storageLedger = StorageLedger.init(ac.ledger, acc.statement)

  # Save `overlayStorage[]` on database
  for slot, value in acc.overlayStorage:
    if value > 0:
      let encodedValue = rlp.encode(value)
      storageLedger.merge(slot, encodedValue)
    else:
      storageLedger.delete(slot)
    let
      key = slot.toBytesBE.keccakHash.data.slotHashToSlotKey
      rc = ac.kvt.put(key.toOpenArray, rlp.encode(slot))
    if rc.isErr:
      warn logTxt "persistStorage()", slot, error=($$rc.error)

  # move the overlayStorage to originalStorage, related to EIP2200, EIP1283
  for slot, value in acc.overlayStorage:
    if value > 0:
      acc.originalStorage[slot] = value
    else:
      acc.originalStorage.del(slot)
  acc.overlayStorage.clear()

  # Changing the storage trie might also change the `storage` descriptor when
  # the trie changes from empty to exixting or v.v.
  acc.statement.storage = storageLedger.getColumn()

  # No need to hold descriptors for longer than needed
  let stateEmpty = acc.statement.storage.stateEmpty.valueOr:
    raiseAssert "Storage column state error: " & $$error
  if stateEmpty:
    acc.statement.storage = CoreDbColRef(nil)


proc makeDirty(ac: AccountsLedgerRef, address: EthAddress, cloneStorage = true): AccountRef =
  ac.isDirty = true
  result = ac.getAccount(address)
  if address in ac.savePoint.cache:
    # it's already in latest savepoint
    result.flags.incl Dirty
    ac.savePoint.dirty[address] = result
    return

  # put a copy into latest savepoint
  result = result.clone(cloneStorage)
  result.flags.incl Dirty
  ac.savePoint.cache[address] = result
  ac.savePoint.dirty[address] = result

proc getCodeHash*(ac: AccountsLedgerRef, address: EthAddress): Hash256 =
  let acc = ac.getAccount(address, false)
  if acc.isNil: emptyEthAccount.codeHash
  else: acc.statement.codeHash

proc getBalance*(ac: AccountsLedgerRef, address: EthAddress): UInt256 =
  let acc = ac.getAccount(address, false)
  if acc.isNil: emptyEthAccount.balance
  else: acc.statement.balance

proc getNonce*(ac: AccountsLedgerRef, address: EthAddress): AccountNonce =
  let acc = ac.getAccount(address, false)
  if acc.isNil: emptyEthAccount.nonce
  else: acc.statement.nonce

proc getCode*(ac: AccountsLedgerRef, address: EthAddress): CodeBytesRef =
  # Always returns non-nil!
  let acc = ac.getAccount(address, false)
  if acc.isNil:
    return CodeBytesRef()

  if acc.code == nil:
    acc.code =
      if acc.statement.codeHash != EMPTY_CODE_HASH:
        ac.code.lruFetch(acc.statement.codeHash).valueOr:
          var rc = ac.kvt.get(contractHashKey(acc.statement.codeHash).toOpenArray)
          if rc.isErr:
            warn logTxt "getCode()", codeHash=acc.statement.codeHash, error=($$rc.error)
            CodeBytesRef()
          else:
            let newCode = CodeBytesRef.init(move(rc.value))
            ac.code.lruAppend(acc.statement.codeHash, newCode, codeLruSize)
      else:
        CodeBytesRef()

  acc.code

proc getCodeSize*(ac: AccountsLedgerRef, address: EthAddress): int =
  let acc = ac.getAccount(address, false)
  if acc.isNil:
    return 0

  if acc.code == nil:
    if acc.statement.codeHash == EMPTY_CODE_HASH:
      return 0
    acc.code = ac.code.lruFetch(acc.statement.codeHash).valueOr:
      # On a cache miss, we don't fetch the code - instead, we fetch just the
      # length - should the code itself be needed, it will typically remain
      # cached and easily accessible in the database layer - this is to prevent
      # EXTCODESIZE calls from messing up the code cache and thus causing
      # recomputation of the jump destination table
      var rc = ac.kvt.len(contractHashKey(acc.statement.codeHash).toOpenArray)

      return rc.valueOr:
        warn logTxt "getCodeSize()", codeHash=acc.statement.codeHash, error=($$rc.error)
        0

  acc.code.len()

proc getCommittedStorage*(ac: AccountsLedgerRef, address: EthAddress, slot: UInt256): UInt256 =
  let acc = ac.getAccount(address, false)
  if acc.isNil:
    return
  acc.originalStorageValue(slot, ac)

proc getStorage*(ac: AccountsLedgerRef, address: EthAddress, slot: UInt256): UInt256 =
  let acc = ac.getAccount(address, false)
  if acc.isNil:
    return
  acc.storageValue(slot, ac)

proc contractCollision*(ac: AccountsLedgerRef, address: EthAddress): bool =
  let acc = ac.getAccount(address, false)
  if acc.isNil:
    return
  acc.statement.nonce != 0 or
    acc.statement.codeHash != EMPTY_CODE_HASH or
      not acc.statement.storage.stateEmptyOrVoid

proc accountExists*(ac: AccountsLedgerRef, address: EthAddress): bool =
  let acc = ac.getAccount(address, false)
  if acc.isNil:
    return
  acc.exists()

proc isEmptyAccount*(ac: AccountsLedgerRef, address: EthAddress): bool =
  let acc = ac.getAccount(address, false)
  doAssert not acc.isNil
  doAssert acc.exists()
  acc.isEmpty()

proc isDeadAccount*(ac: AccountsLedgerRef, address: EthAddress): bool =
  let acc = ac.getAccount(address, false)
  if acc.isNil:
    return true
  if not acc.exists():
    return true
  acc.isEmpty()

proc setBalance*(ac: AccountsLedgerRef, address: EthAddress, balance: UInt256) =
  let acc = ac.getAccount(address)
  acc.flags.incl {Alive}
  if acc.statement.balance != balance:
    ac.makeDirty(address).statement.balance = balance

proc addBalance*(ac: AccountsLedgerRef, address: EthAddress, delta: UInt256) =
  # EIP161: We must check emptiness for the objects such that the account
  # clearing (0,0,0 objects) can take effect.
  if delta.isZero:
    let acc = ac.getAccount(address)
    if acc.isEmpty:
      ac.makeDirty(address).flags.incl Touched
    return
  ac.setBalance(address, ac.getBalance(address) + delta)

proc subBalance*(ac: AccountsLedgerRef, address: EthAddress, delta: UInt256) =
  if delta.isZero:
    # This zero delta early exit is important as shown in EIP-4788.
    # If the account is created, it will change the state.
    # But early exit will prevent the account creation.
    # In this case, the SYSTEM_ADDRESS
    return
  ac.setBalance(address, ac.getBalance(address) - delta)

proc setNonce*(ac: AccountsLedgerRef, address: EthAddress, nonce: AccountNonce) =
  let acc = ac.getAccount(address)
  acc.flags.incl {Alive}
  if acc.statement.nonce != nonce:
    ac.makeDirty(address).statement.nonce = nonce

proc incNonce*(ac: AccountsLedgerRef, address: EthAddress) =
  ac.setNonce(address, ac.getNonce(address) + 1)

proc setCode*(ac: AccountsLedgerRef, address: EthAddress, code: seq[byte]) =
  let acc = ac.getAccount(address)
  acc.flags.incl {Alive}
  let codeHash = keccakHash(code)
  if acc.statement.codeHash != codeHash:
    var acc = ac.makeDirty(address)
    acc.statement.codeHash = codeHash
    # Try to reuse cache entry if it exists, but don't save the code - it's not
    # a given that it will be executed within LRU range
    acc.code = ac.code.lruFetch(codeHash).valueOr(CodeBytesRef.init(code))
    acc.flags.incl CodeChanged

proc setStorage*(ac: AccountsLedgerRef, address: EthAddress, slot, value: UInt256) =
  let acc = ac.getAccount(address)
  acc.flags.incl {Alive}
  let oldValue = acc.storageValue(slot, ac)
  if oldValue != value:
    var acc = ac.makeDirty(address)
    acc.overlayStorage[slot] = value
    acc.flags.incl StorageChanged

proc clearStorage*(ac: AccountsLedgerRef, address: EthAddress) =
  # a.k.a createStateObject. If there is an existing account with
  # the given address, it is overwritten.

  let acc = ac.getAccount(address)
  acc.flags.incl {Alive, NewlyCreated}

  let empty = acc.statement.storage.stateEmpty.valueOr: return
  if not empty:
    # need to clear the storage from the database first
    let acc = ac.makeDirty(address, cloneStorage = false)
    ac.ledger.freeStorage address
    acc.statement.storage = CoreDbColRef(nil)
    # update caches
    if acc.originalStorage.isNil.not:
      # also clear originalStorage cache, otherwise
      # both getStorage and getCommittedStorage will
      # return wrong value
      acc.originalStorage.clear()

proc deleteAccount*(ac: AccountsLedgerRef, address: EthAddress) =
  # make sure all savepoints already committed
  doAssert(ac.savePoint.parentSavepoint.isNil)
  let acc = ac.getAccount(address)
<<<<<<< HEAD
  if IsNew in acc.flags:
    ac.savePoint.cache.del address
  else:
    acc.kill(address)
=======
  ac.savePoint.dirty[address] = acc
  ac.kill acc
>>>>>>> c79b0b8a

proc selfDestruct*(ac: AccountsLedgerRef, address: EthAddress) =
  ac.setBalance(address, 0.u256)
  ac.savePoint.selfDestruct.incl address

proc selfDestruct6780*(ac: AccountsLedgerRef, address: EthAddress) =
  let acc = ac.getAccount(address, false)
  if acc.isNil:
    return

  if NewlyCreated in acc.flags:
    ac.selfDestruct(address)

proc selfDestructLen*(ac: AccountsLedgerRef): int =
  ac.savePoint.selfDestruct.len

proc addLogEntry*(ac: AccountsLedgerRef, log: Log) =
  ac.savePoint.logEntries.add log

proc logEntries*(ac: AccountsLedgerRef): seq[Log] =
  ac.savePoint.logEntries

proc getAndClearLogEntries*(ac: AccountsLedgerRef): seq[Log] =
  result = ac.savePoint.logEntries
  ac.savePoint.logEntries.setLen(0)

proc ripemdSpecial*(ac: AccountsLedgerRef) =
  ac.ripemdSpecial = true

proc deleteEmptyAccount(ac: AccountsLedgerRef, address: EthAddress) =
  let acc = ac.getAccount(address, false)
  if acc.isNil:
    return
  if not acc.isEmpty:
    return
  if not acc.exists:
    return
<<<<<<< HEAD
  if IsNew in acc.flags:
    ac.savePoint.cache.del(address)
  else:
    acc.kill(address)

proc clearEmptyAccounts(ac: AccountsLedgerRef) =
  var toDel: seq[EthAddress]
  for address, acc in ac.savePoint.cache:
    if Touched in acc.flags and
        acc.isEmpty and acc.exists:
      if IsNew in acc.flags:
        toDel.add address
      else:
        acc.kill(address)
  for d in toDel:
    ac.savePoint.cache.del(d)
=======

  ac.savePoint.dirty[address] = acc
  ac.kill acc

proc clearEmptyAccounts(ac: AccountsLedgerRef) =
  # https://github.com/ethereum/EIPs/blob/master/EIPS/eip-161.md
  for acc in ac.savePoint.dirty.values():
    if Touched in acc.flags and
        acc.isEmpty and acc.exists:
      ac.kill acc
>>>>>>> c79b0b8a

  # https://github.com/ethereum/EIPs/issues/716
  if ac.ripemdSpecial:
    ac.deleteEmptyAccount(RIPEMD_ADDR)
    ac.ripemdSpecial = false

proc persist*(ac: AccountsLedgerRef,
              clearEmptyAccount: bool = false) =
  # make sure all savepoint already committed
  doAssert(ac.savePoint.parentSavepoint.isNil)

  if clearEmptyAccount:
    ac.clearEmptyAccounts()

  for address in ac.savePoint.selfDestruct:
    ac.deleteAccount(address)

  for acc in ac.savePoint.dirty.values(): # This is a hotspot in block processing
    case acc.persistMode()
    of Update:
      if CodeChanged in acc.flags:
        acc.persistCode(ac)
      if StorageChanged in acc.flags:
        # storageRoot must be updated first
        # before persisting account into merkle trie
        acc.persistStorage(ac)
      ac.ledger.merge(acc.statement)
    of Remove:
      ac.ledger.delete acc.statement.address
      ac.savePoint.cache.del acc.statement.address
    of DoNothing:
      # dead man tell no tales
      # remove touched dead account from cache
      if Alive notin acc.flags:
        ac.savePoint.cache.del acc.statement.address

    acc.flags = acc.flags - resetFlags
  ac.savePoint.dirty.clear()

  ac.savePoint.selfDestruct.clear()

  # EIP2929
  ac.savePoint.accessList.clear()

  ac.isDirty = false

iterator addresses*(ac: AccountsLedgerRef): EthAddress =
  # make sure all savepoint already committed
  doAssert(ac.savePoint.parentSavepoint.isNil)
  for address, _ in ac.savePoint.cache:
    yield address

iterator accounts*(ac: AccountsLedgerRef): Account =
  # make sure all savepoint already committed
  doAssert(ac.savePoint.parentSavepoint.isNil)
  for _, account in ac.savePoint.cache:
    yield account.statement.recast().value

iterator pairs*(ac: AccountsLedgerRef): (EthAddress, Account) =
  # make sure all savepoint already committed
  doAssert(ac.savePoint.parentSavepoint.isNil)
  for address, account in ac.savePoint.cache:
    yield (address, account.statement.recast().value)

iterator storage*(ac: AccountsLedgerRef, address: EthAddress): (UInt256, UInt256) =
  # beware that if the account not persisted,
  # the storage root will not be updated
  let acc = ac.getAccount(address, false)
  if not acc.isNil:
    noRlpException "storage()":
      for slotHash, value in ac.ledger.storage acc.statement:
        if slotHash.len == 0: continue
        let rc = ac.kvt.get(slotHashToSlotKey(slotHash).toOpenArray)
        if rc.isErr:
          warn logTxt "storage()", slotHash, error=($$rc.error)
        else:
          yield (rlp.decode(rc.value, UInt256), rlp.decode(value, UInt256))

iterator cachedStorage*(ac: AccountsLedgerRef, address: EthAddress): (UInt256, UInt256) =
  let acc = ac.getAccount(address, false)
  if not acc.isNil:
    if not acc.originalStorage.isNil:
      for k, v in acc.originalStorage:
        yield (k, v)

proc getStorageRoot*(ac: AccountsLedgerRef, address: EthAddress): Hash256 =
  # beware that if the account not persisted,
  # the storage root will not be updated
  let acc = ac.getAccount(address, false)
  if acc.isNil: EMPTY_ROOT_HASH
  else: acc.statement.storage.state.valueOr: EMPTY_ROOT_HASH

proc update(wd: var WitnessData, acc: AccountRef) =
  # once the code is touched make sure it doesn't get reset back to false in another update
  if not wd.codeTouched:
    wd.codeTouched = CodeChanged in acc.flags or acc.code != nil

  if not acc.originalStorage.isNil:
    for k, v in acc.originalStorage:
      if v.isZero: continue
      wd.storageKeys.incl k

  for k, v in acc.overlayStorage:
    wd.storageKeys.incl k

proc witnessData(acc: AccountRef): WitnessData =
  result.storageKeys = HashSet[UInt256]()
  update(result, acc)

proc collectWitnessData*(ac: AccountsLedgerRef) =
  # make sure all savepoint already committed
  doAssert(ac.savePoint.parentSavepoint.isNil)
  # usually witness data is collected before we call persist()
  for address, acc in ac.savePoint.cache:
    ac.witnessCache.withValue(address, val) do:
      update(val[], acc)
    do:
      ac.witnessCache[address] = witnessData(acc)

func multiKeys(slots: HashSet[UInt256]): MultiKeysRef =
  if slots.len == 0: return
  new result
  for x in slots:
    result.add x.toBytesBE
  result.sort()

proc makeMultiKeys*(ac: AccountsLedgerRef): MultiKeysRef =
  # this proc is called after we done executing a block
  new result
  for k, v in ac.witnessCache:
    result.add(k, v.codeTouched, multiKeys(v.storageKeys))
  result.sort()

proc accessList*(ac: AccountsLedgerRef, address: EthAddress) =
  ac.savePoint.accessList.add(address)

proc accessList*(ac: AccountsLedgerRef, address: EthAddress, slot: UInt256) =
  ac.savePoint.accessList.add(address, slot)

func inAccessList*(ac: AccountsLedgerRef, address: EthAddress): bool =
  var sp = ac.savePoint
  while sp != nil:
    result = sp.accessList.contains(address)
    if result:
      return
    sp = sp.parentSavepoint

func inAccessList*(ac: AccountsLedgerRef, address: EthAddress, slot: UInt256): bool =
  var sp = ac.savePoint
  while sp != nil:
    result = sp.accessList.contains(address, slot)
    if result:
      return
    sp = sp.parentSavepoint

func getTransientStorage*(ac: AccountsLedgerRef,
                          address: EthAddress, slot: UInt256): UInt256 =
  var sp = ac.savePoint
  while sp != nil:
    let (ok, res) = sp.transientStorage.getStorage(address, slot)
    if ok:
      return res
    sp = sp.parentSavepoint

proc setTransientStorage*(ac: AccountsLedgerRef,
                          address: EthAddress, slot, val: UInt256) =
  ac.savePoint.transientStorage.setStorage(address, slot, val)

proc clearTransientStorage*(ac: AccountsLedgerRef) =
  # make sure all savepoint already committed
  doAssert(ac.savePoint.parentSavepoint.isNil)
  ac.savePoint.transientStorage.clear()

func getAccessList*(ac: AccountsLedgerRef): common.AccessList =
  # make sure all savepoint already committed
  doAssert(ac.savePoint.parentSavepoint.isNil)
  ac.savePoint.accessList.getAccessList()

proc getEthAccount*(ac: AccountsLedgerRef, address: EthAddress): Account =
  let acc = ac.getAccount(address, false)
  if acc.isNil:
    return emptyEthAccount

  ## Convert to legacy object, will throw an assert if that fails
  let rc = acc.statement.recast()
  if rc.isErr:
    raiseAssert "getAccount(): cannot convert account: " & $$rc.error
  rc.value

proc state*(db: ReadOnlyStateDB): KeccakHash {.borrow.}
proc getCodeHash*(db: ReadOnlyStateDB, address: EthAddress): Hash256 {.borrow.}
proc getStorageRoot*(db: ReadOnlyStateDB, address: EthAddress): Hash256 {.borrow.}
proc getBalance*(db: ReadOnlyStateDB, address: EthAddress): UInt256 {.borrow.}
proc getStorage*(db: ReadOnlyStateDB, address: EthAddress, slot: UInt256): UInt256 {.borrow.}
proc getNonce*(db: ReadOnlyStateDB, address: EthAddress): AccountNonce {.borrow.}
proc getCode*(db: ReadOnlyStateDB, address: EthAddress): CodeBytesRef {.borrow.}
proc getCodeSize*(db: ReadOnlyStateDB, address: EthAddress): int {.borrow.}
proc contractCollision*(db: ReadOnlyStateDB, address: EthAddress): bool {.borrow.}
proc accountExists*(db: ReadOnlyStateDB, address: EthAddress): bool {.borrow.}
proc isDeadAccount*(db: ReadOnlyStateDB, address: EthAddress): bool {.borrow.}
proc isEmptyAccount*(db: ReadOnlyStateDB, address: EthAddress): bool {.borrow.}
proc getCommittedStorage*(db: ReadOnlyStateDB, address: EthAddress, slot: UInt256): UInt256 {.borrow.}
func inAccessList*(ac: ReadOnlyStateDB, address: EthAddress): bool {.borrow.}
func inAccessList*(ac: ReadOnlyStateDB, address: EthAddress, slot: UInt256): bool {.borrow.}
func getTransientStorage*(ac: ReadOnlyStateDB,
                          address: EthAddress, slot: UInt256): UInt256 {.borrow.}<|MERGE_RESOLUTION|>--- conflicted
+++ resolved
@@ -595,15 +595,11 @@
   # make sure all savepoints already committed
   doAssert(ac.savePoint.parentSavepoint.isNil)
   let acc = ac.getAccount(address)
-<<<<<<< HEAD
   if IsNew in acc.flags:
     ac.savePoint.cache.del address
   else:
-    acc.kill(address)
-=======
-  ac.savePoint.dirty[address] = acc
-  ac.kill acc
->>>>>>> c79b0b8a
+    ac.savePoint.dirty[address] = acc
+    ac.kill acc
 
 proc selfDestruct*(ac: AccountsLedgerRef, address: EthAddress) =
   ac.setBalance(address, 0.u256)
@@ -641,11 +637,11 @@
     return
   if not acc.exists:
     return
-<<<<<<< HEAD
   if IsNew in acc.flags:
     ac.savePoint.cache.del(address)
   else:
-    acc.kill(address)
+    ac.savePoint.dirty[address] = acc
+    ac.kill acc
 
 proc clearEmptyAccounts(ac: AccountsLedgerRef) =
   var toDel: seq[EthAddress]
@@ -655,21 +651,9 @@
       if IsNew in acc.flags:
         toDel.add address
       else:
-        acc.kill(address)
+        ac.kill(acc)
   for d in toDel:
     ac.savePoint.cache.del(d)
-=======
-
-  ac.savePoint.dirty[address] = acc
-  ac.kill acc
-
-proc clearEmptyAccounts(ac: AccountsLedgerRef) =
-  # https://github.com/ethereum/EIPs/blob/master/EIPS/eip-161.md
-  for acc in ac.savePoint.dirty.values():
-    if Touched in acc.flags and
-        acc.isEmpty and acc.exists:
-      ac.kill acc
->>>>>>> c79b0b8a
 
   # https://github.com/ethereum/EIPs/issues/716
   if ac.ripemdSpecial:
