# Nimbus
# Copyright (c) 2023-2024 Status Research & Development GmbH
# Licensed under either of
#  * Apache License, version 2.0, ([LICENSE-APACHE](LICENSE-APACHE) or
#    http://www.apache.org/licenses/LICENSE-2.0)
#  * MIT license ([LICENSE-MIT](LICENSE-MIT) or
#    http://opensource.org/licenses/MIT)
# at your option. This file may not be copied, modified, or distributed except
# according to those terms.

## Rewrite of `core_apps.nim` using the new `CoreDb` API. The original
## `core_apps.nim` was renamed `core_apps_legacy.nim`.

{.push raises: [].}

import
  std/[algorithm, options, sequtils],
  chronicles,
  eth/[common, rlp],
  results,
  stew/byteutils,
  "../.."/[errors, constants],
  ".."/[aristo, storage_types],
  "."/base

logScope:
  topics = "core_db-apps"

type
  TransactionKey = tuple
    blockNumber: BlockNumber
    index: int

# ------------------------------------------------------------------------------
# Forward declarations
# ------------------------------------------------------------------------------

proc getBlockHeader*(
    db: CoreDbRef;
    n: BlockNumber;
    output: var BlockHeader;
      ): bool
      {.gcsafe, raises: [RlpError].}

proc getBlockHeader*(
    db: CoreDbRef,
    blockHash: Hash256;
      ): BlockHeader
      {.gcsafe, raises: [BlockNotFound].}

proc getBlockHash*(
    db: CoreDbRef;
    n: BlockNumber;
    output: var Hash256;
      ): bool
      {.gcsafe, raises: [RlpError].}

proc addBlockNumberToHashLookup*(
    db: CoreDbRef;
    header: BlockHeader;
      ) {.gcsafe.}

proc getBlockHeader*(
    db: CoreDbRef;
    blockHash: Hash256;
    output: var BlockHeader;
      ): bool
      {.gcsafe.}

# Copied from `utils/utils` which cannot be imported here in order to
# avoid circular imports.
func hash(b: BlockHeader): Hash256

# ------------------------------------------------------------------------------
# Private helpers
# ------------------------------------------------------------------------------

template logTxt(info: static[string]): static[string] =
  "Core apps " & info

template discardRlpException(info: static[string]; code: untyped) =
  try:
    code
  except RlpError as e:
    warn logTxt info, error=($e.name), msg=e.msg

# ------------------------------------------------------------------------------
# Private iterators
# ------------------------------------------------------------------------------

iterator findNewAncestors(
    db: CoreDbRef;
    header: BlockHeader;
      ): BlockHeader
      {.gcsafe, raises: [RlpError,BlockNotFound].} =
  ## Returns the chain leading up from the given header until the first
  ## ancestor it has in common with our canonical chain.
  var h = header
  var orig: BlockHeader
  while true:
    if db.getBlockHeader(h.blockNumber, orig) and orig.hash == h.hash:
      break

    yield h

    if h.parentHash == GENESIS_PARENT_HASH:
      break
    else:
      h = db.getBlockHeader(h.parentHash)

# ------------------------------------------------------------------------------
# Public iterators
# ------------------------------------------------------------------------------

iterator getBlockTransactionData*(
    db: CoreDbRef;
    transactionRoot: Hash256;
      ): Blob =
  block body:
    let
      ctx = db.ctx
      trie = ctx.newTrie(TxTrie, transactionRoot).valueOr:
        warn logTxt "getBlockTransactionData()",
          transactionRoot, action="getTrie()", `error`=($$error)
        break body
      transactionDb = ctx.getMpt(trie).valueOr:
        warn logTxt "getBlockTransactionData()", transactionRoot,
          action="newMpt()", trie=($$trie), error=($$error)
        break body
    var transactionIdx = 0
    while true:
      let transactionKey = rlp.encode(transactionIdx)
      let data = transactionDb.fetch(transactionKey).valueOr:
        if error.error != MptNotFound:
          warn logTxt "getBlockTransactionData()", transactionRoot,
            transactionKey, action="fetch()", error=($$error)
        break body
      yield data
      inc transactionIdx


iterator getBlockTransactions*(
    db: CoreDbRef;
    header: BlockHeader;
      ): Transaction
      {.gcsafe, raises: [RlpError].} =
  for encodedTx in db.getBlockTransactionData(header.txRoot):
    yield rlp.decode(encodedTx, Transaction)


iterator getBlockTransactionHashes*(
    db: CoreDbRef;
    blockHeader: BlockHeader;
      ): Hash256
      {.gcsafe, raises: [RlpError].} =
  ## Returns an iterable of the transaction hashes from th block specified
  ## by the given block header.
  for encodedTx in db.getBlockTransactionData(blockHeader.txRoot):
    let tx = rlp.decode(encodedTx, Transaction)
    yield rlpHash(tx) # beware EIP-4844


iterator getWithdrawalsData*(
    db: CoreDbRef;
    withdrawalsRoot: Hash256;
      ): Blob =
  block body:
    let
      ctx = db.ctx
      trie = ctx.newTrie(WithdrawalsTrie, withdrawalsRoot).valueOr:
        warn logTxt "getWithdrawalsData()",
          withdrawalsRoot, action="getTrie()", error=($$error)
        break body
      wddb = ctx.getMpt(trie).valueOr:
        warn logTxt "getWithdrawalsData()",
          withdrawalsRoot, action="newMpt()", trie=($$trie), error=($$error)
        break body
    var idx = 0
    while true:
      let wdKey = rlp.encode(idx)
      let data = wddb.fetch(wdKey).valueOr:
        if error.error != MptNotFound:
          warn logTxt "getWithdrawalsData()",
            withdrawalsRoot, wdKey, action="fetch()", error=($$error)
        break body
      yield data
      inc idx


iterator getReceipts*(
    db: CoreDbRef;
    receiptRoot: Hash256;
      ): Receipt
      {.gcsafe, raises: [RlpError].} =
  block body:
    let
      ctx = db.ctx
      trie = ctx.newTrie(ReceiptsTrie, receiptRoot).valueOr:
        warn logTxt "getWithdrawalsData()",
          receiptRoot, action="getTrie()", error=($$error)
        break body
      receiptDb = ctx.getMpt(trie).valueOr:
        warn logTxt "getWithdrawalsData()",
          receiptRoot, action="newMpt()", trie=($$trie), error=($$error)
        break body
    var receiptIdx = 0
    while true:
      let receiptKey = rlp.encode(receiptIdx)
      let receiptData = receiptDb.fetch(receiptKey).valueOr:
        if error.error != MptNotFound:
          warn logTxt "getWithdrawalsData()",
            receiptRoot, receiptKey, action="hasKey()", error=($$error)
        break body
      yield rlp.decode(receiptData, Receipt)
      inc receiptIdx

# ------------------------------------------------------------------------------
# Private helpers
# ------------------------------------------------------------------------------

func hash(b: BlockHeader): Hash256 =
  rlpHash(b)

proc removeTransactionFromCanonicalChain(
    db: CoreDbRef;
    transactionHash: Hash256;
      ) =
  ## Removes the transaction specified by the given hash from the canonical chain.
  db.newKvt(transactionHashToBlock).del(transactionHash.data).isOkOr:
    warn logTxt "removeTransactionFromCanonicalChain()",
      transactionHash, action="del()", error=($$error)

proc setAsCanonicalChainHead(
    db: CoreDbRef;
    headerHash: Hash256;
      ): seq[BlockHeader]
      {.gcsafe, raises: [RlpError,BlockNotFound].} =
  ## Sets the header as the canonical chain HEAD.
  let header = db.getBlockHeader(headerHash)

  var newCanonicalHeaders = sequtils.toSeq(db.findNewAncestors(header))
  reverse(newCanonicalHeaders)
  for h in newCanonicalHeaders:
    var oldHash: Hash256
    if not db.getBlockHash(h.blockNumber, oldHash):
      break

    let oldHeader = db.getBlockHeader(oldHash)
    for txHash in db.getBlockTransactionHashes(oldHeader):
      db.removeTransactionFromCanonicalChain(txHash)
      # TODO re-add txn to internal pending pool (only if local sender)

  for h in newCanonicalHeaders:
    db.addBlockNumberToHashLookup(h)

  let key = canonicalHeadHashKey()
  db.newDefaultKvt.put(key.toOpenArray(), rlp.encode(headerHash)).isOkOr:
    warn logTxt "setAsCanonicalChainHead()",
      canonicalHeadHash, action="put()", error=($$error)

  return newCanonicalHeaders

proc markCanonicalChain(
    db: CoreDbRef;
    header: BlockHeader;
    headerHash: Hash256;
      ): bool
      {.gcsafe, raises: [RlpError].} =
  ## mark this chain as canonical by adding block number to hash lookup
  ## down to forking point
  var
    currHash = headerHash
    currHeader = header

  # mark current header as canonical
  let
    blockNum = currHeader.blockNumber
    kvt: CoreDxKvtRef = db.newKvt(blockNumberToHash)

  kvt.put(blockNum.toOpenArray, rlp.encode(currHash)).isOkOr:
    warn logTxt "markCanonicalChain()", blockNum, action="put()", error=($$error)
    return false

  # it is a genesis block, done
  if currHeader.parentHash == Hash256():
    return true

  # mark ancestor blocks as canonical too
  currHash = currHeader.parentHash
  if not db.getBlockHeader(currHeader.parentHash, currHeader):
    return false

  while currHash != Hash256():
    let blockNum = currHeader.blockNumber
    let data = kvt.getOrEmpty(blockNum.toOpenArray).valueOr:
      warn logTxt "markCanonicalChain()", blockNum, action="get()", error=($$error)
      return false
    if data.len == 0:
      # not marked, mark it
      kvt.put(blockNum.toOpenArray, rlp.encode(currHash)).isOkOr:
        warn logTxt "markCanonicalChain()", blockNum, action="put()", error=($$error)
    elif rlp.decode(data, Hash256) != currHash:
      # replace prev chain
      kvt.put(blockNum.toOpenArray, rlp.encode(currHash)).isOkOr:
        warn logTxt "markCanonicalChain()", blockNum, action="put()", error=($$error)
    else:
      # forking point, done
      break

    if currHeader.parentHash == Hash256():
      break

    currHash = currHeader.parentHash
    if not db.getBlockHeader(currHeader.parentHash, currHeader):
      return false

  return true


# ------------------------------------------------------------------------------
# Public functions
# ------------------------------------------------------------------------------

proc exists*(db: CoreDbRef, hash: Hash256): bool =
<<<<<<< HEAD
  db.newDefaultKvt(Shared).hasKey(hash.data).valueOr:
=======
  db.newKvt().hasKey(hash.data).valueOr:
>>>>>>> 1c98733d
    warn logTxt "exisis()", hash, action="hasKey()", error=($$error)
    return false

proc getBlockHeader*(
    db: CoreDbRef;
    blockHash: Hash256;
    output: var BlockHeader;
      ): bool =
  const info = "getBlockHeader()"
<<<<<<< HEAD
  let data = db.newKvt(genericHash, Shared).get(blockHash.data).valueOr:
=======
  let data = db.newKvt().get(genericHashKey(blockHash).toOpenArray).valueOr:
>>>>>>> 1c98733d
    if error.error != KvtNotFound:
      warn logTxt info, blockHash, action="get()", error=($$error)
    return false

  discardRlpException info:
    output = rlp.decode(data, BlockHeader)
    return true

proc getBlockHeader*(
    db: CoreDbRef,
    blockHash: Hash256;
      ): BlockHeader =
  ## Returns the requested block header as specified by block hash.
  ##
  ## Raises BlockNotFound if it is not present in the db.
  if not db.getBlockHeader(blockHash, result):
    raise newException(
      BlockNotFound, "No block with hash " & blockHash.data.toHex)

proc getHash(
    db: CoreDbRef;
<<<<<<< HEAD
    key: openArray[byte];
    output: var Hash256,
    namespace: DbNamespace = DbNamespace.default): bool {.gcsafe, raises: [RlpError].} =

  let data = db.newKvt(namespace, Shared).get(key).valueOr:
=======
    key: DbKey;
    output: var Hash256;
      ): bool
      {.gcsafe, raises: [RlpError].} =
  let data = db.newKvt().get(key.toOpenArray).valueOr:
>>>>>>> 1c98733d
    if error.error != KvtNotFound:
      warn logTxt "getHash()", key, action="get()", error=($$error)
    return false
  output = rlp.decode(data, Hash256)
  true

proc getCanonicalHead*(
    db: CoreDbRef;
    output: var BlockHeader;
      ): bool =
  discardRlpException "getCanonicalHead()":
    var headHash: Hash256
    if db.getHash(canonicalHeadHashKey().toOpenArray(), headHash) and
       db.getBlockHeader(headHash, output):
      return true

proc getCanonicalHead*(
    db: CoreDbRef;
      ): BlockHeader
      {.gcsafe, raises: [EVMError].} =
  if not db.getCanonicalHead result:
    raise newException(
      CanonicalHeadNotFound, "No canonical head set for this chain")

proc getCanonicalHeaderHash*(
    db: CoreDbRef;
      ): Hash256
      {.gcsafe, raises: [RlpError].} =
  discard db.getHash(canonicalHeadHashKey().toOpenArray(), result)

proc getBlockHash*(
    db: CoreDbRef;
    n: BlockNumber;
    output: var Hash256;
      ): bool =
  ## Return the block hash for the given block number.
  db.getHash(n.toOpenArray, output, blockNumberToHash)

proc getBlockHash*(
    db: CoreDbRef;
    n: BlockNumber;
      ): Hash256
      {.gcsafe, raises: [RlpError, BlockNotFound].} =
  ## Return the block hash for the given block number.
  if not db.getHash(n.toOpenArray, result, blockNumberToHash):
    raise newException(BlockNotFound, "No block hash for number " & $n)

proc getHeadBlockHash*(
    db: CoreDbRef;
      ): Hash256
      {.gcsafe, raises: [RlpError].} =
  if not db.getHash(canonicalHeadHashKey().toOpenArray(), result):
    result = Hash256()

proc getBlockHeader*(
    db: CoreDbRef;
    n: BlockNumber;
    output: var BlockHeader;
      ): bool =
  ## Returns the block header with the given number in the canonical chain.
  var blockHash: Hash256
  if db.getBlockHash(n, blockHash):
    result = db.getBlockHeader(blockHash, output)

proc getBlockHeaderWithHash*(
    db: CoreDbRef;
    n: BlockNumber;
      ): Option[(BlockHeader, Hash256)]
      {.gcsafe, raises: [RlpError].} =
  ## Returns the block header and its hash, with the given number in the
  ## canonical chain. Hash is returned to avoid recomputing it
  var hash: Hash256
  if db.getBlockHash(n, hash):
    # Note: this will throw if header is not present.
    var header: BlockHeader
    if db.getBlockHeader(hash, header):
      return some((header, hash))
    else:
      # this should not happen, but if it happen lets fail laudly as this means
      # something is super wrong
      raiseAssert("Corrupted database. Mapping number->hash present, without header in database")
  else:
    return none[(BlockHeader, Hash256)]()

proc getBlockHeader*(
    db: CoreDbRef;
    n: BlockNumber;
      ): BlockHeader
      {.gcsafe, raises: [RlpError,BlockNotFound].} =
  ## Returns the block header with the given number in the canonical chain.
  ## Raises BlockNotFound error if the block is not in the DB.
  db.getBlockHeader(db.getBlockHash(n))

proc getScore*(
    db: CoreDbRef;
    blockHash: Hash256;
      ): UInt256
      {.gcsafe, raises: [RlpError].} =
<<<<<<< HEAD
  let data = db.newKvt(blockHashToScore, Shared).get(blockHash.data).valueOr:
=======
  let data = db.newKvt()
               .get(blockHashToScoreKey(blockHash).toOpenArray).valueOr:
>>>>>>> 1c98733d
    if error.error != KvtNotFound:
      warn logTxt "getScore()", blockHash, action="get()", error=($$error)
    return
  rlp.decode(data, UInt256)

proc setScore*(db: CoreDbRef; blockHash: Hash256, score: UInt256) =
  ## for testing purpose
  db.newKvt(blockHashToScore).put(blockHash.data, rlp.encode(score)).isOkOr:
    warn logTxt "setScore()", blockHash, action="put()", error=($$error)
    return

proc getTd*(db: CoreDbRef; blockHash: Hash256, td: var UInt256): bool =
<<<<<<< HEAD
  const info = "getId()"
  let bytes = db.newKvt(blockHashToScore, Shared).get(blockHash.data).valueOr:
=======
  const info = "getTd()"
  let bytes = db.newKvt()
                .get(blockHashToScoreKey(blockHash).toOpenArray).valueOr:
>>>>>>> 1c98733d
    if error.error != KvtNotFound:
      warn logTxt info, blockHash, action="get()", error=($$error)
    return false
  discardRlpException info:
    td = rlp.decode(bytes, UInt256)
    return true

proc headTotalDifficulty*(
    db: CoreDbRef;
      ): UInt256
      {.gcsafe, raises: [RlpError].} =
  # this is actually a combination of `getHash` and `getScore`
  const
    info = "headTotalDifficulty()"
    key = canonicalHeadHashKey()
  let
<<<<<<< HEAD
    data = db.newDefaultKvt(Shared).get(key.toOpenArray).valueOr:
=======
    kvt = db.newKvt()
    data = kvt.get(key.toOpenArray).valueOr:
>>>>>>> 1c98733d
      if error.error != KvtNotFound:
        warn logTxt info, key, action="get()", error=($$error)
      return 0.u256
    blockHash = rlp.decode(data, Hash256)
    numData = db.newKvt(blockHashToScore, Shared).get(blockHash.data).valueOr:
      warn logTxt info, blockHash, action="get()", error=($$error)
      return 0.u256

  rlp.decode(numData, UInt256)

proc getAncestorsHashes*(
    db: CoreDbRef;
    limit: UInt256;
    header: BlockHeader;
      ): seq[Hash256]
      {.gcsafe, raises: [BlockNotFound].} =
  var ancestorCount = min(header.blockNumber, limit).truncate(int)
  var h = header

  result = newSeq[Hash256](ancestorCount)
  while ancestorCount > 0:
    h = db.getBlockHeader(h.parentHash)
    result[ancestorCount - 1] = h.hash
    dec ancestorCount

proc addBlockNumberToHashLookup*(db: CoreDbRef; header: BlockHeader) =
  db.newKvt(blockNumberToHash).put(header.blockNumber.toOpenArray, rlp.encode(header.hash)).isOkOr:
    warn logTxt "addBlockNumberToHashLookup()",
      action="put()", error=($$error)

proc persistTransactions*(
    db: CoreDbRef;
    blockNumber: BlockNumber;
<<<<<<< HEAD
    transactions: openArray[Transaction]): Hash256 =
  const info = "persistTransactions()"
  let mpt = db.newMpt(TxTrie)

=======
    transactions: openArray[Transaction];
      ): Hash256 =
  const
    info = "persistTransactions()"
  let
    mpt = db.ctx.getMpt(TxTrie)
    kvt = db.newKvt()
>>>>>>> 1c98733d
  # Prevent DB from coughing.
  db.compensateLegacySetup()
  for idx, tx in transactions:
    let
      encodedKey = rlp.encode(idx)
      encodedTx = rlp.encode(tx.removeNetworkPayload)
      txHash = rlpHash(tx) # beware EIP-4844
      txKey: TransactionKey = (blockNumber, idx)
    mpt.merge(encodedKey, encodedTx).isOkOr:
      warn logTxt info, idx, action="merge()", error=($$error)
      return EMPTY_ROOT_HASH
    db.newKvt(transactionHashToBlock).put(txHash.data, rlp.encode(txKey)).isOkOr:
      warn logTxt info, txHash, action="put()", error=($$error)
      return EMPTY_ROOT_HASH
  mpt.getTrie.rootHash.valueOr:
    warn logTxt info, action="hash()"
    return EMPTY_ROOT_HASH

proc getTransaction*(
    db: CoreDbRef;
    txRoot: Hash256;
    txIndex: int;
    res: var Transaction;
      ): bool
      {.gcsafe, raises: [RlpError].} =
  const
    info = "getTransaction()"
  let
    ctx = db.ctx
    trie = ctx.newTrie(TxTrie, txRoot).valueOr:
      warn logTxt info, txRoot, action="getTrie()", error=($$error)
      return false
    mpt = ctx.getMpt(trie).valueOr:
      warn logTxt info,
        txRoot, action="newMpt()", trie=($$trie), error=($$error)
      return false
    txData = mpt.fetch(rlp.encode(txIndex)).valueOr:
      if error.error != MptNotFound:
        warn logTxt info, txIndex, action="fetch()", error=($$error)
      return false
  res = rlp.decode(txData, Transaction)
  true

proc getTransactionCount*(
    db: CoreDbRef;
    txRoot: Hash256;
      ): int =
  const
    info = "getTransactionCount()"
  let
    ctx = db.ctx
    trie = ctx.newTrie(TxTrie, txRoot).valueOr:
      warn logTxt info, txRoot, action="getTrie()", error=($$error)
      return 0
    mpt = ctx.getMpt(trie).valueOr:
      warn logTxt info, txRoot,
        action="newMpt()", trie=($$trie), error=($$error)
      return 0
  var txCount = 0
  while true:
    let hasPath = mpt.hasPath(rlp.encode(txCount)).valueOr:
      warn logTxt info, txCount, action="hasPath()", error=($$error)
      return 0
    if hasPath:
      inc txCount
    else:
      return txCount

  doAssert(false, "unreachable")

proc getUnclesCount*(
    db: CoreDbRef;
    ommersHash: Hash256;
      ): int
      {.gcsafe, raises: [RlpError].} =
  const info = "getUnclesCount()"
  if ommersHash != EMPTY_UNCLE_HASH:
    let encodedUncles = block:
<<<<<<< HEAD
      db.newKvt(genericHash, Shared).get(ommersHash.data).valueOr:
=======
      let key = genericHashKey(ommersHash)
      db.newKvt().get(key.toOpenArray).valueOr:
>>>>>>> 1c98733d
        if error.error == KvtNotFound:
          warn logTxt info, ommersHash, action="get()", `error`=($$error)
        return 0
    return rlpFromBytes(encodedUncles).listLen

proc getUncles*(
    db: CoreDbRef;
    ommersHash: Hash256;
      ): seq[BlockHeader]
      {.gcsafe, raises: [RlpError].} =
  const info = "getUncles()"
  if ommersHash != EMPTY_UNCLE_HASH:
    let  encodedUncles = block:
<<<<<<< HEAD
      db.newKvt(genericHash, Shared).get(ommersHash.data).valueOr:
=======
      let key = genericHashKey(ommersHash)
      db.newKvt().get(key.toOpenArray).valueOr:
>>>>>>> 1c98733d
        if error.error == KvtNotFound:
          warn logTxt info, ommersHash, action="get()", `error`=($$error)
        return @[]
    return rlp.decode(encodedUncles, seq[BlockHeader])

proc persistWithdrawals*(
    db: CoreDbRef;
    withdrawals: openArray[Withdrawal];
      ): Hash256 =
  const info = "persistWithdrawals()"
  let mpt = db.ctx.getMpt(WithdrawalsTrie)
  for idx, wd in withdrawals:
    mpt.merge(rlp.encode(idx), rlp.encode(wd)).isOkOr:
      warn logTxt info, idx, action="merge()", error=($$error)
      return EMPTY_ROOT_HASH
  mpt.getTrie.rootHash.valueOr:
    warn logTxt info, action="hash()"
    return EMPTY_ROOT_HASH

proc getWithdrawals*(
    db: CoreDbRef;
    withdrawalsRoot: Hash256;
      ): seq[Withdrawal]
      {.gcsafe, raises: [RlpError].} =
  for encodedWd in db.getWithdrawalsData(withdrawalsRoot):
    result.add(rlp.decode(encodedWd, Withdrawal))

proc getBlockBody*(
    db: CoreDbRef;
    header: BlockHeader;
    output: var BlockBody;
      ): bool
      {.gcsafe, raises: [RlpError].} =
  output.transactions = @[]
  output.uncles = @[]
  for encodedTx in db.getBlockTransactionData(header.txRoot):
    output.transactions.add(rlp.decode(encodedTx, Transaction))

  if header.withdrawalsRoot.isSome:
    output.withdrawals = some(db.getWithdrawals(header.withdrawalsRoot.get))

  if header.ommersHash != EMPTY_UNCLE_HASH:
    let
<<<<<<< HEAD
      encodedUncles = db.newKvt(genericHash, Shared).get(header.ommersHash.data).valueOr:
=======
      key = genericHashKey(header.ommersHash)
      encodedUncles = db.newKvt().get(key.toOpenArray).valueOr:
>>>>>>> 1c98733d
        if error.error == KvtNotFound:
          warn logTxt "getBlockBody()",
            ommersHash=header.ommersHash, action="get()", `error`=($$error)
        return false
    output.uncles = rlp.decode(encodedUncles, seq[BlockHeader])
  true

proc getBlockBody*(
    db: CoreDbRef;
    blockHash: Hash256;
    output: var BlockBody;
      ): bool
      {.gcsafe, raises: [RlpError].} =
  var header: BlockHeader
  if db.getBlockHeader(blockHash, header):
    return db.getBlockBody(header, output)

proc getBlockBody*(
    db: CoreDbRef;
    hash: Hash256;
      ): BlockBody
      {.gcsafe, raises: [RlpError,ValueError].} =
  if not db.getBlockBody(hash, result):
    raise newException(ValueError, "Error when retrieving block body")

proc getUncleHashes*(
    db: CoreDbRef;
    blockHashes: openArray[Hash256];
      ): seq[Hash256]
      {.gcsafe, raises: [RlpError,ValueError].} =
  for blockHash in blockHashes:
    result &= db.getBlockBody(blockHash).uncles.mapIt(it.hash)

proc getUncleHashes*(
    db: CoreDbRef;
    header: BlockHeader;
      ): seq[Hash256]
      {.gcsafe, raises: [RlpError].} =
  if header.ommersHash != EMPTY_UNCLE_HASH:
    let
<<<<<<< HEAD
      encodedUncles = db.newKvt(genericHash, Shared).get(header.ommersHash.data).valueOr:
=======
      key = genericHashKey(header.ommersHash)
      encodedUncles = db.newKvt().get(key.toOpenArray).valueOr:
>>>>>>> 1c98733d
        if error.error == KvtNotFound:
          warn logTxt "getUncleHashes()",
            ommersHash=header.ommersHash, action="get()", `error`=($$error)
        return @[]
    return rlp.decode(encodedUncles, seq[BlockHeader]).mapIt(it.hash)

proc getTransactionKey*(
    db: CoreDbRef;
    transactionHash: Hash256;
      ): tuple[blockNumber: BlockNumber, index: int]
      {.gcsafe, raises: [RlpError].} =
  let
<<<<<<< HEAD
    tx = db.newKvt(transactionHashToBlock, Shared).get(transactionHash.data).valueOr:
=======
    txKey = transactionHashToBlockKey(transactionHash)
    tx = db.newKvt().get(txKey.toOpenArray).valueOr:
>>>>>>> 1c98733d
      if error.error == KvtNotFound:
        warn logTxt "getTransactionKey()",
          transactionHash, action="get()", `error`=($$error)
      return (0.toBlockNumber, -1)
  let key = rlp.decode(tx, TransactionKey)
  (key.blockNumber, key.index)

proc headerExists*(db: CoreDbRef; blockHash: Hash256): bool =
  ## Returns True if the header with the given block hash is in our DB.
<<<<<<< HEAD
  db.newKvt(genericHash, Shared).hasKey(blockHash.data).valueOr:
=======
  db.newKvt().hasKey(genericHashKey(blockHash).toOpenArray).valueOr:
>>>>>>> 1c98733d
    warn logTxt "headerExists()", blockHash, action="get()", `error`=($$error)
    return false

proc setHead*(
    db: CoreDbRef;
    blockHash: Hash256;
      ): bool
      {.gcsafe, raises: [RlpError].} =
  var header: BlockHeader
  if not db.getBlockHeader(blockHash, header):
    return false

  if not db.markCanonicalChain(header, blockHash):
    return false

  db.newDefaultKvt.put(canonicalHeadHashKey().toOpenArray(), rlp.encode(blockHash)).isOkOr:
    warn logTxt "setHead()", action="put()", error=($$error)
  return true

proc setHead*(
    db: CoreDbRef;
    header: BlockHeader;
    writeHeader = false;
      ): bool
      {.gcsafe, raises: [RlpError].} =
  var headerHash = rlpHash(header)

  if writeHeader:
    db.newKvt(genericHash).put(headerHash.data, rlp.encode(header)).isOkOr:
      warn logTxt "setHead()", headerHash, action="put()", error=($$error)
      return false
  if not db.markCanonicalChain(header, headerHash):
    return false
  db.newDefaultKvt.put(canonicalHeadHashKey().toOpenArray(), rlp.encode(headerHash)).isOkOr:
    warn logTxt "setHead()", action="put()", error=($$error)
    return false
  true

proc persistReceipts*(
    db: CoreDbRef;
    receipts: openArray[Receipt];
      ): Hash256 =
  const info = "persistReceipts()"
  let mpt = db.ctx.getMpt(ReceiptsTrie)
  for idx, rec in receipts:
    mpt.merge(rlp.encode(idx), rlp.encode(rec)).isOkOr:
      warn logTxt info, idx, action="merge()", error=($$error)
  mpt.getTrie.rootHash.valueOr:
    warn logTxt info, action="hash()"
    return EMPTY_ROOT_HASH

proc getReceipts*(
    db: CoreDbRef;
    receiptRoot: Hash256;
      ): seq[Receipt]
      {.gcsafe, raises: [RlpError].} =
  var receipts = newSeq[Receipt]()
  for r in db.getReceipts(receiptRoot):
    receipts.add(r)
  return receipts

proc persistHeaderToDb*(
    db: CoreDbRef;
    header: BlockHeader;
    forceCanonical: bool;
    startOfHistory = GENESIS_PARENT_HASH;
      ): seq[BlockHeader]
      {.gcsafe, raises: [RlpError,EVMError].} =
  let isStartOfHistory = header.parentHash == startOfHistory
  let headerHash = header.blockHash
  if not isStartOfHistory and not db.headerExists(header.parentHash):
    raise newException(ParentNotFound, "Cannot persist block header " &
        $headerHash & " with unknown parent " & $header.parentHash)

  db.newKvt(genericHash).put(headerHash.data, rlp.encode(header)).isOkOr:
    warn logTxt "persistHeaderToDb()",
      headerHash, action="put()", `error`=($$error)
    return @[]

  let score = if isStartOfHistory: header.difficulty
              else: db.getScore(header.parentHash) + header.difficulty

  db.newKvt(blockHashToScore).put(headerHash.data, rlp.encode(score)).isOkOr:
    warn logTxt "persistHeaderToDb()", action="put()", `error`=($$error)
    return @[]

  db.addBlockNumberToHashLookup(header)

  var canonHeader: BlockHeader
  if not db.getCanonicalHead canonHeader:
    return db.setAsCanonicalChainHead(headerHash)

  let headScore = db.getScore(canonHeader.hash)
  if score > headScore or forceCanonical:
    return db.setAsCanonicalChainHead(headerHash)

proc persistHeaderToDbWithoutSetHead*(
    db: CoreDbRef;
    header: BlockHeader;
    startOfHistory = GENESIS_PARENT_HASH;
      ) {.gcsafe, raises: [RlpError].} =
  let isStartOfHistory = header.parentHash == startOfHistory
  let headerHash = header.blockHash
  let score = if isStartOfHistory: header.difficulty
              else: db.getScore(header.parentHash) + header.difficulty
  db.newKvt(blockHashToScore).put(headerHash.data, rlp.encode(score)).isOkOr:
    warn logTxt "persistHeaderToDbWithoutSetHead()",
      headerHash, action="put()", `error`=($$error)
    return
  db.newKvt(genericHash).put(headerHash.data, rlp.encode(header)).isOkOr:
    warn logTxt "persistHeaderToDbWithoutSetHead()",
      headerHash, action="put()", `error`=($$error)
    return

# FIXME-Adam: This seems like a bad idea. I don't see a way to get the score
# in stateless mode, but it seems dangerous to just shove the header into
# the DB *without* also storing the score.
proc persistHeaderToDbWithoutSetHeadOrScore*(db: CoreDbRef; header: BlockHeader) =
  db.addBlockNumberToHashLookup(header)
  let
    blockHash = header.blockHash
  db.newKvt(genericHash).put(blockHash.data, rlp.encode(header)).isOkOr:
    warn logTxt "persistHeaderToDbWithoutSetHeadOrScore()",
      blockHash, action="put()", `error`=($$error)
    return

proc persistUncles*(db: CoreDbRef, uncles: openArray[BlockHeader]): Hash256 =
  ## Persists the list of uncles to the database.
  ## Returns the uncles hash.
  let enc = rlp.encode(uncles)
  result = keccakHash(enc)
  db.newKvt(genericHash).put(result.data, enc).isOkOr:
    warn logTxt "persistUncles()",
      unclesHash=result, action="put()", `error`=($$error)
    return EMPTY_ROOT_HASH

proc safeHeaderHash*(
    db: CoreDbRef;
      ): Hash256
      {.gcsafe, raises: [RlpError].} =
  discard db.getHash(safeHashKey().toOpenArray(), result)

proc safeHeaderHash*(db: CoreDbRef, headerHash: Hash256) =
  db.newDefaultKvt.put(safeHashKey().toOpenArray(), rlp.encode(headerHash)).isOkOr:
    warn logTxt "safeHeaderHash()", action="put()", `error`=($$error)
    return

proc finalizedHeaderHash*(
    db: CoreDbRef;
      ): Hash256
      {.gcsafe, raises: [RlpError].} =
  discard db.getHash(finalizedHashKey().toOpenArray, result)

proc finalizedHeaderHash*(db: CoreDbRef, headerHash: Hash256) =
  db.newDefaultKvt.put(finalizedHashKey().toOpenArray(), rlp.encode(headerHash)).isOkOr:
    warn logTxt "finalizedHeaderHash()",
      action ="put()", `error`=($$error)
    return

proc safeHeader*(
    db: CoreDbRef;
      ): BlockHeader
      {.gcsafe, raises: [RlpError,BlockNotFound].} =
  db.getBlockHeader(db.safeHeaderHash)

proc finalizedHeader*(
    db: CoreDbRef;
      ): BlockHeader
      {.gcsafe, raises: [RlpError,BlockNotFound].} =
  db.getBlockHeader(db.finalizedHeaderHash)

proc haveBlockAndState*(db: CoreDbRef, headerHash: Hash256): bool =
  var header: BlockHeader
  if not db.getBlockHeader(headerHash, header):
    return false
  # see if stateRoot exists
  db.exists(header.stateRoot)

proc getBlockWitness*(
    db: CoreDbRef, blockHash: Hash256): Result[seq[byte], string] {.gcsafe.} =
<<<<<<< HEAD
  let res = db.newKvt(blockHashToBlockWitness, Shared).get(blockHash.data)
=======
  let res = db.newKvt().get(blockHashToBlockWitnessKey(blockHash).toOpenArray)
>>>>>>> 1c98733d
  if res.isErr():
    err("Failed to get block witness from database: " & $res.error.error)
  else:
    ok(res.value())

proc setBlockWitness*(db: CoreDbRef, blockHash: Hash256, witness: seq[byte]) =
  db.newKvt(blockHashToBlockWitness).put(blockHash.data, witness).isOkOr:
    warn logTxt "setBlockWitness()", blockHash, action="put()", error=($$error)
    return

# ------------------------------------------------------------------------------
# End
# ------------------------------------------------------------------------------<|MERGE_RESOLUTION|>--- conflicted
+++ resolved
@@ -225,8 +225,9 @@
     db: CoreDbRef;
     transactionHash: Hash256;
       ) =
-  ## Removes the transaction specified by the given hash from the canonical chain.
-  db.newKvt(transactionHashToBlock).del(transactionHash.data).isOkOr:
+  ## Removes the transaction specified by the given hash from the canonical
+  ## chain.
+  db.newKvt.del(transactionHashToBlockKey(transactionHash).toOpenArray).isOkOr:
     warn logTxt "removeTransactionFromCanonicalChain()",
       transactionHash, action="del()", error=($$error)
 
@@ -253,8 +254,8 @@
   for h in newCanonicalHeaders:
     db.addBlockNumberToHashLookup(h)
 
-  let key = canonicalHeadHashKey()
-  db.newDefaultKvt.put(key.toOpenArray(), rlp.encode(headerHash)).isOkOr:
+  let canonicalHeadHash = canonicalHeadHashKey()
+  db.newKvt.put(canonicalHeadHash.toOpenArray, rlp.encode(headerHash)).isOkOr:
     warn logTxt "setAsCanonicalChainHead()",
       canonicalHeadHash, action="put()", error=($$error)
 
@@ -274,11 +275,10 @@
 
   # mark current header as canonical
   let
-    blockNum = currHeader.blockNumber
-    kvt: CoreDxKvtRef = db.newKvt(blockNumberToHash)
-
-  kvt.put(blockNum.toOpenArray, rlp.encode(currHash)).isOkOr:
-    warn logTxt "markCanonicalChain()", blockNum, action="put()", error=($$error)
+    kvt = db.newKvt()
+    key = blockNumberToHashKey(currHeader.blockNumber)
+  kvt.put(key.toOpenArray, rlp.encode(currHash)).isOkOr:
+    warn logTxt "markCanonicalChain()", key, action="put()", error=($$error)
     return false
 
   # it is a genesis block, done
@@ -291,18 +291,18 @@
     return false
 
   while currHash != Hash256():
-    let blockNum = currHeader.blockNumber
-    let data = kvt.getOrEmpty(blockNum.toOpenArray).valueOr:
-      warn logTxt "markCanonicalChain()", blockNum, action="get()", error=($$error)
+    let key = blockNumberToHashKey(currHeader.blockNumber)
+    let data = kvt.getOrEmpty(key.toOpenArray).valueOr:
+      warn logTxt "markCanonicalChain()", key, action="get()", error=($$error)
       return false
     if data.len == 0:
       # not marked, mark it
-      kvt.put(blockNum.toOpenArray, rlp.encode(currHash)).isOkOr:
-        warn logTxt "markCanonicalChain()", blockNum, action="put()", error=($$error)
+      kvt.put(key.toOpenArray, rlp.encode(currHash)).isOkOr:
+        warn logTxt "markCanonicalChain()", key, action="put()", error=($$error)
     elif rlp.decode(data, Hash256) != currHash:
       # replace prev chain
-      kvt.put(blockNum.toOpenArray, rlp.encode(currHash)).isOkOr:
-        warn logTxt "markCanonicalChain()", blockNum, action="put()", error=($$error)
+      kvt.put(key.toOpenArray, rlp.encode(currHash)).isOkOr:
+        warn logTxt "markCanonicalChain()", key, action="put()", error=($$error)
     else:
       # forking point, done
       break
@@ -322,11 +322,7 @@
 # ------------------------------------------------------------------------------
 
 proc exists*(db: CoreDbRef, hash: Hash256): bool =
-<<<<<<< HEAD
-  db.newDefaultKvt(Shared).hasKey(hash.data).valueOr:
-=======
   db.newKvt().hasKey(hash.data).valueOr:
->>>>>>> 1c98733d
     warn logTxt "exisis()", hash, action="hasKey()", error=($$error)
     return false
 
@@ -336,11 +332,7 @@
     output: var BlockHeader;
       ): bool =
   const info = "getBlockHeader()"
-<<<<<<< HEAD
-  let data = db.newKvt(genericHash, Shared).get(blockHash.data).valueOr:
-=======
   let data = db.newKvt().get(genericHashKey(blockHash).toOpenArray).valueOr:
->>>>>>> 1c98733d
     if error.error != KvtNotFound:
       warn logTxt info, blockHash, action="get()", error=($$error)
     return false
@@ -362,19 +354,11 @@
 
 proc getHash(
     db: CoreDbRef;
-<<<<<<< HEAD
-    key: openArray[byte];
-    output: var Hash256,
-    namespace: DbNamespace = DbNamespace.default): bool {.gcsafe, raises: [RlpError].} =
-
-  let data = db.newKvt(namespace, Shared).get(key).valueOr:
-=======
     key: DbKey;
     output: var Hash256;
       ): bool
       {.gcsafe, raises: [RlpError].} =
   let data = db.newKvt().get(key.toOpenArray).valueOr:
->>>>>>> 1c98733d
     if error.error != KvtNotFound:
       warn logTxt "getHash()", key, action="get()", error=($$error)
     return false
@@ -387,7 +371,7 @@
       ): bool =
   discardRlpException "getCanonicalHead()":
     var headHash: Hash256
-    if db.getHash(canonicalHeadHashKey().toOpenArray(), headHash) and
+    if db.getHash(canonicalHeadHashKey(), headHash) and
        db.getBlockHeader(headHash, output):
       return true
 
@@ -403,7 +387,7 @@
     db: CoreDbRef;
       ): Hash256
       {.gcsafe, raises: [RlpError].} =
-  discard db.getHash(canonicalHeadHashKey().toOpenArray(), result)
+  discard db.getHash(canonicalHeadHashKey(), result)
 
 proc getBlockHash*(
     db: CoreDbRef;
@@ -411,22 +395,22 @@
     output: var Hash256;
       ): bool =
   ## Return the block hash for the given block number.
-  db.getHash(n.toOpenArray, output, blockNumberToHash)
+  db.getHash(blockNumberToHashKey(n), output)
 
 proc getBlockHash*(
     db: CoreDbRef;
     n: BlockNumber;
       ): Hash256
-      {.gcsafe, raises: [RlpError, BlockNotFound].} =
+      {.gcsafe, raises: [RlpError,BlockNotFound].} =
   ## Return the block hash for the given block number.
-  if not db.getHash(n.toOpenArray, result, blockNumberToHash):
+  if not db.getHash(blockNumberToHashKey(n), result):
     raise newException(BlockNotFound, "No block hash for number " & $n)
 
 proc getHeadBlockHash*(
     db: CoreDbRef;
       ): Hash256
       {.gcsafe, raises: [RlpError].} =
-  if not db.getHash(canonicalHeadHashKey().toOpenArray(), result):
+  if not db.getHash(canonicalHeadHashKey(), result):
     result = Hash256()
 
 proc getBlockHeader*(
@@ -473,12 +457,8 @@
     blockHash: Hash256;
       ): UInt256
       {.gcsafe, raises: [RlpError].} =
-<<<<<<< HEAD
-  let data = db.newKvt(blockHashToScore, Shared).get(blockHash.data).valueOr:
-=======
   let data = db.newKvt()
                .get(blockHashToScoreKey(blockHash).toOpenArray).valueOr:
->>>>>>> 1c98733d
     if error.error != KvtNotFound:
       warn logTxt "getScore()", blockHash, action="get()", error=($$error)
     return
@@ -486,19 +466,15 @@
 
 proc setScore*(db: CoreDbRef; blockHash: Hash256, score: UInt256) =
   ## for testing purpose
-  db.newKvt(blockHashToScore).put(blockHash.data, rlp.encode(score)).isOkOr:
-    warn logTxt "setScore()", blockHash, action="put()", error=($$error)
+  let scoreKey = blockHashToScoreKey blockHash
+  db.newKvt.put(scoreKey.toOpenArray, rlp.encode(score)).isOkOr:
+    warn logTxt "setScore()", scoreKey, action="put()", error=($$error)
     return
 
 proc getTd*(db: CoreDbRef; blockHash: Hash256, td: var UInt256): bool =
-<<<<<<< HEAD
-  const info = "getId()"
-  let bytes = db.newKvt(blockHashToScore, Shared).get(blockHash.data).valueOr:
-=======
   const info = "getTd()"
   let bytes = db.newKvt()
                 .get(blockHashToScoreKey(blockHash).toOpenArray).valueOr:
->>>>>>> 1c98733d
     if error.error != KvtNotFound:
       warn logTxt info, blockHash, action="get()", error=($$error)
     return false
@@ -515,17 +491,13 @@
     info = "headTotalDifficulty()"
     key = canonicalHeadHashKey()
   let
-<<<<<<< HEAD
-    data = db.newDefaultKvt(Shared).get(key.toOpenArray).valueOr:
-=======
     kvt = db.newKvt()
     data = kvt.get(key.toOpenArray).valueOr:
->>>>>>> 1c98733d
       if error.error != KvtNotFound:
         warn logTxt info, key, action="get()", error=($$error)
       return 0.u256
     blockHash = rlp.decode(data, Hash256)
-    numData = db.newKvt(blockHashToScore, Shared).get(blockHash.data).valueOr:
+    numData = kvt.get(blockHashToScoreKey(blockHash).toOpenArray).valueOr:
       warn logTxt info, blockHash, action="get()", error=($$error)
       return 0.u256
 
@@ -547,19 +519,14 @@
     dec ancestorCount
 
 proc addBlockNumberToHashLookup*(db: CoreDbRef; header: BlockHeader) =
-  db.newKvt(blockNumberToHash).put(header.blockNumber.toOpenArray, rlp.encode(header.hash)).isOkOr:
+  let blockNumberKey = blockNumberToHashKey(header.blockNumber)
+  db.newKvt.put(blockNumberKey.toOpenArray, rlp.encode(header.hash)).isOkOr:
     warn logTxt "addBlockNumberToHashLookup()",
-      action="put()", error=($$error)
+      blockNumberKey, action="put()", error=($$error)
 
 proc persistTransactions*(
     db: CoreDbRef;
     blockNumber: BlockNumber;
-<<<<<<< HEAD
-    transactions: openArray[Transaction]): Hash256 =
-  const info = "persistTransactions()"
-  let mpt = db.newMpt(TxTrie)
-
-=======
     transactions: openArray[Transaction];
       ): Hash256 =
   const
@@ -567,7 +534,6 @@
   let
     mpt = db.ctx.getMpt(TxTrie)
     kvt = db.newKvt()
->>>>>>> 1c98733d
   # Prevent DB from coughing.
   db.compensateLegacySetup()
   for idx, tx in transactions:
@@ -575,12 +541,13 @@
       encodedKey = rlp.encode(idx)
       encodedTx = rlp.encode(tx.removeNetworkPayload)
       txHash = rlpHash(tx) # beware EIP-4844
+      blockKey = transactionHashToBlockKey(txHash)
       txKey: TransactionKey = (blockNumber, idx)
     mpt.merge(encodedKey, encodedTx).isOkOr:
       warn logTxt info, idx, action="merge()", error=($$error)
       return EMPTY_ROOT_HASH
-    db.newKvt(transactionHashToBlock).put(txHash.data, rlp.encode(txKey)).isOkOr:
-      warn logTxt info, txHash, action="put()", error=($$error)
+    kvt.put(blockKey.toOpenArray, rlp.encode(txKey)).isOkOr:
+      warn logTxt info, blockKey, action="put()", error=($$error)
       return EMPTY_ROOT_HASH
   mpt.getTrie.rootHash.valueOr:
     warn logTxt info, action="hash()"
@@ -646,12 +613,8 @@
   const info = "getUnclesCount()"
   if ommersHash != EMPTY_UNCLE_HASH:
     let encodedUncles = block:
-<<<<<<< HEAD
-      db.newKvt(genericHash, Shared).get(ommersHash.data).valueOr:
-=======
       let key = genericHashKey(ommersHash)
       db.newKvt().get(key.toOpenArray).valueOr:
->>>>>>> 1c98733d
         if error.error == KvtNotFound:
           warn logTxt info, ommersHash, action="get()", `error`=($$error)
         return 0
@@ -665,12 +628,8 @@
   const info = "getUncles()"
   if ommersHash != EMPTY_UNCLE_HASH:
     let  encodedUncles = block:
-<<<<<<< HEAD
-      db.newKvt(genericHash, Shared).get(ommersHash.data).valueOr:
-=======
       let key = genericHashKey(ommersHash)
       db.newKvt().get(key.toOpenArray).valueOr:
->>>>>>> 1c98733d
         if error.error == KvtNotFound:
           warn logTxt info, ommersHash, action="get()", `error`=($$error)
         return @[]
@@ -714,12 +673,8 @@
 
   if header.ommersHash != EMPTY_UNCLE_HASH:
     let
-<<<<<<< HEAD
-      encodedUncles = db.newKvt(genericHash, Shared).get(header.ommersHash.data).valueOr:
-=======
       key = genericHashKey(header.ommersHash)
       encodedUncles = db.newKvt().get(key.toOpenArray).valueOr:
->>>>>>> 1c98733d
         if error.error == KvtNotFound:
           warn logTxt "getBlockBody()",
             ommersHash=header.ommersHash, action="get()", `error`=($$error)
@@ -760,12 +715,8 @@
       {.gcsafe, raises: [RlpError].} =
   if header.ommersHash != EMPTY_UNCLE_HASH:
     let
-<<<<<<< HEAD
-      encodedUncles = db.newKvt(genericHash, Shared).get(header.ommersHash.data).valueOr:
-=======
       key = genericHashKey(header.ommersHash)
       encodedUncles = db.newKvt().get(key.toOpenArray).valueOr:
->>>>>>> 1c98733d
         if error.error == KvtNotFound:
           warn logTxt "getUncleHashes()",
             ommersHash=header.ommersHash, action="get()", `error`=($$error)
@@ -778,12 +729,8 @@
       ): tuple[blockNumber: BlockNumber, index: int]
       {.gcsafe, raises: [RlpError].} =
   let
-<<<<<<< HEAD
-    tx = db.newKvt(transactionHashToBlock, Shared).get(transactionHash.data).valueOr:
-=======
     txKey = transactionHashToBlockKey(transactionHash)
     tx = db.newKvt().get(txKey.toOpenArray).valueOr:
->>>>>>> 1c98733d
       if error.error == KvtNotFound:
         warn logTxt "getTransactionKey()",
           transactionHash, action="get()", `error`=($$error)
@@ -793,11 +740,7 @@
 
 proc headerExists*(db: CoreDbRef; blockHash: Hash256): bool =
   ## Returns True if the header with the given block hash is in our DB.
-<<<<<<< HEAD
-  db.newKvt(genericHash, Shared).hasKey(blockHash.data).valueOr:
-=======
   db.newKvt().hasKey(genericHashKey(blockHash).toOpenArray).valueOr:
->>>>>>> 1c98733d
     warn logTxt "headerExists()", blockHash, action="get()", `error`=($$error)
     return false
 
@@ -813,8 +756,9 @@
   if not db.markCanonicalChain(header, blockHash):
     return false
 
-  db.newDefaultKvt.put(canonicalHeadHashKey().toOpenArray(), rlp.encode(blockHash)).isOkOr:
-    warn logTxt "setHead()", action="put()", error=($$error)
+  let canonicalHeadHash = canonicalHeadHashKey()
+  db.newKvt.put(canonicalHeadHash.toOpenArray, rlp.encode(blockHash)).isOkOr:
+    warn logTxt "setHead()", canonicalHeadHash, action="put()", error=($$error)
   return true
 
 proc setHead*(
@@ -824,15 +768,16 @@
       ): bool
       {.gcsafe, raises: [RlpError].} =
   var headerHash = rlpHash(header)
-
+  let kvt = db.newKvt()
   if writeHeader:
-    db.newKvt(genericHash).put(headerHash.data, rlp.encode(header)).isOkOr:
+    kvt.put(genericHashKey(headerHash).toOpenArray, rlp.encode(header)).isOkOr:
       warn logTxt "setHead()", headerHash, action="put()", error=($$error)
       return false
   if not db.markCanonicalChain(header, headerHash):
     return false
-  db.newDefaultKvt.put(canonicalHeadHashKey().toOpenArray(), rlp.encode(headerHash)).isOkOr:
-    warn logTxt "setHead()", action="put()", error=($$error)
+  let canonicalHeadHash = canonicalHeadHashKey()
+  kvt.put(canonicalHeadHash.toOpenArray, rlp.encode(headerHash)).isOkOr:
+    warn logTxt "setHead()", canonicalHeadHash, action="put()", error=($$error)
     return false
   true
 
@@ -871,17 +816,18 @@
   if not isStartOfHistory and not db.headerExists(header.parentHash):
     raise newException(ParentNotFound, "Cannot persist block header " &
         $headerHash & " with unknown parent " & $header.parentHash)
-
-  db.newKvt(genericHash).put(headerHash.data, rlp.encode(header)).isOkOr:
+  let kvt = db.newKvt()
+  kvt.put(genericHashKey(headerHash).toOpenArray, rlp.encode(header)).isOkOr:
     warn logTxt "persistHeaderToDb()",
       headerHash, action="put()", `error`=($$error)
     return @[]
 
   let score = if isStartOfHistory: header.difficulty
               else: db.getScore(header.parentHash) + header.difficulty
-
-  db.newKvt(blockHashToScore).put(headerHash.data, rlp.encode(score)).isOkOr:
-    warn logTxt "persistHeaderToDb()", action="put()", `error`=($$error)
+  let scoreKey = blockHashToScoreKey(headerHash)
+  kvt.put(scoreKey.toOpenArray, rlp.encode(score)).isOkOr:
+    warn logTxt "persistHeaderToDb()",
+      scoreKey, action="put()", `error`=($$error)
     return @[]
 
   db.addBlockNumberToHashLookup(header)
@@ -903,11 +849,14 @@
   let headerHash = header.blockHash
   let score = if isStartOfHistory: header.difficulty
               else: db.getScore(header.parentHash) + header.difficulty
-  db.newKvt(blockHashToScore).put(headerHash.data, rlp.encode(score)).isOkOr:
+  let
+    kvt = db.newKvt()
+    scoreKey = blockHashToScoreKey(headerHash)
+  kvt.put(scoreKey.toOpenArray, rlp.encode(score)).isOkOr:
     warn logTxt "persistHeaderToDbWithoutSetHead()",
-      headerHash, action="put()", `error`=($$error)
+      scoreKey, action="put()", `error`=($$error)
     return
-  db.newKvt(genericHash).put(headerHash.data, rlp.encode(header)).isOkOr:
+  kvt.put(genericHashKey(headerHash).toOpenArray, rlp.encode(header)).isOkOr:
     warn logTxt "persistHeaderToDbWithoutSetHead()",
       headerHash, action="put()", `error`=($$error)
     return
@@ -918,8 +867,9 @@
 proc persistHeaderToDbWithoutSetHeadOrScore*(db: CoreDbRef; header: BlockHeader) =
   db.addBlockNumberToHashLookup(header)
   let
+    kvt = db.newKvt()
     blockHash = header.blockHash
-  db.newKvt(genericHash).put(blockHash.data, rlp.encode(header)).isOkOr:
+  kvt.put(genericHashKey(blockHash).toOpenArray, rlp.encode(header)).isOkOr:
     warn logTxt "persistHeaderToDbWithoutSetHeadOrScore()",
       blockHash, action="put()", `error`=($$error)
     return
@@ -929,32 +879,36 @@
   ## Returns the uncles hash.
   let enc = rlp.encode(uncles)
   result = keccakHash(enc)
-  db.newKvt(genericHash).put(result.data, enc).isOkOr:
+  db.newKvt.put(genericHashKey(result).toOpenArray, enc).isOkOr:
     warn logTxt "persistUncles()",
       unclesHash=result, action="put()", `error`=($$error)
     return EMPTY_ROOT_HASH
 
+
 proc safeHeaderHash*(
     db: CoreDbRef;
       ): Hash256
       {.gcsafe, raises: [RlpError].} =
-  discard db.getHash(safeHashKey().toOpenArray(), result)
+  discard db.getHash(safeHashKey(), result)
 
 proc safeHeaderHash*(db: CoreDbRef, headerHash: Hash256) =
-  db.newDefaultKvt.put(safeHashKey().toOpenArray(), rlp.encode(headerHash)).isOkOr:
-    warn logTxt "safeHeaderHash()", action="put()", `error`=($$error)
+  let safeHashKey = safeHashKey()
+  db.newKvt.put(safeHashKey.toOpenArray, rlp.encode(headerHash)).isOkOr:
+    warn logTxt "safeHeaderHash()",
+      safeHashKey, action="put()", `error`=($$error)
     return
 
 proc finalizedHeaderHash*(
     db: CoreDbRef;
       ): Hash256
       {.gcsafe, raises: [RlpError].} =
-  discard db.getHash(finalizedHashKey().toOpenArray, result)
+  discard db.getHash(finalizedHashKey(), result)
 
 proc finalizedHeaderHash*(db: CoreDbRef, headerHash: Hash256) =
-  db.newDefaultKvt.put(finalizedHashKey().toOpenArray(), rlp.encode(headerHash)).isOkOr:
+  let finalizedHashKey = finalizedHashKey()
+  db.newKvt.put(finalizedHashKey.toOpenArray, rlp.encode(headerHash)).isOkOr:
     warn logTxt "finalizedHeaderHash()",
-      action ="put()", `error`=($$error)
+      finalizedHashKey, action="put()", `error`=($$error)
     return
 
 proc safeHeader*(
@@ -978,19 +932,16 @@
 
 proc getBlockWitness*(
     db: CoreDbRef, blockHash: Hash256): Result[seq[byte], string] {.gcsafe.} =
-<<<<<<< HEAD
-  let res = db.newKvt(blockHashToBlockWitness, Shared).get(blockHash.data)
-=======
   let res = db.newKvt().get(blockHashToBlockWitnessKey(blockHash).toOpenArray)
->>>>>>> 1c98733d
   if res.isErr():
     err("Failed to get block witness from database: " & $res.error.error)
   else:
     ok(res.value())
 
 proc setBlockWitness*(db: CoreDbRef, blockHash: Hash256, witness: seq[byte]) =
-  db.newKvt(blockHashToBlockWitness).put(blockHash.data, witness).isOkOr:
-    warn logTxt "setBlockWitness()", blockHash, action="put()", error=($$error)
+  let witnessKey = blockHashToBlockWitnessKey(blockHash)
+  db.newKvt.put(witnessKey.toOpenArray, witness).isOkOr:
+    warn logTxt "setBlockWitness()", witnessKey, action="put()", error=($$error)
     return
 
 # ------------------------------------------------------------------------------
