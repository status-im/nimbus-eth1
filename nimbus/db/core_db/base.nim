# Nimbus
# Copyright (c) 2023-2024 Status Research & Development GmbH
# Licensed under either of
#  * Apache License, version 2.0, ([LICENSE-APACHE](LICENSE-APACHE) or
#    http://www.apache.org/licenses/LICENSE-2.0)
#  * MIT license ([LICENSE-MIT](LICENSE-MIT) or
#    http://opensource.org/licenses/MIT)
# at your option. This file may not be copied, modified, or distributed except
# according to those terms.

{.push raises: [].}

import
  std/typetraits,
  chronicles,
  eth/common,
  results,
  ../storage_types,
  "../.."/[constants, errors],
  ./base/[api_new_desc, api_tracking, base_desc]

from ../aristo
  import EmptyBlob, PayloadRef, isValid

const
  ProvideLegacyAPI = true
    ## Enable legacy API. For now everybody would want this enabled.

  EnableApiTracking = false
    ## When enabled, functions using this tracking facility need to import
    ## `chronicles`, as well. Tracking is enabled by setting `true` the flags
    ## `trackLegaApi` and/or `trackNewApi` in the `CoreDxTxRef` descriptor.

  EnableApiProfiling = true
    ## Enables functions profiling if `EnableApiTracking` is also set `true`.

  AutoValidateDescriptors = defined(release).not
    ## No validatinon needed for production suite.


export
  CoreDbAccBackendRef,
  CoreDbAccount,
  CoreDbApiError,
  CoreDbBackendRef,
  CoreDbCaptFlags,
  CoreDbCtxRef,
  CoreDbErrorCode,
  CoreDbErrorRef,
  CoreDbFnInx,
  CoreDbKvtBackendRef,
  CoreDbMptBackendRef,
  CoreDbPayloadRef,
  CoreDbPersistentTypes,
  CoreDbProfListRef,
  CoreDbRef,
  CoreDbSubTrie,
  CoreDbTrieRef,
  CoreDbType,
  CoreDxAccRef,
  CoreDxCaptRef,
  CoreDxKvtRef,
  CoreDxMptRef,
  CoreDxPhkRef,
  CoreDxTxRef,
  PayloadRef

const
  CoreDbProvideLegacyAPI* = ProvideLegacyAPI
  CoreDbEnableApiTracking* = EnableApiTracking
  CoreDbEnableApiProfiling* = EnableApiTracking and EnableApiProfiling

when ProvideLegacyAPI:
  import
    ./base/api_legacy_desc
  export
    api_legacy_desc

when AutoValidateDescriptors:
  import ./base/validate

# More settings
const
  logTxt = "CoreDb "
  legaApiTxt = logTxt & "legacy API"
  newApiTxt = logTxt & "API"

# Annotation helpers
{.pragma:   apiRaise, gcsafe, raises: [CoreDbApiError].}
{.pragma: catchRaise, gcsafe, raises: [CatchableError].}

# ------------------------------------------------------------------------------
# Private helpers
# ------------------------------------------------------------------------------

when EnableApiTracking:
  when EnableApiProfiling:
    {.warning: "*** Provided API profiling for CoreDB (disabled by default)".}
  else:
    {.warning: "*** Provided API logging for CoreDB (disabled by default)".}

  import
    std/times

  proc `$`[T](rc: CoreDbRc[T]): string = rc.toStr
  proc `$`(q: set[CoreDbCaptFlags]): string = q.toStr
  proc `$`(t: Duration): string = t.toStr
  proc `$`(e: EthAddress): string = e.toStr
  proc `$`(v: CoreDbTrieRef): string = v.toStr
  proc `$`(h: Hash256): string = h.toStr
  proc `$`(b: Blob): string = b.toLenStr

when ProvideLegacyAPI:
  when EnableApiTracking:
    proc `$`(k: CoreDbKvtRef): string = k.toStr

  template setTrackLegaApi(
      w: CoreDbApiTrackRef;
      s: static[CoreDbFnInx];
      code: untyped;
        ) =
    ## Template with code section that will be discarded if logging is
    ## disabled at compile time when `EnableApiTracking` is `false`.
    when EnableApiTracking:
      w.beginLegaApi(s)
      code
    const api {.inject,used.} = s

  template setTrackLegaApi*(
      w: CoreDbApiTrackRef;
      s: static[CoreDbFnInx];
        ) =
    w.setTrackLegaApi(s):
      discard

  template ifTrackLegaApi*(w: CoreDbApiTrackRef; code: untyped) =
    when EnableApiTracking:
      w.endLegaApiIf:
        code


template setTrackNewApi(
    w: CoreDxApiTrackRef;
    s: static[CoreDbFnInx];
    code: untyped;
      ) =
  ## Template with code section that will be discarded if logging is
  ## disabled at compile time when `EnableApiTracking` is `false`.
  when EnableApiTracking:
    w.beginNewApi(s)
    code
  const api {.inject,used.} = s

template setTrackNewApi*(
    w: CoreDxApiTrackRef;
    s: static[CoreDbFnInx];
      ) =
  w.setTrackNewApi(s):
    discard

template ifTrackNewApi*(w: CoreDxApiTrackRef; code: untyped) =
  when EnableApiTracking:
    w.endNewApiIf:
      code

# ---------

func toCoreDxPhkRef(mpt: CoreDxMptRef): CoreDxPhkRef =
  ## MPT => pre-hashed MPT (aka PHK)
  result = CoreDxPhkRef(
    fromMpt: mpt,
    methods: mpt.methods)

  result.methods.fetchFn =
    proc(k: openArray[byte]): CoreDbRc[Blob] =
      mpt.methods.fetchFn(k.keccakHash.data)

  result.methods.deleteFn =
    proc(k: openArray[byte]): CoreDbRc[void] =
      mpt.methods.deleteFn(k.keccakHash.data)

  result.methods.mergeFn =
    proc(k:openArray[byte]; v: openArray[byte]): CoreDbRc[void] =
      mpt.methods.mergeFn(k.keccakHash.data, v)

  result.methods.hasPathFn =
    proc(k: openArray[byte]): CoreDbRc[bool] =
      mpt.methods.hasPathFn(k.keccakHash.data)

  when AutoValidateDescriptors:
    result.validate


func parent(phk: CoreDxPhkRef): CoreDbRef =
  phk.fromMpt.parent

# ------------------------------------------------------------------------------
# Public constructor helper
# ------------------------------------------------------------------------------

proc bless*(db: CoreDbRef): CoreDbRef =
  ## Verify descriptor
  when AutoValidateDescriptors:
    db.validate
  when CoreDbEnableApiProfiling:
    db.profTab = CoreDbProfListRef.init()
  db

proc bless*(db: CoreDbRef; trie: CoreDbTrieRef): CoreDbTrieRef =
  ## Complete sub-module descriptor, fill in `parent` and actvate it.
  trie.parent = db
  trie.ready = true
  when AutoValidateDescriptors:
    trie.validate
  trie

proc bless*(db: CoreDbRef; kvt: CoreDxKvtRef): CoreDxKvtRef =
  ## Complete sub-module descriptor, fill in `parent`.
  kvt.parent = db
  when AutoValidateDescriptors:
    kvt.validate
  kvt

proc bless*[T: CoreDxTrieRelated | CoreDbBackends](
    db: CoreDbRef;
    dsc: T;
      ): auto =
  ## Complete sub-module descriptor, fill in `parent`.
  dsc.parent = db
  when AutoValidateDescriptors:
    dsc.validate
  dsc

proc bless*(
    db: CoreDbRef;
    error: CoreDbErrorCode;
    dsc: CoreDbErrorRef;
      ): CoreDbErrorRef =
  dsc.parent = db
  dsc.error = error
  when AutoValidateDescriptors:
    dsc.validate
  dsc


proc prettyText*(e: CoreDbErrorRef): string =
  ## Pretty print argument object (for tracking use `$$()`)
  if e.isNil: "$ø" else: e.toStr()

proc prettyText*(trie: CoreDbTrieRef): string =
  ## Pretty print argument object (for tracking use `$$()`)
  if trie.isNil or not trie.ready: "$ø" else: trie.toStr()

# ------------------------------------------------------------------------------
# Public main descriptor methods
# ------------------------------------------------------------------------------

proc dbProfData*(db: CoreDbRef): CoreDbProfListRef =
  ## Return profiling data table (only available in profiling mode). If
  ## available (i.e. non-nil), result data can be organised by the functions
  ## available with `aristo_profile`.
  when CoreDbEnableApiProfiling:
    db.profTab

proc dbType*(db: CoreDbRef): CoreDbType =
  ## Getter, print DB type identifier
  ##
  db.setTrackNewApi BaseDbTypeFn
  result = db.dbType
  db.ifTrackNewApi: debug newApiTxt, api, elapsed, result

proc compensateLegacySetup*(db: CoreDbRef) =
  ## On the persistent legacy hexary trie, this function is needed for
  ## bootstrapping and Genesis setup when the `purge` flag is activated.
  ## Otherwise the database backend may defect on an internal inconsistency.
  ##
  db.setTrackNewApi BaseLegacySetupFn
  db.methods.legacySetupFn()
  db.ifTrackNewApi: debug newApiTxt, api, elapsed

proc level*(db: CoreDbRef): int =
  ## Getter, retrieve transaction level (zero if there is no pending
  ## transaction)
  ##
  db.setTrackNewApi BaseLevelFn
  result = db.methods.levelFn()
  db.ifTrackNewApi: debug newApiTxt, api, elapsed, result

proc parent*(cld: CoreDxChldRefs): CoreDbRef =
  ## Getter, common method for all sub-modules
  ##
  result = cld.parent

proc backend*(dsc: CoreDxKvtRef | CoreDxTrieRelated | CoreDbRef): auto =
  ## Getter, retrieves the *raw* backend object for special/localised support.
  ##
  dsc.setTrackNewApi AnyBackendFn
  result = dsc.methods.backendFn()
  dsc.ifTrackNewApi: debug newApiTxt, api, elapsed

proc finish*(db: CoreDbRef; flush = false) =
  ## Database destructor. If the argument `flush` is set `false`, the database
  ## is left as-is and only the in-memory handlers are cleaned up.
  ##
  ## Otherwise the destructor is allowed to remove the database. This feature
  ## depends on the backend database. Currently, only the `AristoDbRocks` type
  ## backend removes the database on `true`.
  ##
  db.setTrackNewApi BaseFinishFn
  db.methods.destroyFn flush
  db.ifTrackNewApi: debug newApiTxt, api, elapsed

proc `$$`*(e: CoreDbErrorRef): string =
  ## Pretty print error symbol, note that this directive may have side effects
  ## as it calls a backend function.
  ##
  e.setTrackNewApi ErrorPrintFn
  result = e.prettyText()
  e.ifTrackNewApi: debug newApiTxt, api, elapsed, result

# ------------------------------------------------------------------------------
# Public key-value table methods
# ------------------------------------------------------------------------------

<<<<<<< HEAD
proc newKvt*(db: CoreDbRef; namespace: DbNamespace, saveMode = AutoSave): CoreDxKvtRef =
=======
proc newKvt*(db: CoreDbRef; sharedTable = true): CoreDxKvtRef =
>>>>>>> 1c98733d
  ## Constructor, will defect on failure.
  ##
  ## Depending on the argument `sharedTable`, the contructed object will have
  ## the following properties.
  ##
  ## * `true`
  ##   Subscribe to the common base object shared with other shared
  ##   descriptors. Any changes are immediately visible among subscribers.
  ##   On destruction (when the constructed object gets out of scope), changes
  ##   are not saved to the backend database but are still available to
  ##   other subscribers.
  ##
  ## * `false`
  ##   The contructed object will be a new separate descriptor with a clean
  ##   cache and no pending transactions. On automatic destruction, changes
  ##   will be discarded.
  ##
  db.setTrackNewApi BaseNewKvtFn
<<<<<<< HEAD
  result = db.methods.newKvtFn(namespace, saveMode).valueOr:
=======
  result = db.methods.newKvtFn(sharedTable).valueOr:
>>>>>>> 1c98733d
    raiseAssert error.prettyText()
  db.ifTrackNewApi: debug newApiTxt, api, elapsed, sharedTable

proc newDefaultKvt*(db: CoreDbRef; saveMode = AutoSave): CoreDxKvtRef =
  newKvt(db, DbNamespace.default, saveMode)

proc get*(kvt: CoreDxKvtRef; key: openArray[byte]): CoreDbRc[Blob] =
  ## This function always returns a non-empty `Blob` or an error code.
  kvt.setTrackNewApi KvtGetFn
  result = kvt.methods.getFn key
  kvt.ifTrackNewApi: debug newApiTxt, api, elapsed, key=key.toStr, result

proc getOrEmpty*(kvt: CoreDxKvtRef; key: openArray[byte]): CoreDbRc[Blob] =
  ## This function sort of mimics the behaviour of the legacy database
  ## returning an empty `Blob` if the argument `key` is not found on the
  ## database.
  ##
  kvt.setTrackNewApi KvtGetOrEmptyFn
  result = kvt.methods.getFn key
  if result.isErr and result.error.error == KvtNotFound:
    result = CoreDbRc[Blob].ok(EmptyBlob)
  kvt.ifTrackNewApi: debug newApiTxt, api, elapsed, key=key.toStr, result

proc del*(kvt: CoreDxKvtRef; key: openArray[byte]): CoreDbRc[void] =
  kvt.setTrackNewApi KvtDelFn
  result = kvt.methods.delFn key
  kvt.ifTrackNewApi: debug newApiTxt, api, elapsed, key=key.toStr, result

proc put*(
    kvt: CoreDxKvtRef;
    key: openArray[byte];
    val: openArray[byte];
      ): CoreDbRc[void] =
  kvt.setTrackNewApi KvtPutFn
  result = kvt.methods.putFn(key, val)
  kvt.ifTrackNewApi:
    debug newApiTxt, api, elapsed, key=key.toStr, val=val.toLenStr, result

proc hasKey*(kvt: CoreDxKvtRef; key: openArray[byte]): CoreDbRc[bool] =
  ## Would be named `contains` if it returned `bool` rather than `Result[]`.
  ##
  kvt.setTrackNewApi KvtHasKeyFn
  result = kvt.methods.hasKeyFn key
  kvt.ifTrackNewApi: debug newApiTxt, api, elapsed, key=key.toStr, result

proc persistent*(kvt: CoreDxKvtRef): CoreDbRc[void] {.discardable.} =
  ## For the legacy database, this function has no effect and succeeds always.
  ## It will nevertheless return a discardable error if there is a pending
  ## transaction.
  ##
  ## This function saves the current cache to the database if possible,
  ## regardless of the save/share mode assigned to the constructor.
  ##
  kvt.setTrackNewApi KvtPersistentFn
  result = kvt.methods.persistentFn()
  kvt.ifTrackNewApi: debug newApiTxt, api, elapsed, result

proc forget*(kvt: CoreDxKvtRef): CoreDbRc[void] {.discardable.} =
  ## For the legacy database, this function has no effect and succeeds always.
  ##
  ## This function destroys the current non-shared descriptor (see argument
  ## `sharedTable` for `newKvt()`) regardless of the save/share mode
  ## assigned to the constructor. For other descriptor types, the function
  ## does nothing.
  ##
  ## Note:
  ##   Auto destruction seems to be unreliable (causing spurious crashes.)
  ##   So manual destruction using this function is advised.
  ##
  kvt.setTrackNewApi KvtForgetFn
  result = kvt.methods.forgetFn()
  kvt.ifTrackNewApi: debug newApiTxt, api, elapsed, result

# ------------------------------------------------------------------------------
# Public Merkle Patricia Tree context constructors and administration
# ------------------------------------------------------------------------------

proc ctx*(db: CoreDbRef): CoreDbCtxRef =
  ## Get currently active context.
  ##
  db.setTrackNewApi BaseNewCtxFn
  result = db.methods.newCtxFn()
  db.ifTrackNewApi: debug newApiTxt, api, elapsed

proc ctxFromTx*(
    db: CoreDbRef;
    root: Hash256;
    kind = AccountsTrie;
      ): CoreDbRc[CoreDbCtxRef] =
  ## Create new context derived from matching transaction of the currently
  ## active context. For the legacy backend, this function always returns
  ## the currently active context (i.e. the same as `db.ctx()`.)
  ##
  db.setTrackNewApi BaseNewCtxFromTxFn
  result = db.methods.newCtxFromTxFn(root, kind)
  db.ifTrackNewApi: debug newApiTxt, api, elapsed, result

proc swapCtx*(db: CoreDbRef; ctx: CoreDbCtxRef): CoreDbCtxRef =
  ## Activate argument context `ctx` and return the previously active context.
  ## This function goes typically together with `forget()`. A valid scenario
  ## might look like
  ## ::
  ##   proc doSomething(db: CoreDbRef; ctx: CoreDbCtxRef) =
  ##     let saved = db.swapCtx ctx
  ##     defer: db.swapCtx(saved).forget()
  ##     ...
  ##
  db.setTrackNewApi BaseSwapCtxFn
  result = db.methods.swapCtxFn ctx
  db.ifTrackNewApi: debug newApiTxt, api, elapsed

proc forget*(ctx: CoreDbCtxRef) =
  ## Dispose contextand all MPT views related.
  ##
  ctx.setTrackNewApi CtxForgetFn
  ctx.methods.forgetFn()
  ctx.ifTrackNewApi: debug newApiTxt, api, elapsed

# ------------------------------------------------------------------------------
# Public Merkle Patricia Tree sub-trie abstaction management
# ------------------------------------------------------------------------------

proc newTrie*(
    ctx: CoreDbCtxRef;
    kind: CoreDbSubTrie;
    root: Hash256;
    address = none(EthAddress);
      ): CoreDbRc[CoreDbTrieRef] =
  ## Retrieve a new virtual sub-trie descriptor.
  ##
  ## For a sub-trie of type `kind` find the root node with Merkle hash `root`.
  ## If the `root` argument is set `EMPTY_ROOT_HASH`, this function always
  ## succeeds. Otherwise, the function will fail unless a root node with the
  ## corresponding argument Merkle hash `root` exists.
  ##
  ## For an `EMPTY_ROOT_HASH` root hash argument and a sub-trie of type `kind`
  ## different form `StorageTrie` and `AccuntsTrie`, the returned sub-trie
  ## descriptor will be flagged to flush the sub-trie when this descriptor is
  ## incarnated as MPT (see `newMpt()`.).
  ##
  ## If the argument `kind` is `StorageTrie`, then the `address` argument is
  ## needed which links an account to the result descriptor.
  ##
  ## This function is intended to open a virtual trie database as in:
  ## ::
  ##   proc openAccountLedger(db: CoreDbRef, root: Hash256): CoreDxMptRef =
  ##     let trie = db.ctx.newTrie(AccountsTrie, root).valueOr:
  ##       # some error handling
  ##       return
  ##     db.getAcc trie
  ##
  ctx.setTrackNewApi CtxNewTrieFn
  result = ctx.methods.newTrieFn(kind, root, address)
  ctx.ifTrackNewApi: debug newApiTxt, api, elapsed, kind, root, address, result

proc newTrie*(
    ctx: CoreDbCtxRef;
    root: Hash256;
    address: EthAddress;
      ): CoreDbRc[CoreDbTrieRef] =
  ## Shortcut for `ctx.newTrie(StorageTrie,root,some(address))`.
  ##
  ctx.setTrackNewApi CtxNewTrieFn
  result = ctx.methods.newTrieFn(StorageTrie, root, some(address))
  ctx.ifTrackNewApi: debug newApiTxt, api, elapsed, root, address, result

proc newTrie*(
    ctx: CoreDbCtxRef;
    address: EthAddress;
      ): CoreDbTrieRef =
  ## Shortcut for `ctx.newTrie(EMPTY_ROOT_HASH,address).value`. The function
  ## will throw an exception on error. So the result will always be a valid
  ## descriptor.
  ##
  ctx.setTrackNewApi CtxNewTrieFn
  result = ctx.methods.newTrieFn(
      StorageTrie, EMPTY_ROOT_HASH, some(address)).valueOr:
    raiseAssert error.prettyText()
  ctx.ifTrackNewApi: debug newApiTxt, api, elapsed, address, result


proc `$$`*(trie: CoreDbTrieRef): string =
  ## Pretty print vertex ID symbol, note that this directive may have side
  ## effects as it calls a backend function.
  ##
  #trie.setTrackNewApi TriePrintFn
  result = trie.prettyText()
  #trie.ifTrackNewApi: debug newApiTxt, api, elapsed, result

proc rootHash*(trie: CoreDbTrieRef): CoreDbRc[Hash256] =
  ## Getter (well, sort of), retrieves the root hash for the argument `trie`
  ## descriptor. The function might fail if there is currently no hash
  ## available (e.g. on `Aristo`.) Note that a failure to retrieve the hash
  ## (which returns an error) is different from succeeding with an
  ## `EMPTY_ROOT_HASH` value for an empty trie.
  ##
  ## The value `EMPTY_ROOT_HASH` is also returned on a void `trie` descriptor
  ## argument `CoreDbTrieRef(nil)`.
  ##
  trie.setTrackNewApi RootHashFn
  result = block:
    if not trie.isNil and trie.ready:
      trie.parent.methods.rootHashFn trie
    else:
      ok EMPTY_ROOT_HASH
  # Note: tracker will be silent if `vid` is NIL
  trie.ifTrackNewApi: debug newApiTxt, api, elapsed, trie, result

proc rootHashOrEmpty*(trie: CoreDbTrieRef): Hash256 =
  ## Convenience wrapper, returns `EMPTY_ROOT_HASH` where `hash()` would fail.
  trie.rootHash.valueOr: EMPTY_ROOT_HASH

proc namespace*(dsc: CoreDxKvtRef, namespace: DbNamespace): CoreDxKvtRef =
  ## TODO:
  dsc.methods.namespaceFn(namespace)

# ------------------------------------------------------------------------------
# Public Merkle Patricia Tree, hexary trie constructors
# ------------------------------------------------------------------------------

proc getMpt*(
    ctx: CoreDbCtxRef;
    trie: CoreDbTrieRef;
    prune = true;
      ): CoreDbRc[CoreDxMptRef] =
  ## Get an MPT sub-trie view. The argument `prune` is currently ignored on
  ## other than the legacy backend.
  ##
  ## If the `trie` argument was created for an `EMPTY_ROOT_HASH` sub-trie,
  ## the sub-trie will be flushed. There is no need to hold the `trie`
  ## argument for later use. It can always be rerieved for this particular
  ## view using the function `getTrie()`.
  ##
  ctx.setTrackNewApi CtxGetMptFn
  result = ctx.methods.getMptFn(trie, prune)
  ctx.ifTrackNewApi: debug newApiTxt, api, elapsed, trie, prune, result

proc getMpt*(
    ctx: CoreDbCtxRef;
    kind: CoreDbSubTrie;
    address = none(EthAddress);
    prune = true;
      ): CoreDxMptRef =
  ## Shortcut for `getMpt(trie,prune)` where the `trie` argument is
  ## `db.getTrie(kind,EMPTY_ROOT_HASH).value`. This function will always
  ## return a non-nil descriptor or throw an exception.
  ##
  ctx.setTrackNewApi CtxGetMptFn
  let trie = ctx.methods.newTrieFn(kind, EMPTY_ROOT_HASH, address).value
  result = ctx.methods.getMptFn(trie, prune).valueOr:
    raiseAssert error.prettyText()
  ctx.ifTrackNewApi: debug newApiTxt, api, elapsed, prune


proc getMpt*(acc: CoreDxAccRef): CoreDxMptRef =
  ## Variant of `getMpt()`, will defect on failure.
  ##
  ## The needed sub-trie information is taken/implied from the current `acc`
  ## argument.
  ##
  acc.setTrackNewApi AccToMptFn
  result = acc.methods.getMptFn().valueOr:
    raiseAssert error.prettyText()
  acc.ifTrackNewApi:
    let root = result.methods.getTrieFn()
    debug newApiTxt, api, elapsed, root


proc getAcc*(
    ctx: CoreDbCtxRef;
    trie: CoreDbTrieRef;
    prune = true;
      ): CoreDbRc[CoreDxAccRef] =
  ## Accounts trie constructor, will defect on failure. The argument `prune`
  ## is currently ignored on other than the legacy backend.
  ##
  ## Example:
  ## ::
  ##   let trie = db.getTrie(AccountsTrie,<some-hash>).valueOr:
  ##     ... # No node available with <some-hash>
  ##     return
  ##
  ##   let acc = db.getAccMpt(trie)
  ##     ... # Was not the state root for the accounts sub-trie
  ##     return
  ##
  ## This function works similar to `getMpt()` for handling accounts. Although
  ## this sub-trie can be emulated by means of `getMpt(..).toPhk()`, it is
  ## recommended using this particular constructor for accounts because it
  ## provides its own subset of methods to handle accounts.
  ##
  ctx.setTrackNewApi CtxGetAccFn
  result = ctx.methods.getAccFn(trie, prune)
  ctx.ifTrackNewApi: debug newApiTxt, api, elapsed, trie, prune, result

proc toMpt*(phk: CoreDxPhkRef): CoreDxMptRef =
  ## Replaces the pre-hashed argument trie `phk` by the non pre-hashed *MPT*.
  ## Note that this does not apply to an accounts trie that was created by
  ## `getAcc()`.
  ##
  phk.setTrackNewApi PhkToMptFn
  result = phk.fromMpt
  phk.ifTrackNewApi:
    let trie = result.methods.getTrieFn()
    debug newApiTxt, api, elapsed, trie

proc toPhk*(mpt: CoreDxMptRef): CoreDxPhkRef =
  ## Replaces argument `mpt` by a pre-hashed *MPT*.
  ## Note that this does not apply to an accounts trie that was created by
  ## `newAaccMpt()`.
  ##
  mpt.setTrackNewApi MptToPhkFn
  result = mpt.toCoreDxPhkRef
  mpt.ifTrackNewApi:
    let trie = result.methods.getTrieFn()
    debug newApiTxt, api, elapsed, trie

# ------------------------------------------------------------------------------
# Public common methods for all hexary trie databases (`mpt`, `phk`, or `acc`)
# ------------------------------------------------------------------------------

proc isPruning*(dsc: CoreDxTrieRefs): bool =
  ## Getter
  ##
  dsc.setTrackNewApi AnyIsPruningFn
  result = dsc.methods.isPruningFn()
  dsc.ifTrackNewApi: debug newApiTxt, api, elapsed, result


proc getTrie*(acc: CoreDxAccRef): CoreDbTrieRef =
  ## Getter, result is not `nil`
  ##
  acc.setTrackNewApi AccGetTrieFn
  result = acc.methods.getTrieFn()
  acc.ifTrackNewApi: debug newApiTxt, api, elapsed, result

proc getTrie*(mpt: CoreDxMptRef): CoreDbTrieRef =
  ## Variant of `getTrie()`
  mpt.setTrackNewApi MptGetTrieFn
  result = mpt.methods.getTrieFn()
  mpt.ifTrackNewApi: debug newApiTxt, api, elapsed, result

proc getTrie*(phk: CoreDxPhkRef): CoreDbTrieRef =
  ## Variant of `getTrie()`
  phk.setTrackNewApi PhkGetTrieFn
  result = phk.methods.getTrieFn()
  phk.ifTrackNewApi: debug newApiTxt, api, elapsed, result


proc persistent*(acc: CoreDxAccRef): CoreDbRc[void] =
  ## For the legacy database, this function has no effect and succeeds always.
  ## It will nevertheless return a discardable error if there is a pending
  ## transaction.
  ##
  ## This function saves the current cache to the database if possible,
  ## regardless of the save/share mode assigned to the constructor.
  ##
  ## Caveat:
  ##  If `dsc` is a detached descriptor of `Companion` or `TopShot` mode which
  ##  could be persistently saved, no changes are visible on other descriptors.
  ##  This is different from the behaviour of a `Kvt` descriptor. Saving any
  ##  other descriptor will undo the changes.
  ##
  acc.setTrackNewApi AccPersistentFn
  result = acc.methods.persistentFn()
  acc.ifTrackNewApi: debug newApiTxt, api, elapsed, result

proc persistent*(mpt: CoreDxMptRef): CoreDbRc[void] {.discardable.} =
  ## Variant of `persistent()`
  mpt.setTrackNewApi MptPersistentFn
  result = mpt.methods.persistentFn()
  mpt.ifTrackNewApi:
    let trie = mpt.methods.getTrieFn()
    debug newApiTxt, api, elapsed, trie, result

proc persistent*(phk: CoreDxPhkRef): CoreDbRc[void] {.discardable.} =
  ## Variant of `persistent()`
  phk.setTrackNewApi PhkPersistentFn
  result = phk.methods.persistentFn()
  phk.ifTrackNewApi:
    let trie = phk.methods.getTrieFn()
    debug newApiTxt, api, elapsed, trie, result

# ------------------------------------------------------------------------------
# Public generic hexary trie database methods (`mpt` or `phk`)
# ------------------------------------------------------------------------------

proc fetch*(mpt: CoreDxMptRef; key: openArray[byte]): CoreDbRc[Blob] =
  ## Fetch data from the argument `trie`. The function always returns a
  ## non-empty `Blob` or an error code.
  ##
  mpt.setTrackNewApi MptFetchFn
  result = mpt.methods.fetchFn key
  mpt.ifTrackNewApi:
    let trie = mpt.methods.getTrieFn()
    debug newApiTxt, api, elapsed, trie, key=key.toStr, result

proc fetch*(phk: CoreDxPhkRef; key: openArray[byte]): CoreDbRc[Blob] =
  ## Variant of `fetch()"
  phk.setTrackNewApi PhkFetchFn
  result = phk.methods.fetchFn key
  phk.ifTrackNewApi:
    let trie = phk.methods.getTrieFn()
    debug newApiTxt, api, elapsed, trie, key=key.toStr, result


proc fetchOrEmpty*(mpt: CoreDxMptRef; key: openArray[byte]): CoreDbRc[Blob] =
  ## This function returns an empty `Blob` if the argument `key` is not found
  ## on the database.
  ##
  mpt.setTrackNewApi MptFetchOrEmptyFn
  result = mpt.methods.fetchFn key
  if result.isErr and result.error.error == MptNotFound:
    result = CoreDbRc[Blob].ok(EmptyBlob)
  mpt.ifTrackNewApi:
    let trie = mpt.methods.getTrieFn()
    debug newApiTxt, api, elapsed, trie, key=key.toStr, result

proc fetchOrEmpty*(phk: CoreDxPhkRef; key: openArray[byte]): CoreDbRc[Blob] =
  ## Variant of `fetchOrEmpty()`
  phk.setTrackNewApi PhkFetchOrEmptyFn
  result = phk.methods.fetchFn key
  if result.isErr and result.error.error == MptNotFound:
    result = CoreDbRc[Blob].ok(EmptyBlob)
  phk.ifTrackNewApi:
    let trie = phk.methods.getTrieFn()
    debug newApiTxt, api, elapsed, trie, key=key.toStr, result


proc delete*(mpt: CoreDxMptRef; key: openArray[byte]): CoreDbRc[void] =
  mpt.setTrackNewApi MptDeleteFn
  result = mpt.methods.deleteFn key
  mpt.ifTrackNewApi:
    let trie = mpt.methods.getTrieFn()
    debug newApiTxt, api, elapsed, trie, key=key.toStr, result

proc delete*(phk: CoreDxPhkRef; key: openArray[byte]): CoreDbRc[void] =
  phk.setTrackNewApi PhkDeleteFn
  result = phk.methods.deleteFn key
  phk.ifTrackNewApi:
    let trie = phk.methods.getTrieFn()
    debug newApiTxt, api, elapsed, trie, key=key.toStr, result


proc merge*(
    mpt: CoreDxMptRef;
    key: openArray[byte];
    val: openArray[byte];
      ): CoreDbRc[void] =
  mpt.setTrackNewApi MptMergeFn
  result = mpt.methods.mergeFn(key, val)
  mpt.ifTrackNewApi:
    let trie = mpt.methods.getTrieFn()
    debug newApiTxt, api, elapsed, trie, key=key.toStr, val=val.toLenStr, result

proc merge*(
    phk: CoreDxPhkRef;
    key: openArray[byte];
    val: openArray[byte];
      ): CoreDbRc[void] =
  phk.setTrackNewApi PhkMergeFn
  result = phk.methods.mergeFn(key, val)
  phk.ifTrackNewApi:
    let trie = phk.methods.getTrieFn()
    debug newApiTxt, api, elapsed, trie, key=key.toStr, val=val.toLenStr, result


proc hasPath*(mpt: CoreDxMptRef; key: openArray[byte]): CoreDbRc[bool] =
  ## This function would be named `contains()` if it returned `bool` rather
  ## than a `Result[]`.
  ##
  mpt.setTrackNewApi MptHasPathFn
  result = mpt.methods.hasPathFn key
  mpt.ifTrackNewApi:
    let trie = mpt.methods.getTrieFn()
    debug newApiTxt, api, elapsed, trie, key=key.toStr, result

proc hasPath*(phk: CoreDxPhkRef; key: openArray[byte]): CoreDbRc[bool] =
  ## Variant of `hasPath()`
  phk.setTrackNewApi PhkHasPathFn
  result = phk.methods.hasPathFn key
  phk.ifTrackNewApi:
    let trie = phk.methods.getTrieFn()
    debug newApiTxt, api, elapsed, trie, key=key.toStr, result

# ------------------------------------------------------------------------------
# Public trie database methods for accounts
# ------------------------------------------------------------------------------

proc fetch*(acc: CoreDxAccRef; address: EthAddress): CoreDbRc[CoreDbAccount] =
  ## Fetch data from the argument `acc`.
  ##
  acc.setTrackNewApi AccFetchFn
  result = acc.methods.fetchFn address
  acc.ifTrackNewApi:
    let stoTrie = if result.isErr: "n/a" else: result.value.stoTrie.prettyText()
    debug newApiTxt, api, elapsed, address, stoTrie, result


proc delete*(acc: CoreDxAccRef; address: EthAddress): CoreDbRc[void] =
  acc.setTrackNewApi AccDeleteFn
  result = acc.methods.deleteFn address
  acc.ifTrackNewApi: debug newApiTxt, api, elapsed, address, result

proc stoFlush*(acc: CoreDxAccRef; address: EthAddress): CoreDbRc[void] =
  ## Recursively delete all data elements from the storage trie associated to
  ## the account identified by the argument `address`. After successful run,
  ## the storage trie will be empty.
  ##
  ## Caveat:
  ##   This function has no effect on the legacy backend so it must not be
  ##   relied upon in general. On the legacy backend, storage tries might be
  ##   shared by several accounts whereas they are unique on the `Aristo`
  ##   backend.
  ##
  acc.setTrackNewApi AccStoFlushFn
  result = acc.methods.stoFlushFn address
  acc.ifTrackNewApi: debug newApiTxt, api, elapsed, address, result


proc merge*(
    acc: CoreDxAccRef;
    account: CoreDbAccount;
      ): CoreDbRc[void] =
  acc.setTrackNewApi AccMergeFn
  result = acc.methods.mergeFn account
  acc.ifTrackNewApi:
    let address = account.address
    debug newApiTxt, api, elapsed, address, result


proc hasPath*(acc: CoreDxAccRef; address: EthAddress): CoreDbRc[bool] =
  ## Would be named `contains` if it returned `bool` rather than `Result[]`.
  ##
  acc.setTrackNewApi AccHasPathFn
  result = acc.methods.hasPathFn address
  acc.ifTrackNewApi: debug newApiTxt, api, elapsed, address, result


proc recast*(statement: CoreDbAccount): CoreDbRc[Account] =
  ## Convert the argument `statement` to the portable Ethereum representation
  ## of an account statement. This conversion may fail if the storage root
  ## hash (see `hash()` above) is currently unavailable.
  ##
  ## Note:
  ##   With the legacy backend, this function always succeeds.
  ##
  let stoTrie = statement.stoTrie
  stoTrie.setTrackNewApi EthAccRecastFn
  let rc =
    if stoTrie.isNil or not stoTrie.ready: CoreDbRc[Hash256].ok(EMPTY_ROOT_HASH)
    else: stoTrie.parent.methods.rootHashFn stoTrie
  result =
    if rc.isOk:
      ok Account(
        nonce:       statement.nonce,
        balance:     statement.balance,
        codeHash:    statement.codeHash,
        storageRoot: rc.value)
    else:
      err(rc.error)
  stoTrie.ifTrackNewApi: debug newApiTxt, api, elapsed, stoTrie, result

# ------------------------------------------------------------------------------
# Public transaction related methods
# ------------------------------------------------------------------------------

proc newTransaction*(db: CoreDbRef): CoreDbRc[CoreDxTxRef] =
  ## Constructor
  ##
  db.setTrackNewApi BaseNewTxFn
  result = db.methods.beginFn()
  db.ifTrackNewApi:
    debug newApiTxt, api, elapsed, newLevel=db.methods.levelFn(), result

proc level*(tx: CoreDxTxRef): int =
  ## Print positive argument `tx` transaction level
  ##
  tx.setTrackNewApi TxLevelFn
  result = tx.methods.levelFn()
  tx.ifTrackNewApi: debug newApiTxt, api, elapsed, result

proc commit*(tx: CoreDxTxRef, applyDeletes = true): CoreDbRc[void] =
  tx.setTrackNewApi TxCommitFn:
    let prvLevel {.used.} = tx.methods.levelFn()
  result = tx.methods.commitFn applyDeletes
  tx.ifTrackNewApi: debug newApiTxt, api, elapsed, prvLevel, result

proc rollback*(tx: CoreDxTxRef): CoreDbRc[void] =
  tx.setTrackNewApi TxRollbackFn:
    let prvLevel {.used.} = tx.methods.levelFn()
  result = tx.methods.rollbackFn()
  tx.ifTrackNewApi: debug newApiTxt, api, elapsed, prvLevel, result

proc dispose*(tx: CoreDxTxRef): CoreDbRc[void] =
  tx.setTrackNewApi TxDisposeFn:
    let prvLevel {.used.} = tx.methods.levelFn()
  result = tx.methods.disposeFn()
  tx.ifTrackNewApi: debug newApiTxt, api, elapsed, prvLevel, result

proc safeDispose*(tx: CoreDxTxRef): CoreDbRc[void] =
  tx.setTrackNewApi TxSaveDisposeFn:
    let prvLevel {.used.} = tx.methods.levelFn()
  result = tx.methods.safeDisposeFn()
  tx.ifTrackNewApi: debug newApiTxt, api, elapsed, prvLevel, result

# ------------------------------------------------------------------------------
# Public tracer methods
# ------------------------------------------------------------------------------

proc newCapture*(
    db: CoreDbRef;
    flags: set[CoreDbCaptFlags] = {};
      ): CoreDbRc[CoreDxCaptRef] =
  ## Trace constructor providing an overlay on top of the argument database
  ## `db`. This overlay provides a replacement database handle that can be
  ## retrieved via `db.recorder()` (which can in turn be ovelayed.) While
  ## running the overlay stores data in a log-table which can be retrieved
  ## via `db.logDb()`.
  ##
  ## Caveat:
  ##   The original database argument `db` should not be used while the tracer
  ##   is active (i.e. exists as overlay). The behaviour for this situation
  ##   is undefined and depends on the backend implementation of the tracer.
  ##
  db.setTrackNewApi BaseNewCaptureFn
  result = db.methods.newCaptureFn flags
  db.ifTrackNewApi: debug newApiTxt, api, elapsed, result

proc recorder*(cpt: CoreDxCaptRef): CoreDbRef =
  ## Getter, returns a tracer replacement handle to be used as new database.
  ## It records every action like fetch, store, hasKey, hasPath and delete.
  ## This descriptor can be superseded by a new overlay tracer (using
  ## `newCapture()`, again.)
  ##
  ## Caveat:
  ##   Unless the desriptor `cpt` referes to the top level overlay tracer, the
  ##   result is undefined and depends on the backend implementation of the
  ##   tracer.
  ##
  cpt.setTrackNewApi CptRecorderFn
  result = cpt.methods.recorderFn()
  cpt.ifTrackNewApi: debug newApiTxt, api, elapsed

proc logDb*(cp: CoreDxCaptRef): TableRef[Blob,Blob] =
  ## Getter, returns the logger table for the overlay tracer database.
  ##
  ## Caveat:
  ##   Unless the desriptor `cpt` referes to the top level overlay tracer, the
  ##   result is undefined and depends on the backend implementation of the
  ##   tracer.
  ##
  cp.setTrackNewApi CptLogDbFn
  result = cp.methods.logDbFn()
  cp.ifTrackNewApi: debug newApiTxt, api, elapsed

proc flags*(cp: CoreDxCaptRef):set[CoreDbCaptFlags] =
  ## Getter
  ##
  cp.setTrackNewApi CptFlagsFn
  result = cp.methods.getFlagsFn()
  cp.ifTrackNewApi: debug newApiTxt, api, elapsed, result

proc forget*(cp: CoreDxCaptRef) =
  ## Explicitely stop recording the current tracer instance and reset to
  ## previous level.
  ##
  cp.setTrackNewApi CptForgetFn
  cp.methods.forgetFn()
  cp.ifTrackNewApi: debug newApiTxt, api, elapsed

# ------------------------------------------------------------------------------
# Public methods, legacy API
# ------------------------------------------------------------------------------

when ProvideLegacyAPI:

  proc parent*(cld: CoreDbChldRefs): CoreDbRef =
    ## Getter, common method for all sub-modules
    result = cld.distinctBase.parent

  proc backend*(dsc: CoreDbChldRefs): auto =
    dsc.setTrackLegaApi LegaBackendFn
    result = dsc.distinctBase.backend
    dsc.ifTrackLegaApi: debug legaApiTxt, api, elapsed

  # ----------------

  proc kvt*(db: CoreDbRef): CoreDbKvtRef =
    ## Legacy pseudo constructor, see `toKvt()` for production constructor
    db.setTrackLegaApi LegaNewKvtFn
<<<<<<< HEAD
    db.ifTrackLegaApi: debug legaApiTxt, ctx, elapsed, result

    result = db.newKvt(namespace = DbNamespace.default).CoreDbKvtRef

    db.ifTrackLegaApi: debug legaApiTxt, ctx, elapsed, result
=======
    result = db.newKvt().CoreDbKvtRef
    db.ifTrackLegaApi: debug legaApiTxt, api, elapsed, result
>>>>>>> 1c98733d

  proc get*(kvt: CoreDbKvtRef; key: openArray[byte]): Blob =
    kvt.setTrackLegaApi LegaKvtGetFn
    result = kvt.distinctBase.getOrEmpty(key).expect $api
    kvt.ifTrackLegaApi: debug legaApiTxt, api, elapsed, key=key.toStr, result

  proc del*(kvt: CoreDbKvtRef; key: openArray[byte]): void =
    kvt.setTrackLegaApi LegaKvtDelFn
    kvt.distinctBase.del(key).expect $api
    kvt.ifTrackLegaApi: debug legaApiTxt, api, elapsed, key=key.toStr

  proc put*(kvt: CoreDbKvtRef; key: openArray[byte]; val: openArray[byte]) =
    kvt.setTrackLegaApi LegaKvtPutFn
<<<<<<< HEAD
    kvt.distinctBase.put(key, val).expect $ctx
=======
    kvt.distinctBase.parent.newKvt().put(key, val).expect $api
>>>>>>> 1c98733d
    kvt.ifTrackLegaApi:
      debug legaApiTxt, api, elapsed, key=key.toStr, val=val.toLenStr

  proc contains*(kvt: CoreDbKvtRef; key: openArray[byte]): bool =
    kvt.setTrackLegaApi LegaKvtContainsFn
    result = kvt.distinctBase.hasKey(key).expect $api
    kvt.ifTrackLegaApi: debug legaApiTxt, api, elapsed, key=key.toStr, result

  # ----------------

  proc toMpt*(phk: CoreDbPhkRef): CoreDbMptRef =
    phk.setTrackLegaApi LegaToMptFn
    result = phk.distinctBase.toMpt.CoreDbMptRef
    phk.ifTrackLegaApi: debug legaApiTxt, api, elapsed

  proc mptPrune*(db: CoreDbRef; root: Hash256; prune = true): CoreDbMptRef =
    db.setTrackLegaApi LegaNewMptFn
    let
      trie = db.ctx.methods.newTrieFn(
          GenericTrie, root, none(EthAddress)).valueOr:
        raiseAssert error.prettyText() & ": " & $api
      mpt = db.ctx.getMpt(trie, prune).valueOr:
        raiseAssert error.prettyText() & ": " & $api
    result = mpt.CoreDbMptRef
    db.ifTrackLegaApi: debug legaApiTxt, api, elapsed, root, prune

  proc mptPrune*(db: CoreDbRef; prune = true): CoreDbMptRef =
    db.setTrackLegaApi LegaNewMptFn
    result = db.ctx.getMpt(GenericTrie, none(EthAddress), prune).CoreDbMptRef
    db.ifTrackLegaApi: debug legaApiTxt, api, elapsed, prune

  # ----------------

  proc toPhk*(mpt: CoreDbMptRef): CoreDbPhkRef =
    mpt.setTrackLegaApi LegaToPhkFn
    result = mpt.distinctBase.toPhk.CoreDbPhkRef
    mpt.ifTrackLegaApi: debug legaApiTxt, api, elapsed

  proc phkPrune*(db: CoreDbRef; root: Hash256; prune = true): CoreDbPhkRef =
    db.setTrackLegaApi LegaNewPhkFn
    let
      trie = db.ctx.methods.newTrieFn(
          GenericTrie, root, none(EthAddress)).valueOr:
        raiseAssert error.prettyText() & ": " & $api
      phk = db.ctx.getMpt(trie, prune).valueOr:
        raiseAssert error.prettyText() & ": " & $api
    result = phk.toCoreDxPhkRef.CoreDbPhkRef
    db.ifTrackLegaApi: debug legaApiTxt, api, elapsed, root, prune

  proc phkPrune*(db: CoreDbRef; prune = true): CoreDbPhkRef =
    db.setTrackLegaApi LegaNewPhkFn
    result = db.ctx.getMpt(
      GenericTrie, none(EthAddress), prune).toCoreDxPhkRef.CoreDbPhkRef
    db.ifTrackLegaApi: debug legaApiTxt, api, elapsed, prune

  # ----------------

  proc isPruning*(trie: CoreDbTrieRefs): bool =
    trie.setTrackLegaApi LegaIsPruningFn
    result = trie.distinctBase.isPruning()
    trie.ifTrackLegaApi: debug legaApiTxt, api, elapsed, result


  proc get*(mpt: CoreDbMptRef; key: openArray[byte]): Blob =
    mpt.setTrackLegaApi LegaMptGetFn
    result = mpt.distinctBase.fetchOrEmpty(key).expect $api
    mpt.ifTrackLegaApi: debug legaApiTxt, api, elapsed, key=key.toStr, result

  proc get*(phk: CoreDbPhkRef; key: openArray[byte]): Blob =
    phk.setTrackLegaApi LegaPhkGetFn
    result = phk.distinctBase.fetchOrEmpty(key).expect $api
    phk.ifTrackLegaApi:
      debug legaApiTxt, api, elapsed, key=key.toStr, result


  proc del*(mpt: CoreDbMptRef; key: openArray[byte]) =
    mpt.setTrackLegaApi LegaMptDelFn
    mpt.distinctBase.delete(key).expect $api
    mpt.ifTrackLegaApi: debug legaApiTxt, api, elapsed, key=key.toStr

  proc del*(phk: CoreDbPhkRef; key: openArray[byte]) =
    phk.setTrackLegaApi LegaPhkDelFn
    phk.distinctBase.delete(key).expect $api
    phk.ifTrackLegaApi: debug legaApiTxt, api, elapsed, key=key.toStr


  proc put*(mpt: CoreDbMptRef; key: openArray[byte]; val: openArray[byte]) =
    mpt.setTrackLegaApi LegaMptPutFn
    mpt.distinctBase.merge(key, val).expect $api
    mpt.ifTrackLegaApi:
      debug legaApiTxt, api, elapsed, key=key.toStr, val=val.toLenStr

  proc put*(phk: CoreDbPhkRef; key: openArray[byte]; val: openArray[byte]) =
    phk.setTrackLegaApi LegaPhkPutFn
    phk.distinctBase.merge(key, val).expect $api
    phk.ifTrackLegaApi:
      debug legaApiTxt, api, elapsed, key=key.toStr, val=val.toLenStr


  proc contains*(mpt: CoreDbMptRef; key: openArray[byte]): bool =
    mpt.setTrackLegaApi LegaMptContainsFn
    result = mpt.distinctBase.hasPath(key).expect $api
    mpt.ifTrackLegaApi: debug legaApiTxt, api, elapsed, key=key.toStr, result

  proc contains*(phk: CoreDbPhkRef; key: openArray[byte]): bool =
    phk.setTrackLegaApi LegaPhkContainsFn
    result = phk.distinctBase.hasPath(key).expect $api
    phk.ifTrackLegaApi: debug legaApiTxt, api, elapsed, key=key.toStr, result


  proc rootHash*(mpt: CoreDbMptRef): Hash256 =
    mpt.setTrackLegaApi LegaMptRootHashFn
    result = mpt.distinctBase.methods.getTrieFn().rootHash.valueOr:
      raiseAssert error.prettyText() & ": " & $api
    mpt.ifTrackLegaApi: debug legaApiTxt, api, elapsed, result

  proc rootHash*(phk: CoreDbPhkRef): Hash256 =
    phk.setTrackLegaApi LegaPhkRootHashFn
    result = phk.distinctBase.methods.getTrieFn().rootHash.valueOr:
      raiseAssert error.prettyText() & ": " & $api
    phk.ifTrackLegaApi: debug legaApiTxt, api, elapsed, result

  # ----------------

  proc beginTransaction*(db: CoreDbRef): CoreDbTxRef =
    db.setTrackLegaApi LegaBeginTxFn
    result = (db.distinctBase.methods.beginFn().expect $api).CoreDbTxRef
    db.ifTrackLegaApi:
      debug legaApiTxt, api, elapsed, newLevel=db.methods.levelFn()

  proc commit*(tx: CoreDbTxRef, applyDeletes = true) =
    tx.setTrackLegaApi LegaTxCommitFn:
      let prvLevel {.used.} = tx.distinctBase.methods.levelFn()
    tx.distinctBase.commit(applyDeletes).expect $api
    tx.ifTrackLegaApi: debug legaApiTxt, api, elapsed, prvLevel

  proc rollback*(tx: CoreDbTxRef) =
    tx.setTrackLegaApi LegaTxCommitFn:
      let prvLevel {.used.} = tx.distinctBase.methods.levelFn()
    tx.distinctBase.rollback().expect $api
    tx.ifTrackLegaApi: debug legaApiTxt, api, elapsed, prvLevel

  proc dispose*(tx: CoreDbTxRef) =
    tx.setTrackLegaApi LegaTxDisposeFn:
      let prvLevel {.used.} = tx.distinctBase.methods.levelFn()
    tx.distinctBase.dispose().expect $api
    tx.ifTrackLegaApi: debug legaApiTxt, api, elapsed, prvLevel

  proc safeDispose*(tx: CoreDbTxRef) =
    tx.setTrackLegaApi LegaTxSaveDisposeFn:
      let prvLevel {.used.} = tx.distinctBase.methods.levelFn()
    tx.distinctBase.safeDispose().expect $api
    tx.ifTrackLegaApi: debug legaApiTxt, api, elapsed, prvLevel

  # ----------------

  proc capture*(
      db: CoreDbRef;
      flags: set[CoreDbCaptFlags] = {};
        ): CoreDbCaptRef =
    db.setTrackLegaApi LegaCaptureFn
    result = db.newCapture(flags).expect($api).CoreDbCaptRef
    db.ifTrackLegaApi: debug legaApiTxt, api, elapsed

  proc recorder*(cp: CoreDbCaptRef): CoreDbRef =
    cp.setTrackLegaApi LegaCptRecorderFn
    result = cp.distinctBase.recorder()
    cp.ifTrackLegaApi: debug legaApiTxt, api, elapsed

  proc logDb*(cp: CoreDbCaptRef): TableRef[Blob,Blob] =
    cp.setTrackLegaApi LegaCptLogDbFn
    result = cp.distinctBase.logDb()
    cp.ifTrackLegaApi: debug legaApiTxt, api, elapsed

  proc flags*(cp: CoreDbCaptRef): set[CoreDbCaptFlags] =
    cp.setTrackLegaApi LegaCptFlagsFn
    result = cp.distinctBase.flags()
    cp.ifTrackLegaApi: debug legaApiTxt, api, elapsed, result

# ------------------------------------------------------------------------------
# End
# ------------------------------------------------------------------------------<|MERGE_RESOLUTION|>--- conflicted
+++ resolved
@@ -15,7 +15,6 @@
   chronicles,
   eth/common,
   results,
-  ../storage_types,
   "../.."/[constants, errors],
   ./base/[api_new_desc, api_tracking, base_desc]
 
@@ -322,11 +321,7 @@
 # Public key-value table methods
 # ------------------------------------------------------------------------------
 
-<<<<<<< HEAD
-proc newKvt*(db: CoreDbRef; namespace: DbNamespace, saveMode = AutoSave): CoreDxKvtRef =
-=======
 proc newKvt*(db: CoreDbRef; sharedTable = true): CoreDxKvtRef =
->>>>>>> 1c98733d
   ## Constructor, will defect on failure.
   ##
   ## Depending on the argument `sharedTable`, the contructed object will have
@@ -345,16 +340,9 @@
   ##   will be discarded.
   ##
   db.setTrackNewApi BaseNewKvtFn
-<<<<<<< HEAD
-  result = db.methods.newKvtFn(namespace, saveMode).valueOr:
-=======
   result = db.methods.newKvtFn(sharedTable).valueOr:
->>>>>>> 1c98733d
     raiseAssert error.prettyText()
   db.ifTrackNewApi: debug newApiTxt, api, elapsed, sharedTable
-
-proc newDefaultKvt*(db: CoreDbRef; saveMode = AutoSave): CoreDxKvtRef =
-  newKvt(db, DbNamespace.default, saveMode)
 
 proc get*(kvt: CoreDxKvtRef; key: openArray[byte]): CoreDbRc[Blob] =
   ## This function always returns a non-empty `Blob` or an error code.
@@ -561,10 +549,6 @@
 proc rootHashOrEmpty*(trie: CoreDbTrieRef): Hash256 =
   ## Convenience wrapper, returns `EMPTY_ROOT_HASH` where `hash()` would fail.
   trie.rootHash.valueOr: EMPTY_ROOT_HASH
-
-proc namespace*(dsc: CoreDxKvtRef, namespace: DbNamespace): CoreDxKvtRef =
-  ## TODO:
-  dsc.methods.namespaceFn(namespace)
 
 # ------------------------------------------------------------------------------
 # Public Merkle Patricia Tree, hexary trie constructors
@@ -1041,16 +1025,8 @@
   proc kvt*(db: CoreDbRef): CoreDbKvtRef =
     ## Legacy pseudo constructor, see `toKvt()` for production constructor
     db.setTrackLegaApi LegaNewKvtFn
-<<<<<<< HEAD
-    db.ifTrackLegaApi: debug legaApiTxt, ctx, elapsed, result
-
-    result = db.newKvt(namespace = DbNamespace.default).CoreDbKvtRef
-
-    db.ifTrackLegaApi: debug legaApiTxt, ctx, elapsed, result
-=======
     result = db.newKvt().CoreDbKvtRef
     db.ifTrackLegaApi: debug legaApiTxt, api, elapsed, result
->>>>>>> 1c98733d
 
   proc get*(kvt: CoreDbKvtRef; key: openArray[byte]): Blob =
     kvt.setTrackLegaApi LegaKvtGetFn
@@ -1064,11 +1040,7 @@
 
   proc put*(kvt: CoreDbKvtRef; key: openArray[byte]; val: openArray[byte]) =
     kvt.setTrackLegaApi LegaKvtPutFn
-<<<<<<< HEAD
-    kvt.distinctBase.put(key, val).expect $ctx
-=======
     kvt.distinctBase.parent.newKvt().put(key, val).expect $api
->>>>>>> 1c98733d
     kvt.ifTrackLegaApi:
       debug legaApiTxt, api, elapsed, key=key.toStr, val=val.toLenStr
 
