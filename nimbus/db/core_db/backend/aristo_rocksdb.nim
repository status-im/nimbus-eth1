--- conflicted
+++ resolved
@@ -40,12 +40,7 @@
 
 proc newAristoRocksDbCoreDbRef*(path: string, opts: DbOptions): CoreDbRef =
   let
-<<<<<<< HEAD
-    qlr = QidLayoutRef(nil)
-    adb = AristoDbRef.init(use_ari.RdbBackendRef, path, qlr, opts).expect aristoFail
-=======
-    adb = AristoDbRef.init(use_ari.RdbBackendRef, path).expect aristoFail
->>>>>>> f926222f
+    adb = AristoDbRef.init(use_ari.RdbBackendRef, path, opts).expect aristoFail
     gdb = adb.guestDb().valueOr: GuestDbRef(nil)
     kdb = KvtDbRef.init(use_kvt.RdbBackendRef, path, gdb).expect kvtFail
   AristoDbRocks.create(kdb, adb)
