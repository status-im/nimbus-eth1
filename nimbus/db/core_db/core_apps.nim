--- conflicted
+++ resolved
@@ -300,15 +300,12 @@
 # Public functions
 # ------------------------------------------------------------------------------
 
-<<<<<<< HEAD
-=======
-proc exists*(db: CoreDbRef, hash: Hash256): bool =
-  db.ctx.getKvt().hasKeyRc(hash.data).valueOr:
-    warn "exisis", hash, error=($$error)
-    return false
-  # => true/false
-
->>>>>>> 84a72c86
+#proc exists*(db: CoreDbRef, hash: Hash256): bool =
+#  db.ctx.getKvt().hasKeyRc(hash.data).valueOr:
+#    warn "exisis", hash, error=($$error)
+#    return false
+#  # => true/false
+
 proc getSavedStateBlockNumber*(
     db: CoreDbRef;
       ): BlockNumber =
@@ -346,13 +343,7 @@
 proc hasBlockHeader*(
     db: CoreDbRef;
     blockHash: Hash256): bool =
-  const info = "hasBlockHeader()"
-  db.ctx.getKvt().hasKey(genericHashKey(blockHash).toOpenArray).isOkOr:
-    if error.error != KvtNotFound:
-      warn logTxt info, blockHash, action="hasKey()", error=($$error)
-    return false
-
-  return true
+  db.ctx.getKvt().hasKey(genericHashKey(blockHash).toOpenArray)
 
 proc getHash(
     db: CoreDbRef;
