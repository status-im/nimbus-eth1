# Nimbus
# Copyright (c) 2018-2024 Status Research & Development GmbH
# Licensed under either of
#  * Apache License, version 2.0, ([LICENSE-APACHE](LICENSE-APACHE) or
#    http://www.apache.org/licenses/LICENSE-2.0)
#  * MIT license ([LICENSE-MIT](LICENSE-MIT) or
#    http://opensource.org/licenses/MIT)
# at your option. This file may not be copied, modified, or distributed except
# according to those terms.

{.push raises: [].}

import
  std/[options, sets, strformat],
  stew/assign2,
  ../db/ledger,
  ../common/[common, evmforks],
  ./interpreter/[op_codes, gas_costs],
  ./types,
  ./evm_errors

func forkDeterminationInfoForVMState(vmState: BaseVMState): ForkDeterminationInfo =
  forkDeterminationInfo(vmState.parent.number + 1, vmState.blockCtx.timestamp)

func determineFork(vmState: BaseVMState): EVMFork =
  vmState.com.toEVMFork(vmState.forkDeterminationInfoForVMState)

proc init(
      self:         BaseVMState;
      ac:           LedgerRef,
      parent:       Header;
      blockCtx:     BlockContext;
      com:          CommonRef;
      tracer:       TracerRef,
      flags:        set[VMFlag] = self.flags) =
  ## Initialisation helper
  # Take care to (re)set all fields since the VMState might be recycled
  self.com = com
  self.ledger = ac
  self.gasPool = blockCtx.gasLimit
  assign(self.parent, parent)
  assign(self.blockCtx, blockCtx)
  const txCtx = default(TxContext)
  assign(self.txCtx, txCtx)
  self.flags = flags
  self.fork = self.determineFork
  self.tracer = tracer
  self.receipts.setLen(0)
  self.cumulativeGasUsed = 0
  self.gasCosts = self.fork.forkToSchedule
  self.blobGasUsed = 0'u64
  self.allLogs.setLen(0)
  self.gasRefunded = 0

func blockCtx(header: Header): BlockContext =
  BlockContext(
    timestamp    : header.timestamp,
    gasLimit     : header.gasLimit,
    baseFeePerGas: header.baseFeePerGas,
    prevRandao   : header.prevRandao,
    difficulty   : header.difficulty,
    coinbase     : header.coinbase,
    excessBlobGas: header.excessBlobGas.get(0'u64),
    parentHash   : header.parentHash,
  )

# --------------

proc `$`*(vmState: BaseVMState): string
    {.gcsafe, raises: [].} =
  if vmState.isNil:
    result = "nil"
  else:
    result = &"VMState:"&
             &"\n  blockNumber: {vmState.parent.number + 1}"

proc new*(
      T:        type BaseVMState;
      parent:   Header;     ## parent header, account sync position
      blockCtx: BlockContext;
      com:      CommonRef;       ## block chain config
      txFrame:  CoreDbTxRef;
      tracer:   TracerRef = nil,
      storeSlotHash = false): T =
  ## Create a new `BaseVMState` descriptor from a parent block header. This
  ## function internally constructs a new account state cache rooted at
  ## `parent.stateRoot`
  ##
  ## This `new()` constructor and its variants (see below) provide a save
  ## `BaseVMState` environment where the account state cache is synchronised
  ## with the `parent` block header.
  new result
  result.init(
    ac       = LedgerRef.init(txFrame, storeSlotHash),
    parent   = parent,
    blockCtx = blockCtx,
    com      = com,
    tracer   = tracer)

proc reinit*(self:     BaseVMState;     ## Object descriptor
             parent:   Header;     ## parent header, account sync pos.
             blockCtx: BlockContext;
             ): bool =
  ## Re-initialise state descriptor. The `LedgerRef` database is
  ## re-initilaise only if its `getStateRoot()` doe not point to `parent.stateRoot`,
  ## already. Accumulated state data are reset. When linear, we assume that
  ## the state recently processed the parent block.
  ##
  ## This function returns `true` unless the `LedgerRef` database could be
  ## queries about its `getStateRoot()`, i.e. `isTopLevelClean` evaluated `true`. If
  ## this function returns `false`, the function argument `self` is left
  ## untouched.
  if not self.ledger.isTopLevelClean:
    return false

  let
    tracer = self.tracer
    com    = self.com
<<<<<<< HEAD
    ac     = self.stateDB
=======
    db     = com.db
    ac     = if linear or self.ledger.getStateRoot() == parent.stateRoot: self.ledger
              else: LedgerRef.init(db, self.ledger.storeSlotHash)
>>>>>>> aeec74e3
    flags  = self.flags
  self.init(
    ac       = ac,
    parent   = parent,
    blockCtx = blockCtx,
    com      = com,
    tracer   = tracer,
    flags    = flags)
  true

proc reinit*(self:   BaseVMState; ## Object descriptor
             parent: Header; ## parent header, account sync pos.
             header: Header; ## header with tx environment data fields
             ): bool =
  ## Variant of `reinit()`. The `parent` argument is used to sync the accounts
  ## cache and the `header` is used as a container to pass the `timestamp`,
  ## `gasLimit`, and `fee` values.
  ##
  ## It requires the `header` argument properly initalised so that for PoA
  ## networks, the miner address is retrievable via `ecRecover()`.
  self.reinit(
    parent   = parent,
    blockCtx = blockCtx(header),
    )

proc init*(
      self:   BaseVMState;     ## Object descriptor
      parent: Header;     ## parent header, account sync position
      header: Header;     ## header with tx environment data fields
      com:    CommonRef;       ## block chain config
      txFrame: CoreDbTxRef;
      tracer: TracerRef = nil,
      storeSlotHash = false) =
  ## Variant of `new()` constructor above for in-place initalisation. The
  ## `parent` argument is used to sync the accounts cache and the `header`
  ## is used as a container to pass the `timestamp`, `gasLimit`, and `fee`
  ## values.
  ##
  ## It requires the `header` argument properly initalised so that for PoA
  ## networks, the miner address is retrievable via `ecRecover()`.
  self.init(
    ac       = LedgerRef.init(txFrame, storeSlotHash),
    parent   = parent,
    blockCtx = blockCtx(header),
    com      = com,
    tracer   = tracer)

proc new*(
      T:      type BaseVMState;
      parent: Header;     ## parent header, account sync position
      header: Header;     ## header with tx environment data fields
      com:    CommonRef;       ## block chain config
      txFrame: CoreDbTxRef;
      tracer: TracerRef = nil,
      storeSlotHash = false): T =
  ## This is a variant of the `new()` constructor above where the `parent`
  ## argument is used to sync the accounts cache and the `header` is used
  ## as a container to pass the `timestamp`, `gasLimit`, and `fee` values.
  ##
  ## It requires the `header` argument properly initalised so that for PoA
  ## networks, the miner address is retrievable via `ecRecover()`.
  new result
  result.init(
    parent = parent,
    header = header,
    com    = com,
    txFrame = txFrame,
    tracer = tracer,
    storeSlotHash = storeSlotHash)

proc new*(
      T:      type BaseVMState;
      header: Header;     ## header with tx environment data fields
      com:    CommonRef;       ## block chain config
      txFrame: CoreDbTxRef;
      tracer: TracerRef = nil,
      storeSlotHash = false): EvmResult[T] =
  ## This is a variant of the `new()` constructor above where the field
  ## `header.parentHash`, is used to fetch the `parent` Header to be
  ## used in the `new()` variant, above.
  let parent = txFrame.getBlockHeader(header.parentHash).valueOr:
    return err(evmErr(EvmHeaderNotFound))

  ok(BaseVMState.new(
      parent = parent,
      header = header,
      com    = com,
      txFrame = txFrame,
      tracer = tracer,
      storeSlotHash = storeSlotHash))

proc init*(
      vmState: BaseVMState;
      header:  Header;     ## header with tx environment data fields
      com:     CommonRef;       ## block chain config
      txFrame: CoreDbTxRef;
      tracer:  TracerRef = nil,
      storeSlotHash = false): bool =
  ## Variant of `new()` which does not throw an exception on a dangling
  ## `Header` parent hash reference.
  let parent = txFrame.getBlockHeader(header.parentHash).valueOr:
    return false
  vmState.init(
    parent = parent,
    header = header,
    com    = com,
    txFrame = txFrame,
    tracer = tracer,
    storeSlotHash = storeSlotHash)
  return true

func coinbase*(vmState: BaseVMState): Address =
  vmState.blockCtx.coinbase

func blockNumber*(vmState: BaseVMState): BlockNumber =
  # it should return current block number
  # and not head.number
  vmState.parent.number + 1

proc proofOfStake*(vmState: BaseVMState): bool =
  vmState.com.proofOfStake(Header(
    number: vmState.blockNumber,
    parentHash: vmState.blockCtx.parentHash,
    difficulty: vmState.blockCtx.difficulty,
  ), vmState.stateDB.txFrame)

proc difficultyOrPrevRandao*(vmState: BaseVMState): UInt256 =
  if vmState.proofOfStake():
    # EIP-4399/EIP-3675
    UInt256.fromBytesBE(vmState.blockCtx.prevRandao.data)
  else:
    vmState.blockCtx.difficulty

func baseFeePerGas*(vmState: BaseVMState): UInt256 =
  vmState.blockCtx.baseFeePerGas.get(0.u256)

method getAncestorHash*(
    vmState: BaseVMState, blockNumber: BlockNumber): Hash32 {.gcsafe, base.} =
  let db = vmState.stateDB.txFrame
  let blockHash = db.getBlockHash(blockNumber).valueOr:
    return default(Hash32)
  blockHash

proc readOnlyLedger*(vmState: BaseVMState): ReadOnlyLedger {.inline.} =
  ReadOnlyLedger(vmState.ledger)

template mutateLedger*(vmState: BaseVMState, body: untyped) =
  block:
    var db {.inject.} = vmState.ledger
    body

proc getAndClearLogEntries*(vmState: BaseVMState): seq[Log] =
  vmState.ledger.getAndClearLogEntries()

proc status*(vmState: BaseVMState): bool =
  ExecutionOK in vmState.flags

proc `status=`*(vmState: BaseVMState, status: bool) =
 if status: vmState.flags.incl ExecutionOK
 else: vmState.flags.excl ExecutionOK

proc collectWitnessData*(vmState: BaseVMState): bool =
  CollectWitnessData in vmState.flags

proc `collectWitnessData=`*(vmState: BaseVMState, status: bool) =
  if status: vmState.flags.incl CollectWitnessData
  else: vmState.flags.excl CollectWitnessData

func tracingEnabled*(vmState: BaseVMState): bool =
  vmState.tracer.isNil.not

proc captureTxStart*(vmState: BaseVMState, gasLimit: GasInt) =
  if vmState.tracingEnabled:
    vmState.tracer.captureTxStart(gasLimit)

proc captureTxEnd*(vmState: BaseVMState, restGas: GasInt) =
  if vmState.tracingEnabled:
    vmState.tracer.captureTxEnd(restGas)

proc captureStart*(vmState: BaseVMState, comp: Computation,
                   sender: Address, to: Address,
                   create: bool, input: openArray[byte],
                   gasLimit: GasInt, value: UInt256) =
  if vmState.tracingEnabled:
    vmState.tracer.captureStart(comp, sender, to, create, input, gasLimit, value)

proc captureEnd*(vmState: BaseVMState, comp: Computation, output: openArray[byte],
                 gasUsed: GasInt, error: Opt[string]) =
  if vmState.tracingEnabled:
    vmState.tracer.captureEnd(comp, output, gasUsed, error)

proc captureEnter*(vmState: BaseVMState, comp: Computation, op: Op,
                   sender: Address, to: Address,
                   input: openArray[byte], gasLimit: GasInt,
                   value: UInt256) =
  if vmState.tracingEnabled:
    vmState.tracer.captureEnter(comp, op, sender, to, input, gasLimit, value)

proc captureExit*(vmState: BaseVMState, comp: Computation, output: openArray[byte],
                  gasUsed: GasInt, error: Opt[string]) =
  if vmState.tracingEnabled:
    vmState.tracer.captureExit(comp, output, gasUsed, error)

proc captureOpStart*(vmState: BaseVMState, comp: Computation, pc: int,
                   op: Op, gas: GasInt,
                   depth: int): int =
  if vmState.tracingEnabled:
    let fixed = vmState.gasCosts[op].kind == GckFixed
    result = vmState.tracer.captureOpStart(comp, fixed, pc, op, gas, depth)

proc captureGasCost*(vmState: BaseVMState,
                    comp: Computation,
                    op: Op, gasCost: GasInt, gasRemaining: GasInt,
                    depth: int) =
  let fixed = vmState.gasCosts[op].kind == GckFixed
  vmState.tracer.captureGasCost(comp, fixed, op, gasCost, gasRemaining, depth)

proc captureOpEnd*(vmState: BaseVMState, comp: Computation, pc: int,
                   op: Op, gas: GasInt, refund: int64,
                   rData: openArray[byte],
                   depth: int, opIndex: int) =
  if vmState.tracingEnabled:
    let fixed = vmState.gasCosts[op].kind == GckFixed
    vmState.tracer.captureOpEnd(comp, fixed, pc, op, gas, refund, rData, depth, opIndex)

proc captureFault*(vmState: BaseVMState, comp: Computation, pc: int,
                   op: Op, gas: GasInt, refund: int64,
                   rData: openArray[byte],
                   depth: int, error: Opt[string]) =
  if vmState.tracingEnabled:
    let fixed = vmState.gasCosts[op].kind == GckFixed
    vmState.tracer.captureFault(comp, fixed, pc, op, gas, refund, rData, depth, error)

proc capturePrepare*(vmState: BaseVMState, comp: Computation, depth: int) =
  if vmState.tracingEnabled:
    vmState.tracer.capturePrepare(comp, depth)<|MERGE_RESOLUTION|>--- conflicted
+++ resolved
@@ -116,13 +116,7 @@
   let
     tracer = self.tracer
     com    = self.com
-<<<<<<< HEAD
-    ac     = self.stateDB
-=======
-    db     = com.db
-    ac     = if linear or self.ledger.getStateRoot() == parent.stateRoot: self.ledger
-              else: LedgerRef.init(db, self.ledger.storeSlotHash)
->>>>>>> aeec74e3
+    ac     = self.ledger
     flags  = self.flags
   self.init(
     ac       = ac,
@@ -247,7 +241,7 @@
     number: vmState.blockNumber,
     parentHash: vmState.blockCtx.parentHash,
     difficulty: vmState.blockCtx.difficulty,
-  ), vmState.stateDB.txFrame)
+  ), vmState.ledger.txFrame)
 
 proc difficultyOrPrevRandao*(vmState: BaseVMState): UInt256 =
   if vmState.proofOfStake():
@@ -261,7 +255,7 @@
 
 method getAncestorHash*(
     vmState: BaseVMState, blockNumber: BlockNumber): Hash32 {.gcsafe, base.} =
-  let db = vmState.stateDB.txFrame
+  let db = vmState.ledger.txFrame
   let blockHash = db.getBlockHash(blockNumber).valueOr:
     return default(Hash32)
   blockHash
