# Nimbus
# Copyright (c) 2021 Status Research & Development GmbH
# Licensed under either of
#  * Apache License, version 2.0, ([LICENSE-APACHE](LICENSE-APACHE))
#  * MIT license ([LICENSE-MIT](LICENSE-MIT))
# at your option.
# This file may not be copied, modified, or distributed except according to
# those terms.

import
  std/[tables, strutils, options, times, macros],
  eth/[common, rlp, p2p], stint, stew/[byteutils],
  json_serialization, chronicles,
  json_serialization/std/options as jsoptions,
  json_serialization/std/tables as jstable,
  json_serialization/lexer,
  "."/[genesis_alloc, hardforks]

export
  hardforks

{.push raises: [].}

type
  Genesis* = ref object
    nonce*      : BlockNonce
    timestamp*  : EthTime
    extraData*  : seq[byte]
    gasLimit*   : GasInt
    difficulty* : DifficultyInt
    mixHash*    : Hash256
    coinbase*   : EthAddress
    alloc*      : GenesisAlloc
    number*     : BlockNumber
    gasUser*    : GasInt
    parentHash* : Hash256
    baseFeePerGas*: Option[UInt256]

  GenesisAlloc* = Table[EthAddress, GenesisAccount]
  GenesisAccount* = object
    code*   : seq[byte]
    storage*: Table[UInt256, UInt256]
    balance*: UInt256
    nonce*  : AccountNonce

  NetworkParams* = object
    config* : ChainConfig
    genesis*: Genesis

  AddressBalance = object
    address {.rlpCustomSerialization.}: EthAddress
    account {.rlpCustomSerialization.}: GenesisAccount

  GenesisFile* = object
    config      : ChainConfig
    nonce*      : BlockNonce
    timestamp*  : EthTime
    extraData*  : seq[byte]
    gasLimit*   : GasInt
    difficulty* : DifficultyInt
    mixHash*    : Hash256
    coinbase*   : EthAddress
    alloc*      : GenesisAlloc
    number*     : BlockNumber
    gasUser*    : GasInt
    parentHash* : Hash256
    baseFeePerGas*: Option[UInt256]

const
  CustomNet*  = 0.NetworkId
  # these are public network id
  MainNet*    = 1.NetworkId
  # No longer used: MordenNet = 2
  RopstenNet* = 3.NetworkId
  RinkebyNet* = 4.NetworkId
  GoerliNet*  = 5.NetworkId
  KovanNet*   = 42.NetworkId
  SepoliaNet* = 11155111.NetworkId

# ------------------------------------------------------------------------------
# Private helper functions
# ------------------------------------------------------------------------------

proc read(rlp: var Rlp, x: var AddressBalance, _: type EthAddress): EthAddress
    {.gcsafe, raises: [RlpError].} =
  let val = rlp.read(UInt256).toByteArrayBE()
  result[0 .. ^1] = val.toOpenArray(12, val.high)

proc read(rlp: var Rlp, x: var AddressBalance, _: type GenesisAccount): GenesisAccount
    {.gcsafe, raises: [RlpError].} =
  GenesisAccount(balance: rlp.read(UInt256))

func decodePrealloc*(data: seq[byte]): GenesisAlloc
    {.gcsafe, raises: [RlpError].} =
  for tup in rlp.decode(data, seq[AddressBalance]):
    result[tup.address] = tup.account

# borrowed from `lexer.hexCharValue()` :)
proc fromHex(c: char): int =
  case c
  of '0'..'9': ord(c) - ord('0')
  of 'a'..'f': ord(c) - ord('a') + 10
  of 'A'..'F': ord(c) - ord('A') + 10
  else: -1

proc readValue(reader: var JsonReader, value: var UInt256)
    {.gcsafe, raises: [CatchableError].} =
  ## Mixin for `Json.loadFile()`. Note that this driver applies the same
  ## to `BlockNumber` fields as well as generic `UInt265` fields like the
  ## account `balance`.
  var (accu, ok) = (0.u256, true)
  if reader.lexer.lazyTok == tkNumeric:
    try:
      reader.lexer.customIntValueIt:
        accu = accu * 10 + it.u256
      ok = reader.lexer.lazyTok == tkExInt # non-negative wanted
    except:
      ok = false
  elif reader.lexer.lazyTok == tkQuoted:
    try:
      var (sLen, base) = (0, 10)
      reader.lexer.customTextValueIt:
        if ok:
          var num = it.fromHex
          if base <= num:
            ok = false # cannot be larger than base
          elif sLen < 2:
            if 0 <= num:
              accu = accu * base.u256 + num.u256
            elif sLen == 1 and it in {'x', 'X'}:
              base = 16 # handle "0x" prefix
            else:
              ok = false
            sLen.inc
          elif num < 0:
            ok = false # not a hex digit
          elif base == 10:
            accu = accu * 10 + num.u256
          else:
            accu = accu * 16 + num.u256
    except:
      reader.raiseUnexpectedValue("numeric string parse error")
  else:
    reader.raiseUnexpectedValue("expect int or hex/int string")
  if not ok:
    reader.raiseUnexpectedValue("Uint256 parse error")
  value = accu
  reader.lexer.next()

proc readValue(reader: var JsonReader, value: var ChainId)
    {.gcsafe, raises: [CatchableError].} =
  value = reader.readValue(int).ChainId

proc readValue(reader: var JsonReader, value: var Hash256)
    {.gcsafe, raises: [CatchableError].} =
  value = Hash256.fromHex(reader.readValue(string))

proc readValue(reader: var JsonReader, value: var BlockNonce)
    {.gcsafe, raises: [CatchableError].} =
  value = fromHex[uint64](reader.readValue(string)).toBlockNonce

proc readValue(reader: var JsonReader, value: var EthTime)
    {.gcsafe, raises: [CatchableError].} =
  value = fromHex[int64](reader.readValue(string)).fromUnix

proc readValue(reader: var JsonReader, value: var seq[byte])
    {.gcsafe, raises: [CatchableError].} =
  value = hexToSeqByte(reader.readValue(string))

proc readValue(reader: var JsonReader, value: var GasInt)
    {.gcsafe, raises: [CatchableError].} =
  value = fromHex[GasInt](reader.readValue(string))

proc readValue(reader: var JsonReader, value: var EthAddress)
    {.gcsafe, raises: [CatchableError].} =
  value = parseAddress(reader.readValue(string))

proc readValue(reader: var JsonReader, value: var AccountNonce)
    {.gcsafe, raises: [CatchableError].} =
  value = fromHex[uint64](reader.readValue(string))

template to(a: string, b: type EthAddress): EthAddress =
  # json_serialization decode table stuff
  parseAddress(a)

template to(a: string, b: type UInt256): UInt256 =
  # json_serialization decode table stuff
  UInt256.fromHex(a)

macro fillArrayOfBlockNumberBasedForkOptionals(conf, tmp: typed): untyped =
  result = newStmtList()
  for i, x in forkBlockField:
    let fieldIdent = newIdentNode(x)
    result.add quote do:
      `tmp`[`i`] = BlockNumberBasedForkOptional(
        number  : `conf`.`fieldIdent`,
        name    : `x`)

macro fillArrayOfTimeBasedForkOptionals(conf, tmp: typed): untyped =
  result = newStmtList()
<<<<<<< HEAD
  for i, x in forkTimeField:
    let fieldIdent = newIdentNode(x)
=======
  for fork, forkField in forkBlockNumber:
    let
      fieldIdent = newIdentNode(forkField)
      forkIdent  = newIdentNode($HardFork(fork.ord))
>>>>>>> 73e93f1f
    result.add quote do:
      `tmp`[`i`] = TimeBasedForkOptional(
        time    : `conf`.`fieldIdent`,
        name    : `x`)

# ------------------------------------------------------------------------------
# Public functions
# ------------------------------------------------------------------------------

proc toHardFork*(map: ForkTransitionTable, forkDeterminer: ForkDeterminationInfo): HardFork =
  for fork in countdown(HardFork.high, HardFork.low):
    if isGTETransitionThreshold(map, forkDeterminer, fork):
      return fork

  # should always have a match
  doAssert(false, "unreachable code")

func forkDeterminationInfoForHeader*(header: BlockHeader): ForkDeterminationInfo =
  # FIXME-Adam-mightAlsoNeedTTD?
  forkDeterminationInfo(header.blockNumber, header.timestamp)

proc validateChainConfig*(conf: ChainConfig): bool =
  result = true

  # FIXME: factor this to remove the duplication between the
  # block-based ones and the time-based ones.

  var blockNumberBasedForkOptionals: array[forkBlockField.len, BlockNumberBasedForkOptional]
  fillArrayOfBlockNumberBasedForkOptionals(conf, blockNumberBasedForkOptionals)

  var timeBasedForkOptionals: array[forkTimeField.len, TimeBasedForkOptional]
  fillArrayOfTimeBasedForkOptionals(conf, timeBasedForkOptionals)

  var lastBlockNumberBasedFork = blockNumberBasedForkOptionals[0]
  for i in 1..<blockNumberBasedForkOptionals.len:
    let cur = blockNumberBasedForkOptionals[i]

    if lastBlockNumberBasedFork.number.isSome and cur.number.isSome:
      if lastBlockNumberBasedFork.number.get > cur.number.get:
        error "Unsupported fork ordering",
          lastFork=lastBlockNumberBasedFork.name,
          lastNumber=lastBlockNumberBasedFork.number,
          curFork=cur.name,
          curNumber=cur.number
        return false

    # If it was optional and not set, then ignore it
    if cur.number.isSome:
      lastBlockNumberBasedFork = cur

  # TODO: check to make sure the timestamps are all past the
  # block numbers?

  var lastTimeBasedFork = timeBasedForkOptionals[0]
  for i in 1..<timeBasedForkOptionals.len:
    let cur = timeBasedForkOptionals[i]

    if lastTimeBasedFork.time.isSome and cur.time.isSome:
      if lastTimeBasedFork.time.get > cur.time.get:
        error "Unsupported fork ordering",
          lastFork=lastTimeBasedFork.name,
          lastTime=lastTimeBasedFork.time,
          curFork=cur.name,
          curTime=cur.time
        return false

    # If it was optional and not set, then ignore it
    if cur.time.isSome:
      lastTimeBasedFork = cur
  
  if conf.clique.period.isSome or
     conf.clique.epoch.isSome:
    conf.consensusType = ConsensusType.POA

proc validateNetworkParams*(params: var NetworkParams): bool =
  if params.genesis.isNil:
    warn "Loaded custom network contains no 'genesis' data"

  if params.config.isNil:
    warn "Loaded custom network contains no 'config' data"
    params.config = ChainConfig()

  validateChainConfig(params.config)

proc loadNetworkParams*(fileName: string, params: var NetworkParams):
    bool =
  try:
    params = Json.loadFile(fileName, NetworkParams, allowUnknownFields = true)
  except IOError as e:
    error "Network params I/O error", fileName, msg=e.msg
    return false
  except JsonReaderError as e:
    error "Invalid network params file format", fileName, msg=e.formatMsg("")
    return false
  except Exception as e:
    error "Error loading network params file",
      fileName, exception = e.name, msg = e.msg
    return false

  validateNetworkParams(params)

proc decodeNetworkParams*(jsonString: string, params: var NetworkParams): bool =
  try:
    params = Json.decode(jsonString, NetworkParams, allowUnknownFields = true)
  except JsonReaderError as e:
    error "Invalid network params format", msg=e.formatMsg("")
    return false
  except:
    var msg = getCurrentExceptionMsg()
    error "Error decoding network params", msg
    return false

  validateNetworkParams(params)

proc parseGenesisAlloc*(data: string, ga: var GenesisAlloc): bool
    {.gcsafe, raises: [CatchableError].} =
  try:
    ga = Json.decode(data, GenesisAlloc, allowUnknownFields = true)
  except JsonReaderError as e:
    error "Invalid genesis config file format", msg=e.formatMsg("")
    return false

  return true

proc parseGenesis*(data: string): Genesis
     {.gcsafe, raises: [CatchableError].} =
  try:
    result = Json.decode(data, Genesis, allowUnknownFields = true)
  except JsonReaderError as e:
    error "Invalid genesis config file format", msg=e.formatMsg("")
    return nil

proc chainConfigForNetwork*(id: NetworkId): ChainConfig =
  # For some public networks, NetworkId and ChainId value are identical
  # but that is not always the case

  result = case id
  of MainNet:
    const mainNetTTD = parse("58750000000000000000000",UInt256)
    ChainConfig(
      consensusType:       ConsensusType.POW,
      chainId:             MainNet.ChainId,
      # Genesis (Frontier):                                # 2015-07-30 15:26:13 UTC
      # Frontier Thawing:  200_000.toBlockNumber,          # 2015-09-07 21:33:09 UTC
      homesteadBlock:      some(1_150_000.toBlockNumber),  # 2016-03-14 18:49:53 UTC
      daoForkBlock:        some(1_920_000.toBlockNumber),  # 2016-07-20 13:20:40 UTC
      daoForkSupport:      true,
      eip150Block:         some(2_463_000.toBlockNumber),  # 2016-10-18 13:19:31 UTC
      eip150Hash:          toDigest("2086799aeebeae135c246c65021c82b4e15a2c451340993aacfd2751886514f0"),
      eip155Block:         some(2_675_000.toBlockNumber),  # Same as EIP-158
      eip158Block:         some(2_675_000.toBlockNumber),  # 2016-11-22 16:15:44 UTC
      byzantiumBlock:      some(4_370_000.toBlockNumber),  # 2017-10-16 05:22:11 UTC
      constantinopleBlock: some(7_280_000.toBlockNumber),  # Skipped on Mainnet
      petersburgBlock:     some(7_280_000.toBlockNumber),  # 2019-02-28 19:52:04 UTC
      istanbulBlock:       some(9_069_000.toBlockNumber),  # 2019-12-08 00:25:09 UTC
      muirGlacierBlock:    some(9_200_000.toBlockNumber),  # 2020-01-02 08:30:49 UTC
      berlinBlock:         some(12_244_000.toBlockNumber), # 2021-04-15 10:07:03 UTC
      londonBlock:         some(12_965_000.toBlockNumber), # 2021-08-05 12:33:42 UTC
      arrowGlacierBlock:   some(13_773_000.toBlockNumber), # 2021-12-09 19:55:23 UTC
      grayGlacierBlock:    some(15_050_000.toBlockNumber), # 2022-06-30 10:54:04 UTC
      terminalTotalDifficulty: some(mainNetTTD)
    )
  of RopstenNet:
    ChainConfig(
      consensusType:       ConsensusType.POW,
      chainId:             RopstenNet.ChainId,
      # Genesis:                                           # 2016-11-20 11:48:50 UTC
      homesteadBlock:      some(0.toBlockNumber),          # Included in genesis
      daoForkSupport:      false,
      eip150Block:         some(0.toBlockNumber),          # Included in genesis
      eip150Hash:          toDigest("41941023680923e0fe4d74a34bdac8141f2540e3ae90623718e47d66d1ca4a2d"),
      eip155Block:         some(10.toBlockNumber),         # Same as EIP-158
      eip158Block:         some(10.toBlockNumber),         # 2016-11-20 11:50:44 UTC
      byzantiumBlock:      some(1_700_000.toBlockNumber),  # 2017-09-19 01:08:28 UTC
      constantinopleBlock: some(4_230_000.toBlockNumber),  # 2018-10-13 17:19:06 UTC
      petersburgBlock:     some(4_939_394.toBlockNumber),  # 2019-02-02 07:39:08 UTC
      istanbulBlock:       some(6_485_846.toBlockNumber),  # 2019-09-30 03:38:06 UTC
      muirGlacierBlock:    some(7_117_117.toBlockNumber),  # 2020-01-13 06:37:37 UTC
      berlinBlock:         some(9_812_189.toBlockNumber),  # 2021-03-10 13:32:08 UTC
      londonBlock:         some(10_499_401.toBlockNumber), # 2021-06-24 02:03:37 UTC
    )
  of RinkebyNet:
    ChainConfig(
      clique:              CliqueOptions(period: some(15), epoch: some(30000)),
      consensusType:       ConsensusType.POA,
      chainId:             RinkebyNet.ChainId,
      # Genesis:                                           # 2017-04-12 15:20:50 UTC
      homesteadBlock:      some(1.toBlockNumber),          # 2017-04-12 15:20:58 UTC
      daoForkSupport:      false,
      eip150Block:         some(2.toBlockNumber),          # 2017-04-12 15:21:14 UTC
      eip150Hash:          toDigest("9b095b36c15eaf13044373aef8ee0bd3a382a5abb92e402afa44b8249c3a90e9"),
      eip155Block:         some(3.toBlockNumber),          # Same as EIP-158
      eip158Block:         some(3.toBlockNumber),          # 2017-04-12 15:21:29 UTC
      byzantiumBlock:      some(1_035_301.toBlockNumber),  # 2017-10-09 12:08:23 UTC
      constantinopleBlock: some(3_660_663.toBlockNumber),  # 2019-01-09 13:00:55 UTC
      petersburgBlock:     some(4_321_234.toBlockNumber),  # 2019-05-04 05:32:45 UTC
      istanbulBlock:       some(5_435_345.toBlockNumber),  # 2019-11-13 18:21:53 UTC
      muirGlacierBlock:    some(8_290_928.toBlockNumber),  # Skipped on Rinkeby
      berlinBlock:         some(8_290_928.toBlockNumber),  # 2021-03-24 14:48:36 UTC
      londonBlock:         some(8_897_988.toBlockNumber),  # 2021-07-08 01:27:32 UTC
    )
  of GoerliNet:
    ChainConfig(
      clique:              CliqueOptions(period: some(15), epoch: some(30000)),
      consensusType:       ConsensusType.POA,
      chainId:             GoerliNet.ChainId,
      # Genesis:                                           # 2015-07-30 15:26:13 UTC
      homesteadBlock:      some(0.toBlockNumber),          # Included in genesis
      daoForkSupport:      false,
      eip150Block:         some(0.toBlockNumber),          # Included in genesis
      eip150Hash:          toDigest("0000000000000000000000000000000000000000000000000000000000000000"),
      eip155Block:         some(0.toBlockNumber),          # Included in genesis
      eip158Block:         some(0.toBlockNumber),          # Included in genesis
      byzantiumBlock:      some(0.toBlockNumber),          # Included in genesis
      constantinopleBlock: some(0.toBlockNumber),          # Included in genesis
      petersburgBlock:     some(0.toBlockNumber),          # Included in genesis
      istanbulBlock:       some(1_561_651.toBlockNumber),  # 2019-10-30 13:53:05 UTC
      muirGlacierBlock:    some(4_460_644.toBlockNumber),  # Skipped in Goerli
      berlinBlock:         some(4_460_644.toBlockNumber),  # 2021-03-18 05:29:51 UTC
      londonBlock:         some(5_062_605.toBlockNumber),  # 2021-07-01 03:19:39 UTC
      terminalTotalDifficulty: some(10790000.u256),
    )
  of SepoliaNet:
    ChainConfig(
      consensusType:       ConsensusType.POW,
      chainId:             SepoliaNet.ChainId,
      homesteadBlock:      some(0.toBlockNumber),
      daoForkSupport:      false,
      eip150Block:         some(0.toBlockNumber),
      eip150Hash:          toDigest("0000000000000000000000000000000000000000000000000000000000000000"),
      eip155Block:         some(0.toBlockNumber),
      eip158Block:         some(0.toBlockNumber),
      byzantiumBlock:      some(0.toBlockNumber),
      constantinopleBlock: some(0.toBlockNumber),
      petersburgBlock:     some(0.toBlockNumber),
      istanbulBlock:       some(0.toBlockNumber),
      muirGlacierBlock:    some(0.toBlockNumber),
      berlinBlock:         some(0.toBlockNumber),
      londonBlock:         some(0.toBlockNumber),
    )
  else:
    ChainConfig()

proc genesisBlockForNetwork*(id: NetworkId): Genesis
    {.gcsafe, raises: [ValueError, RlpError].} =
  result = case id
  of MainNet:
    Genesis(
      nonce: 66.toBlockNonce,
      extraData: hexToSeqByte("0x11bbe8db4e347b4e8c937c1c8370e4b5ed33adb3db69cbdb7a38e1e50b1b82fa"),
      gasLimit: 5000,
      difficulty: 17179869184.u256,
      alloc: decodePrealloc(mainnetAllocData)
    )
  of RopstenNet:
    Genesis(
      nonce: 66.toBlockNonce,
      extraData: hexToSeqByte("0x3535353535353535353535353535353535353535353535353535353535353535"),
      gasLimit: 16777216,
      difficulty: 1048576.u256,
      alloc: decodePrealloc(testnetAllocData)
    )
  of RinkebyNet:
    Genesis(
      nonce: 0.toBlockNonce,
      timestamp: initTime(0x58ee40ba, 0),
      extraData: hexToSeqByte("0x52657370656374206d7920617574686f7269746168207e452e436172746d616e42eb768f2244c8811c63729a21a3569731535f067ffc57839b00206d1ad20c69a1981b489f772031b279182d99e65703f0076e4812653aab85fca0f00000000000000000000000000000000000000000000000000000000000000000000000000000000000000000000000000000000000000000000000000000000000"),
      gasLimit: 4700000,
      difficulty: 1.u256,
      alloc: decodePrealloc(rinkebyAllocData)
    )
  of GoerliNet:
    Genesis(
      nonce: 0.toBlockNonce,
      timestamp: initTime(0x5c51a607, 0),
      extraData: hexToSeqByte("0x22466c6578692069732061207468696e6722202d204166726900000000000000e0a2bd4258d2768837baa26a28fe71dc079f84c70000000000000000000000000000000000000000000000000000000000000000000000000000000000000000000000000000000000000000000000000000000000"),
      gasLimit: 0xa00000,
      difficulty: 1.u256,
      alloc: decodePrealloc(goerliAllocData)
    )
  of SepoliaNet:
    Genesis(
      nonce: 0.toBlockNonce,
      timestamp: initTime(0x6159af19, 0),
      extraData: hexToSeqByte("0x5365706f6c69612c20417468656e732c204174746963612c2047726565636521"),
      gasLimit: 0x1c9c380,
      difficulty: 0x20000.u256,
      alloc: decodePrealloc(sepoliaAllocData)
    )
  else:
    Genesis()

proc networkParams*(id: NetworkId): NetworkParams
    {.gcsafe, raises: [ValueError, RlpError].} =
  result.genesis = genesisBlockForNetwork(id)
  result.config  = chainConfigForNetwork(id)

proc `==`*(a, b: ChainId): bool =
  a.uint64 == b.uint64

proc `==`*(a, b: Genesis): bool =
  if a.isNil and b.isNil: return true
  if a.isNil and not b.isNil: return false
  if not a.isNil and b.isNil: return false
  a[] == b[]

proc `==`*(a, b: ChainConfig): bool =
  if a.isNil and b.isNil: return true
  if a.isNil and not b.isNil: return false
  if not a.isNil and b.isNil: return false
  a[] == b[]<|MERGE_RESOLUTION|>--- conflicted
+++ resolved
@@ -198,15 +198,8 @@
 
 macro fillArrayOfTimeBasedForkOptionals(conf, tmp: typed): untyped =
   result = newStmtList()
-<<<<<<< HEAD
   for i, x in forkTimeField:
     let fieldIdent = newIdentNode(x)
-=======
-  for fork, forkField in forkBlockNumber:
-    let
-      fieldIdent = newIdentNode(forkField)
-      forkIdent  = newIdentNode($HardFork(fork.ord))
->>>>>>> 73e93f1f
     result.add quote do:
       `tmp`[`i`] = TimeBasedForkOptional(
         time    : `conf`.`fieldIdent`,
