# Nimbus
# Copyright (c) 2022 Status Research & Development GmbH
# Licensed under either of
#  * Apache License, version 2.0, ([LICENSE-APACHE](LICENSE-APACHE))
#  * MIT license ([LICENSE-MIT](LICENSE-MIT))
# at your option.
# This file may not be copied, modified, or distributed except according to
# those terms.

import
  std/[options, times],
  eth/common,
  json_serialization,
  ../utils/utils,
  ./evmforks

{.push raises: [].}

type
  ConsensusType* {.pure.} = enum
    # Proof of Work
    # algorithm: Ethash
    POW

    # Proof of Authority
    # algorithm: Clique
    POA

    # Proof of Stake
    # algorithm: Casper
    POS

  HardFork* = enum
    Frontier
    Homestead
    DAOFork
    Tangerine       # a.k.a. EIP150
    Spurious        # a.k.a. EIP158
    Byzantium
    Constantinople
    Petersburg      # a.k.a. ConstantinopleFix
    Istanbul
    MuirGlacier
    Berlin
    London
    ArrowGlacier
    GrayGlacier
    MergeFork       # a.k.a. Paris
    Shanghai
    Cancun

const lastPurelyBlockNumberBasedFork* = GrayGlacier
# MergeFork is special because of TTD.
# Shanghai is special because for now it's a block/time hybrid.
const firstPurelyTimeBasedFork* = Cancun 


type
  CliqueOptions* = object
    epoch* : Option[int]
    period*: Option[int]

  MergeForkTransitionThreshold* = object
    blockNumber*: Option[BlockNumber]
    ttd*: Option[DifficultyInt]

  BlockNumberOrTimeTransitionThreshold* = object
    blockNumber*: Option[BlockNumber]
    time*: Option[EthTime]

  ForkTransitionTable* = object
    blockNumberThresholds*: array[Frontier..GrayGlacier, Option[BlockNumber]]
    mergeForkTransitionThreshold*: MergeForkTransitionThreshold
    shanghaiTransitionThreshold*: BlockNumberOrTimeTransitionThreshold
    timeThresholds*: array[Cancun..Cancun, Option[EthTime]]

  # Starting with Shanghai, forking is based on timestamp
  # rather than block number. (Although it seems like
  # temporarily we want to be able to specify Shanghai
  # using *either* block number or timestamp.)
  #
  # I'm not sure what to call this type, but we used to pass
  # just the block number into various places that need to
  # determine which fork we're on, and now we need to pass
  # around both block number and also time. And the config
  # info for each individual fork will be either a block
  # number or a time.
  #
  # Note that time and TD are optional. TD being optional
  # is because it's perfectly fine, if mergeForkBlock is
  # set, to not bother with TTD anymore. But I'm not sure
  # it makes sense to allow time to be optional. See the
  # comment below on blockNumberToForkDeterminationInfo.
  ForkDeterminationInfo* = object
    blockNumber*: BlockNumber
    time*: Option[EthTime]
    td*: Option[DifficultyInt]

func blockNumberToForkDeterminationInfo*(n: BlockNumber): ForkDeterminationInfo =
  # FIXME: All callers of this function are suspect; I'm guess we should
  # always be using both block number and time. But we have a few places,
  # like various tests, where we only have block number and the tests are
  # meant for pre-Merge forks, so maybe those are okay.
  ForkDeterminationInfo(blockNumber: n, time: none[EthTime](), td: none[DifficultyInt]())

func forkDeterminationInfo*(n: BlockNumber, t: EthTime): ForkDeterminationInfo =
  ForkDeterminationInfo(blockNumber: n, time: some(t), td: none[DifficultyInt]())

# FIXME: Is this called anywhere?
func forkDeterminationInfoIncludingTd*(n: BlockNumber, t: EthTime, td: DifficultyInt): ForkDeterminationInfo =
  ForkDeterminationInfo(blockNumber: n, time: some(t), td: some(td))

func adjustForNextBlock*(t: EthTime): EthTime =
  # FIXME-Adam: what's the right thing to do here?
  # How do we calculate "the timestamp for the block
  # after this one"?
  #
  # If this makes no sense, what should the callers
  # do instead?
  fromUnix(t.toUnix + 12)

func adjustForNextBlock*(f: ForkDeterminationInfo): ForkDeterminationInfo =
  ForkDeterminationInfo(
    blockNumber: f.blockNumber + 1,
    time: f.time.map(adjustForNextBlock),
    td: f.td
  )

# This function is awkward because there are various different ways now of
# doing a hard-fork transition (block number, ttd, time, block number *or*
# time). We used to have a simple array called forkToBlock that mapped each
# HardFork to a BlockNumber; now we have this ForkTransitionTable, which
# contains a couple of arrays and also special cases for MergeBlock and
# Shanghai.
func isGTETransitionThreshold*(map: ForkTransitionTable, forkDeterminer: ForkDeterminationInfo, fork: HardFork): bool =
  if fork <= lastPurelyBlockNumberBasedFork:
    map.blockNumberThresholds[fork].isSome and forkDeterminer.blockNumber >= map.blockNumberThresholds[fork].get
  elif fork == MergeFork:
    # MergeFork is a special case that can use either block number or ttd;
    # block number takes precedence.
    let t = map.mergeForkTransitionThreshold
    if t.blockNumber.isSome:
      forkDeterminer.blockNumber >= t.blockNumber.get
    elif t.ttd.isSome and forkDeterminer.td.isSome:
      forkDeterminer.td.get >= t.ttd.get
    else:
      false
  elif fork == Shanghai:  
    # For now, Shanghai is a special case that can use either block number or time.
    let t = map.shanghaiTransitionThreshold
    if t.blockNumber.isSome:
      forkDeterminer.blockNumber >= t.blockNumber.get
    elif t.time.isSome and forkDeterminer.time.isSome:
      forkDeterminer.time.get >= t.time.get
    else:
      false
  elif fork <= HardFork.high:
    map.timeThresholds[fork].isSome and forkDeterminer.time.isSome and forkDeterminer.time.get >= map.timeThresholds[fork].get
  else:
    raise newException(Defect, "Why is this hard fork not in one of the above categories?")

type
  # If you add more fork blocks, please update
  # forkBlockField/forkTimeField and toForkTransitionTable too.
  ChainConfig* = ref object
    chainId*            : ChainId
    homesteadBlock*     : Option[BlockNumber]
    daoForkBlock*       : Option[BlockNumber]
    daoForkSupport*     : bool
    eip150Block*        : Option[BlockNumber]
    eip150Hash*         : Hash256
    eip155Block*        : Option[BlockNumber]
    eip158Block*        : Option[BlockNumber]
    byzantiumBlock*     : Option[BlockNumber]
    constantinopleBlock*: Option[BlockNumber]
    petersburgBlock*    : Option[BlockNumber]
    istanbulBlock*      : Option[BlockNumber]
    muirGlacierBlock*   : Option[BlockNumber]
    berlinBlock*        : Option[BlockNumber]
    londonBlock*        : Option[BlockNumber]
    arrowGlacierBlock*  : Option[BlockNumber]
    grayGlacierBlock*   : Option[BlockNumber]
    mergeForkBlock*     : Option[BlockNumber]
    # Temporarily, Shanghai may be specified by either block number
    # or time; later this may get changed to only use time.
    shanghaiBlock*      : Option[BlockNumber]
    shanghaiTime*       : Option[EthTime]
    # FIXME-Adam: Does it make sense to have both block and time
    # for Cancun, too, for now?
    cancunTime*         : Option[EthTime]

    clique*             : CliqueOptions
    terminalTotalDifficulty*: Option[UInt256]
    consensusType*
      {.dontSerialize.} : ConsensusType

  # These are used for checking that the values of the fields
  # are in a valid order.
  BlockNumberBasedForkOptional* = object
    name*: string
    number*: Option[BlockNumber]
  TimeBasedForkOptional* = object
    name*: string
    time*: Option[EthTime]


const
  # this table is used for generate
  # code at compile time to check
  # the order of block number in ChainConfig
  forkBlockField* = [
    "homesteadBlock",
    "daoForkBlock",
    "eip150Block",
    "eip155Block",
    "eip158Block",
    "byzantiumBlock",
    "constantinopleBlock",
    "petersburgBlock",
    "istanbulBlock",
    "muirGlacierBlock",
    "berlinBlock",
    "londonBlock",
    "arrowGlacierBlock",
    "grayGlacierBlock",
    "mergeForkBlock",
    "shanghaiBlock",
  ]

  forkTimeField* = [
    "shanghaiTime",
    "cancunTime",
  ]

func mergeForkTransitionThreshold*(conf: ChainConfig): MergeForkTransitionThreshold =
  MergeForkTransitionThreshold(blockNumber: conf.mergeForkBlock, ttd: conf.terminalTotalDifficulty)

func shanghaiTransitionThreshold*(conf: ChainConfig): BlockNumberOrTimeTransitionThreshold =
  BlockNumberOrTimeTransitionThreshold(blockNumber: conf.shanghaiBlock, time: conf.shanghaiTime)

proc toForkTransitionTable*(conf: ChainConfig): ForkTransitionTable =
  # We used to auto-generate this code from a list of
  # field names, but it doesn't seem worthwhile anymore
  # (now that there's irregularity due to block-based vs
  # timestamp-based forking).
  result.blockNumberThresholds[Frontier      ] = some(0.toBlockNumber)
  result.blockNumberThresholds[Homestead     ] = conf.homesteadBlock
  result.blockNumberThresholds[DAOFork       ] = conf.daoForkBlock
  result.blockNumberThresholds[Tangerine     ] = conf.eip150Block
  result.blockNumberThresholds[Spurious      ] = conf.eip158Block
  result.blockNumberThresholds[Byzantium     ] = conf.byzantiumBlock
  result.blockNumberThresholds[Constantinople] = conf.constantinopleBlock
  result.blockNumberThresholds[Petersburg    ] = conf.petersburgBlock
  result.blockNumberThresholds[Istanbul      ] = conf.istanbulBlock
  result.blockNumberThresholds[MuirGlacier   ] = conf.muirGlacierBlock
  result.blockNumberThresholds[Berlin        ] = conf.berlinBlock
  result.blockNumberThresholds[London        ] = conf.londonBlock
  result.blockNumberThresholds[ArrowGlacier  ] = conf.arrowGlacierBlock
  result.blockNumberThresholds[GrayGlacier   ] = conf.grayGlacierBlock
  result.mergeForkTransitionThreshold          = conf.mergeForkTransitionThreshold
  result.shanghaiTransitionThreshold           = conf.shanghaiTransitionThreshold
  result.timeThresholds[Cancun] = conf.cancunTime

proc populateFromForkTransitionTable*(conf: ChainConfig, t: ForkTransitionTable) =
  conf.homesteadBlock      = t.blockNumberThresholds[HardFork.Homestead]
  conf.daoForkBlock        = t.blockNumberThresholds[HardFork.DAOFork]
  conf.eip150Block         = t.blockNumberThresholds[HardFork.Tangerine]
  conf.eip155Block         = t.blockNumberThresholds[HardFork.Spurious]
  conf.eip158Block         = t.blockNumberThresholds[HardFork.Spurious]
  conf.byzantiumBlock      = t.blockNumberThresholds[HardFork.Byzantium]
  conf.constantinopleBlock = t.blockNumberThresholds[HardFork.Constantinople]
  conf.petersburgBlock     = t.blockNumberThresholds[HardFork.Petersburg]
  conf.istanbulBlock       = t.blockNumberThresholds[HardFork.Istanbul]
  conf.muirGlacierBlock    = t.blockNumberThresholds[HardFork.MuirGlacier]
  conf.berlinBlock         = t.blockNumberThresholds[HardFork.Berlin]
  conf.londonBlock         = t.blockNumberThresholds[HardFork.London]
  conf.arrowGlacierBlock   = t.blockNumberThresholds[HardFork.ArrowGlacier]
  conf.grayGlacierBlock    = t.blockNumberThresholds[HardFork.GrayGlacier]

  conf.mergeForkBlock          = t.mergeForkTransitionThreshold.blockNumber
  conf.terminalTotalDifficulty = t.mergeForkTransitionThreshold.ttd
  
  conf.shanghaiBlock       = t.shanghaiTransitionThreshold.blockNumber
  conf.shanghaiTime        = t.shanghaiTransitionThreshold.time
  
  conf.cancunTime          = t.timeThresholds[HardFork.Cancun]

# ------------------------------------------------------------------------------
# Map HardFork to EVM/EVMC Fork
# ------------------------------------------------------------------------------

const
  ToEVMFork*: array[HardFork, EVMFork] = [
    FkFrontier,       # Frontier
    FkHomestead,      # Homestead
    FkHomestead,      # DAOFork
    FkTangerine,      # Tangerine
    FkSpurious,       # Spurious
    FkByzantium,      # Byzantium
    FkConstantinople, # Constantinople
    FkPetersburg,     # Petersburg
    FkIstanbul,       # Istanbul
    FkIstanbul,       # MuirGlacier
    FkBerlin,         # Berlin
    FkLondon,         # London
    FkLondon,         # ArrowGlacier
    FkLondon,         # GrayGlacier
    FkParis,          # MergeFork
    FkShanghai,       # Shanghai
    FkCancun,         # Cancun
  ]

# ------------------------------------------------------------------------------
# Block reward helpers
# ------------------------------------------------------------------------------

func eth(n: int): UInt256 {.compileTime.} =
  n.u256 * pow(10.u256, 18)

const
  eth5 = 5.eth
  eth3 = 3.eth
  eth2 = 2.eth
  eth0 = 0.u256

  BlockRewards*: array[HardFork, UInt256] = [
    eth5, # Frontier
    eth5, # Homestead
    eth5, # DAOFork
    eth5, # Tangerine
    eth5, # Spurious
    eth3, # Byzantium
    eth2, # Constantinople
    eth2, # Petersburg
    eth2, # Istanbul
    eth2, # MuirGlacier
    eth2, # Berlin
    eth2, # London
    eth2, # ArrowGlacier
    eth2, # GrayGlacier
    eth0, # MergeFork
    eth0, # Shanghai
    eth0, # Cancun
  ]

# ------------------------------------------------------------------------------
# Fork ID helpers
# ------------------------------------------------------------------------------

func toNextFork(n: Option[BlockNumber]): uint64 =
  if n.isSome:
    n.get.truncate(uint64)
  else:
    0'u64

# EIP-6122: ForkID now works with timestamps too.
func toNextFork(t: Option[EthTime]): uint64 =
  if t.isSome:
    t.get.toUnix.uint64
  else:
    0'u64

# Shanghai could be specified by either block number or time
func toNextFork(n: Option[BlockNumber], t: Option[EthTime]): uint64 =
  if n.isSome:
    n.get.truncate(uint64)
  elif t.isSome:
    t.get.toUnix.uint64
  else:
    0'u64

func arrayMappingHardForkToNextFork(c: ChainConfig): array[HardFork, uint64] =
  return [
    0'u64,
    toNextFork(c.homesteadBlock),
    toNextFork(c.daoForkBlock),
    toNextFork(c.eip150Block),
    toNextFork(c.eip158Block),
    toNextFork(c.byzantiumBlock),
    toNextFork(c.constantinopleBlock),
    toNextFork(c.petersburgBlock),
    toNextFork(c.istanbulBlock),
    toNextFork(c.muirGlacierBlock),
    toNextFork(c.berlinBlock),
    toNextFork(c.londonBlock),
    toNextFork(c.arrowGlacierBlock),
    toNextFork(c.grayGlacierBlock),
    toNextFork(c.mergeForkBlock),
    toNextFork(c.shanghaiBlock, c.shanghaiTime),
    toNextFork(c.cancunTime),
  ]

func getNextFork(next: array[HardFork, uint64], fork: HardFork): uint64 =
  if fork == high(HardFork):
    result = 0
    return

  result = next[fork]
  for x in fork..high(HardFork):
    if result != next[x]:
      result = next[x]
      break

func calculateForkId(next: array[HardFork, uint64], fork: HardFork,
                     prevCRC: uint32, prevFork: uint64): ForkID =
  result.nextFork = getNextFork(next, fork)

  if result.nextFork != prevFork:
    result.crc = crc32(prevCRC, toBytesBE(prevFork))
  else:
    result.crc = prevCRC

func calculateForkIds*(c: ChainConfig,
                      genesisCRC: uint32): array[HardFork, ForkID] =
  let next = arrayMappingHardForkToNextFork(c)

  var prevCRC = genesisCRC
  var prevFork = getNextFork(next, Frontier)

  for fork in HardFork:
    result[fork] = calculateForkId(next, fork, prevCRC, prevFork)
    prevFork = result[fork].nextFork
    prevCRC = result[fork].crc

<<<<<<< HEAD
=======
# ------------------------------------------------------------------------------
# BlockNumber + TD comparator
# ------------------------------------------------------------------------------

type
  BlockToForkFunc* = proc(data, number, td: UInt256): bool
    {.gcsafe, noSideEffect, nimcall, raises: [Defect, CatchableError].}

  BlockToFork* = object
    # `data` can be blockNumber or TTD
    data*  : UInt256
    toFork*: BlockToForkFunc

  BlockToForks* = array[HardFork, BlockToFork]

func forkTrue(data, number, td: UInt256): bool
  {.gcsafe, nimcall, raises: [].} =
  # frontier always return true
  true

func forkFalse(data, number, td: UInt256): bool
  {.gcsafe, nimcall, raises: [].} =
  # forkBlock.isNone always return false
  false

func forkMaybe(data, number, td: UInt256): bool
  {.gcsafe, nimcall, raises: [].} =
  # data is a blockNumber
  number >= data

func mergeMaybe(data, number, td: UInt256): bool
  {.gcsafe, nimcall, raises: [].} =
  # data is a TTD
  td >= data

proc blockToForks*(conf: ChainConfig, map: ForkToBlockNumber): BlockToForks =
  # between Frontier and latest HardFork
  # can be a match or not
  for fork, number in map:
    if number.isSome:
      result[fork].data = number.get()
      result[fork].toFork = forkMaybe
    else:
      result[fork].toFork = forkFalse

  # Frontier always return true
  result[Frontier].toFork = forkTrue

  # special case for MergeFork
  # if MergeForkBlock.isSome, it takes precedence over TTD
  # if MergeForkBlock.isNone, compare TD with TTD
  if map[MergeFork].isNone and
     conf.terminalTotalDifficulty.isSome:
    result[MergeFork].data = conf.terminalTotalDifficulty.get()
    result[MergeFork].toFork = mergeMaybe
>>>>>>> 73e93f1f

# ------------------------------------------------------------------------------
# End
# ------------------------------------------------------------------------------<|MERGE_RESOLUTION|>--- conflicted
+++ resolved
@@ -422,64 +422,6 @@
     prevFork = result[fork].nextFork
     prevCRC = result[fork].crc
 
-<<<<<<< HEAD
-=======
-# ------------------------------------------------------------------------------
-# BlockNumber + TD comparator
-# ------------------------------------------------------------------------------
-
-type
-  BlockToForkFunc* = proc(data, number, td: UInt256): bool
-    {.gcsafe, noSideEffect, nimcall, raises: [Defect, CatchableError].}
-
-  BlockToFork* = object
-    # `data` can be blockNumber or TTD
-    data*  : UInt256
-    toFork*: BlockToForkFunc
-
-  BlockToForks* = array[HardFork, BlockToFork]
-
-func forkTrue(data, number, td: UInt256): bool
-  {.gcsafe, nimcall, raises: [].} =
-  # frontier always return true
-  true
-
-func forkFalse(data, number, td: UInt256): bool
-  {.gcsafe, nimcall, raises: [].} =
-  # forkBlock.isNone always return false
-  false
-
-func forkMaybe(data, number, td: UInt256): bool
-  {.gcsafe, nimcall, raises: [].} =
-  # data is a blockNumber
-  number >= data
-
-func mergeMaybe(data, number, td: UInt256): bool
-  {.gcsafe, nimcall, raises: [].} =
-  # data is a TTD
-  td >= data
-
-proc blockToForks*(conf: ChainConfig, map: ForkToBlockNumber): BlockToForks =
-  # between Frontier and latest HardFork
-  # can be a match or not
-  for fork, number in map:
-    if number.isSome:
-      result[fork].data = number.get()
-      result[fork].toFork = forkMaybe
-    else:
-      result[fork].toFork = forkFalse
-
-  # Frontier always return true
-  result[Frontier].toFork = forkTrue
-
-  # special case for MergeFork
-  # if MergeForkBlock.isSome, it takes precedence over TTD
-  # if MergeForkBlock.isNone, compare TD with TTD
-  if map[MergeFork].isNone and
-     conf.terminalTotalDifficulty.isSome:
-    result[MergeFork].data = conf.terminalTotalDifficulty.get()
-    result[MergeFork].toFork = mergeMaybe
->>>>>>> 73e93f1f
 
 # ------------------------------------------------------------------------------
 # End
