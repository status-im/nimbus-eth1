# Nimbus
# Copyright (c) 2018 Status Research & Development GmbH
# Licensed under either of
#  * Apache License, version 2.0, ([LICENSE-APACHE](LICENSE-APACHE) or http://www.apache.org/licenses/LICENSE-2.0)
#  * MIT license ([LICENSE-MIT](LICENSE-MIT) or http://opensource.org/licenses/MIT)
# at your option. This file may not be copied, modified, or distributed except according to those terms.

import
  tables, macros,
  chronicles,
  ./interpreter/[opcode_values, opcodes_impl, vm_forks, gas_costs, gas_meter, utils/macros_gen_opcodes],
  ./code_stream,
<<<<<<< HEAD
  ../vm_types, ../errors,
  ./stack, ./computation, ./transaction_tracer, terminal # Those are only needed for logging
=======
  ../vm_types, ../errors, precompiles,
  ./stack, ./computation, terminal # Those are only needed for logging
>>>>>>> 0366dd47

func invalidInstruction*(computation: var BaseComputation) {.inline.} =
  raise newException(ValueError, "Invalid instruction, received an opcode not implemented in the current fork.")

let FrontierOpDispatch {.compileTime.}: array[Op, NimNode] = block:
  fill_enum_table_holes(Op, newIdentNode"invalidInstruction"):
    [
      Stop: newIdentNode "toBeReplacedByBreak",
      Add: newIdentNode "add",
      Mul: newIdentNode "mul",
      Sub: newIdentNode "sub",
      Div: newIdentNode "divide",
      Sdiv: newIdentNode "sdiv",
      Mod: newIdentNode "modulo",
      Smod: newIdentNode "smod",
      Addmod: newIdentNode "addmod",
      Mulmod: newIdentNode "mulmod",
      Exp: newIdentNode "exp",
      SignExtend: newIdentNode "signExtend",

      # 10s: Comparison & Bitwise Logic Operations
      Lt: newIdentNode "lt",
      Gt: newIdentNode "gt",
      Slt: newIdentNode "slt",
      Sgt: newIdentNode "sgt",
      Eq: newIdentNode "eq",
      IsZero: newIdentNode "isZero",
      And: newIdentNode "andOp",
      Or: newIdentNode "orOp",
      Xor: newIdentNode "xorOp",
      Not: newIdentNode "notOp",
      Byte: newIdentNode "byteOp",

      # 20s: SHA3
      Sha3: newIdentNode "sha3",

      # 30s: Environmental Information
      Address: newIdentNode "address",
      Balance: newIdentNode "balance",
      Origin: newIdentNode "origin",
      Caller: newIdentNode "caller",
      CallValue: newIdentNode "callValue",
      CallDataLoad: newIdentNode "callDataLoad",
      CallDataSize: newIdentNode "callDataSize",
      CallDataCopy: newIdentNode "callDataCopy",
      CodeSize: newIdentNode "codeSize",
      CodeCopy: newIdentNode "codeCopy",
      GasPrice: newIdentNode "gasPrice",
      ExtCodeSize: newIdentNode "extCodeSize",
      ExtCodeCopy: newIdentNode "extCodeCopy",
      # ReturnDataSize: introduced in Byzantium
      # ReturnDataCopy: introduced in Byzantium

      # 40s: Block Information
      Blockhash: newIdentNode "blockhash",
      Coinbase: newIdentNode "coinbase",
      Timestamp: newIdentNode "timestamp",
      Number: newIdentNode "blockNumber",
      Difficulty: newIdentNode "difficulty",
      GasLimit: newIdentNode "gasLimit",

      # 50s: Stack, Memory, Storage and Flow Operations
      Pop: newIdentNode "pop",
      Mload: newIdentNode "mload",
      Mstore: newIdentNode "mstore",
      Mstore8: newIdentNode "mstore8",
      Sload: newIdentNode "sload",
      Sstore: newIdentNode "sstore",
      Jump: newIdentNode "jump",
      JumpI: newIdentNode "jumpI",
      Pc: newIdentNode "pc",
      Msize: newIdentNode "msize",
      Gas: newIdentNode "gas",
      JumpDest: newIdentNode "jumpDest",

      # 60s & 70s: Push Operations.
      Push1: newIdentNode "push1",
      Push2: newIdentNode "push2",
      Push3: newIdentNode "push3",
      Push4: newIdentNode "push4",
      Push5: newIdentNode "push5",
      Push6: newIdentNode "push6",
      Push7: newIdentNode "push7",
      Push8: newIdentNode "push8",
      Push9: newIdentNode "push9",
      Push10: newIdentNode "push10",
      Push11: newIdentNode "push11",
      Push12: newIdentNode "push12",
      Push13: newIdentNode "push13",
      Push14: newIdentNode "push14",
      Push15: newIdentNode "push15",
      Push16: newIdentNode "push16",
      Push17: newIdentNode "push17",
      Push18: newIdentNode "push18",
      Push19: newIdentNode "push19",
      Push20: newIdentNode "push20",
      Push21: newIdentNode "push21",
      Push22: newIdentNode "push22",
      Push23: newIdentNode "push23",
      Push24: newIdentNode "push24",
      Push25: newIdentNode "push25",
      Push26: newIdentNode "push26",
      Push27: newIdentNode "push27",
      Push28: newIdentNode "push28",
      Push29: newIdentNode "push29",
      Push30: newIdentNode "push30",
      Push31: newIdentNode "push31",
      Push32: newIdentNode "push32",

      # 80s: Duplication Operations
      Dup1: newIdentNode "dup1",
      Dup2: newIdentNode "dup2",
      Dup3: newIdentNode "dup3",
      Dup4: newIdentNode "dup4",
      Dup5: newIdentNode "dup5",
      Dup6: newIdentNode "dup6",
      Dup7: newIdentNode "dup7",
      Dup8: newIdentNode "dup8",
      Dup9: newIdentNode "dup9",
      Dup10: newIdentNode "dup10",
      Dup11: newIdentNode "dup11",
      Dup12: newIdentNode "dup12",
      Dup13: newIdentNode "dup13",
      Dup14: newIdentNode "dup14",
      Dup15: newIdentNode "dup15",
      Dup16: newIdentNode "dup16",

      # 90s: Exchange Operations
      Swap1: newIdentNode "swap1",
      Swap2: newIdentNode "swap2",
      Swap3: newIdentNode "swap3",
      Swap4: newIdentNode "swap4",
      Swap5: newIdentNode "swap5",
      Swap6: newIdentNode "swap6",
      Swap7: newIdentNode "swap7",
      Swap8: newIdentNode "swap8",
      Swap9: newIdentNode "swap9",
      Swap10: newIdentNode "swap10",
      Swap11: newIdentNode "swap11",
      Swap12: newIdentNode "swap12",
      Swap13: newIdentNode "swap13",
      Swap14: newIdentNode "swap14",
      Swap15: newIdentNode "swap15",
      Swap16: newIdentNode "swap16",

      # a0s: Logging Operations
      Log0: newIdentNode "log0",
      Log1: newIdentNode "log1",
      Log2: newIdentNode "log2",
      Log3: newIdentNode "log3",
      Log4: newIdentNode "log4",

      # f0s: System operations
      Create: newIdentNode "create",
      Call: newIdentNode "call",
      CallCode: newIdentNode "callCode",
      Return: newIdentNode "returnOp",
      DelegateCall: newIdentNode "delegateCall",
      # StaticCall: introduced in Byzantium
      # Revert: introduced in Byzantium
      # Invalid: newIdentNode "invalid",
      SelfDestruct: newIdentNode "selfDestruct"
    ]

proc opTableToCaseStmt(opTable: array[Op, NimNode], computation: NimNode): NimNode =

  let instr = genSym(nskVar)
  result = nnkCaseStmt.newTree(instr)

  # Add a branch for each (opcode, proc) pair
  # We dispatch to the next instruction at the end of each branch
  for op, opImpl in opTable.pairs:
    let branchStmt = block:
      if op == Stop:
        quote do: break
      else:
        let asOp = quote do: Op(`op`) # TODO: unfortunately when passing to runtime, ops are transformed into int
        if BaseGasCosts[op].kind == GckFixed:
          quote do:
            if `computation`.tracingEnabled:
              `computation`.tracer.traceOpCodeStarted(`computation`, $`asOp`)
            `computation`.gasMeter.consumeGas(`computation`.gasCosts[`asOp`].cost, reason = $`asOp`)
            `opImpl`(`computation`)
            if `computation`.tracingEnabled:
              `computation`.tracer.traceOpCodeEnded(`computation`)
            `instr` = `computation`.code.next()
        else:
          quote do:
            if `computation`.tracingEnabled:
              `computation`.tracer.traceOpCodeStarted(`computation`, $`asOp`)
            `opImpl`(`computation`)
            if `computation`.tracingEnabled:
              `computation`.tracer.traceOpCodeEnded(`computation`)
            when `asOp` in {Return, Revert, SelfDestruct}:
              break
            else:
              `instr` = `computation`.code.next()

    result.add nnkOfBranch.newTree(
      newIdentNode($op),
      branchStmt
    )

  # Wrap the case statement in while true + computed goto
  result = quote do:
    var `instr` = `computation`.code.next()
    while true:
      {.computedGoto.}
      # TODO lots of macro magic here to unravel, with chronicles...
      # `computation`.logger.log($`computation`.stack & "\n\n", fgGreen)
      `result`

macro genFrontierDispatch(computation: BaseComputation): untyped =
  result = opTableToCaseStmt(FrontierOpDispatch, computation)

proc frontierVM(computation: var BaseComputation) =
  if not computation.execPrecompiles:
    genFrontierDispatch(computation)

proc updateOpcodeExec*(computation: var BaseComputation, fork: Fork) =
  case fork
  of FkFrontier:
    computation.opCodeExec = frontierVM
    computation.frontierVM()
  else:
    raise newException(VMError, "Unknown or not implemented fork: " & $fork)

proc updateOpcodeExec*(computation: var BaseComputation) =
  let fork = computation.vmState.blockHeader.blockNumber.toFork
  computation.updateOpcodeExec(fork)

proc executeOpcodes*(computation: var BaseComputation) =
  # TODO: Optimise getting fork and updating opCodeExec only when necessary
  let fork = computation.vmState.blockHeader.blockNumber.toFork
  try:
    computation.updateOpcodeExec(fork)
  except VMError:
    computation.error = Error(info: getCurrentExceptionMsg())<|MERGE_RESOLUTION|>--- conflicted
+++ resolved
@@ -10,13 +10,8 @@
   chronicles,
   ./interpreter/[opcode_values, opcodes_impl, vm_forks, gas_costs, gas_meter, utils/macros_gen_opcodes],
   ./code_stream,
-<<<<<<< HEAD
-  ../vm_types, ../errors,
+  ../vm_types, ../errors, precompiles,
   ./stack, ./computation, ./transaction_tracer, terminal # Those are only needed for logging
-=======
-  ../vm_types, ../errors, precompiles,
-  ./stack, ./computation, terminal # Those are only needed for logging
->>>>>>> 0366dd47
 
 func invalidInstruction*(computation: var BaseComputation) {.inline.} =
   raise newException(ValueError, "Invalid instruction, received an opcode not implemented in the current fork.")
