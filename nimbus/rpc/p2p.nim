--- conflicted
+++ resolved
@@ -14,11 +14,7 @@
   ../utils/header, ../transaction, ../config, ../vm_state, ../constants, ../vm_types,
   ../vm_state_transactions,
   ../db/[db_chain, state_db, storage_types],
-<<<<<<< HEAD
-  rpc_types, rpc_utils
-=======
-  ../vm/[message, computation], rpc_types
->>>>>>> 184143ba
+  rpc_types, rpc_utils, ../vm/[message, computation]
 
 #[
   Note:
@@ -33,8 +29,6 @@
 proc `%`*(value: Time): JsonNode =
   result = %value.toSeconds
 
-<<<<<<< HEAD
-=======
 func toAddress(value: EthAddressStr): EthAddress = hexToPaddedByteArray[20](value.string)
 
 func toHash(value: array[32, byte]): Hash256 {.inline.} =
@@ -43,7 +37,6 @@
 func toHash(value: EthHashStr): Hash256 {.inline.} =
   result = hexToPaddedByteArray[32](value.string).toHash
 
->>>>>>> 184143ba
 template balance(addressDb: AccountStateDb, address: EthAddress): GasInt =
   # TODO: Account balance u256 but GasInt is int64?
   addressDb.getBalance(address).truncate(int64)
