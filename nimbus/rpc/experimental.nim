--- conflicted
+++ resolved
@@ -57,17 +57,6 @@
 
   let mkeys = vmState.stateDB.makeMultiKeys()
 
-<<<<<<< HEAD
-=======
-  if statePostExecution:
-    result = (mkeys, vmState.buildWitness(mkeys))
-  else:
-    # Use the initial state from prior to executing the block of transactions
-    let initialState = BaseVMState.new(blockHeader, com).valueOr:
-                         raise newException(ValueError, "Cannot create vm state")
-    result = (mkeys, initialState.buildWitness(mkeys))
-
->>>>>>> 0524fe8f
   dbTx.rollback()
 
   mkeys
