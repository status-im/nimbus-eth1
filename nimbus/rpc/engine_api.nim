# Nimbus
# Copyright (c) 2018 Status Research & Development GmbH
# Licensed under either of
#  * Apache License, version 2.0, ([LICENSE-APACHE](LICENSE-APACHE))
#  * MIT license ([LICENSE-MIT](LICENSE-MIT))
# at your option.
# This file may not be copied, modified, or distributed except according to
# those terms.

import
  std/[typetraits, times, strutils],
  stew/[objects, results, byteutils],
  json_rpc/[rpcserver, errors],
  web3/[conversions, engine_api_types],
  eth/[rlp, common],
  ".."/db/db_chain,
  ".."/p2p/chain/[chain_desc, persist_blocks],
  ".."/[sealer, constants, stateless_runner],
  ".."/merge/[mergetypes, mergeutils],
  ".."/utils/tx_pool,
  # put chronicles import last because Nim
  # compiler resolve `$` for logging
  # arguments differently on Windows vs posix
  # if chronicles import is in the middle
  chronicles

proc latestValidHash(db: BaseChainDB, parent: EthBlockHeader, ttd: DifficultyInt): Hash256 =
  let ptd = db.getScore(parent.parentHash)
  if ptd >= ttd:
    parent.blockHash
  else:
    # If the most recent valid ancestor is a PoW block,
    # latestValidHash MUST be set to ZERO
    Hash256()

proc invalidFCU(db: BaseChainDB, header: EthBlockHeader): ForkchoiceUpdatedResponse =
  var parent: EthBlockHeader
  if not db.getBlockHeader(header.parentHash, parent):
    return invalidFCU(Hash256())

  let blockHash = latestValidHash(db, parent, db.ttd())
  invalidFCU(blockHash)

proc setupEngineApi*(
    sealingEngine: SealingEngineRef,
    server: RpcServer,
<<<<<<< HEAD
    maybeStatelessDataSourceUrl: Option[string] = none[string]()) =
=======
    merger: MergerRef) =
>>>>>>> e56bd994

  # TODO: put this singleton somewhere else
  let api = EngineApiRef.new(merger)

  # https://github.com/ethereum/execution-apis/blob/main/src/engine/specification.md#engine_newpayloadv1
  # cannot use `params` as param name. see https:#github.com/status-im/nim-json-rpc/issues/128
  server.rpc("engine_newPayloadV1") do(payload: ExecutionPayloadV1) -> PayloadStatusV1:
    trace "Engine API request received",
      meth = "newPayloadV1", number = $(distinctBase payload.blockNumber), hash = payload.blockHash

    var header = toBlockHeader(payload)
    let blockHash = payload.blockHash.asEthHash
    var res = header.validateBlockHash(blockHash)
    if res.isErr:
      return res.error

    let db = sealingEngine.chain.db

    # If we already have the block locally, ignore the entire execution and just
    # return a fake success.
    if db.getBlockHeader(blockHash, header):
      warn "Ignoring already known beacon payload",
        number = header.blockNumber, hash = blockHash
      return validStatus(blockHash)

    # FIXME-Adam - I'm adding this here, but I don't actually think this is the right place.
    # For one thing, it won't even persist the new block. But let's worry about persisting
    # after I've gotten a block to come out actually correct. --Adam
    if maybeStatelessDataSourceUrl.isSome:
      let r = statelesslyRunBlock(maybeStatelessDataSourceUrl.get, sealingEngine.chain, header, toBlockBody(payload))
      if r.isErr:
        error "Stateless execution failed", error=r.error
        return invalidStatus()
      else:
        return validStatus(r.get)

    # If the parent is missing, we - in theory - could trigger a sync, but that
    # would also entail a reorg. That is problematic if multiple sibling blocks
    # are being fed to us, and even moreso, if some semi-distant uncle shortens
    # our live chain. As such, payload execution will not permit reorgs and thus
    # will not trigger a sync cycle. That is fine though, if we get a fork choice
    # update after legit payload executions.
    var parent: EthBlockHeader
    if not db.getBlockHeader(header.parentHash, parent):
      # Stash the block away for a potential forced forckchoice update to it
      # at a later time.
      api.put(blockHash, header)

      # Although we don't want to trigger a sync, if there is one already in
      # progress, try to extend if with the current payload request to relieve
      # some strain from the forkchoice update.
      #if err := api.eth.Downloader().BeaconExtend(api.eth.SyncMode(), block.Header()); err == nil {
      #  log.Debug("Payload accepted for sync extension", "number", params.Number, "hash", params.BlockHash)
      #  return beacon.PayloadStatusV1{Status: beacon.SYNCING}, nil

      # Either no beacon sync was started yet, or it rejected the delivered
      # payload as non-integratable on top of the existing sync. We'll just
      # have to rely on the beacon client to forcefully update the head with
      # a forkchoice update request.
      warn "Ignoring payload with missing parent",
        number = header.blockNumber,
        hash = blockHash,
        parent = header.parentHash
      return acceptedStatus()

    # We have an existing parent, do some sanity checks to avoid the beacon client
    # triggering too early
    let
      td  = db.getScore(header.parentHash)
      ttd = db.ttd()

    if td < ttd:
      warn "Ignoring pre-merge payload",
        number = header.blockNumber, hash = blockHash, td, ttd
      return invalidStatus()

    if header.timestamp <= parent.timestamp:
      warn "Invalid timestamp",
        parent = header.timestamp, header = header.timestamp
      return invalidStatus(db.getHeadBlockHash(), "Invalid timestamp")

    if not db.haveBlockAndState(header.parentHash):
      api.put(blockHash, header)
      warn "State not available, ignoring new payload",
        hash = blockHash,
        number = header.blockNumber
      let blockHash = latestValidHash(db, parent, ttd)
      return acceptedStatus(blockHash)

    trace "Inserting block without sethead",
      hash = blockHash, number = header.blockNumber
    let body = toBlockBody(payload)
    let vres = sealingEngine.chain.insertBlockWithoutSetHead(header, body)
    if vres != ValidationResult.OK:
      let blockHash = latestValidHash(db, parent, ttd)
      return invalidStatus(blockHash, "Failed to insert block")

    # We've accepted a valid payload from the beacon client. Mark the local
    # chain transitions to notify other subsystems (e.g. downloader) of the
    # behavioral change.
    if not api.merger.ttdReached():
      api.merger.reachTTD()
      # TODO: cancel downloader

    return validStatus(blockHash)

  # https://github.com/ethereum/execution-apis/blob/main/src/engine/specification.md#engine_getpayloadv1
  server.rpc("engine_getPayloadV1") do(payloadId: PayloadID) -> ExecutionPayloadV1:
    trace "Engine API request received",
      meth = "GetPayload", id = payloadId.toHex

    var payload: ExecutionPayloadV1
    if not api.get(payloadId, payload):
      raise unknownPayload("Unknown payload")
    return payload

  # https://github.com/ethereum/execution-apis/blob/main/src/engine/specification.md#engine_exchangetransitionconfigurationv1
  server.rpc("engine_exchangeTransitionConfigurationV1") do(conf: TransitionConfigurationV1) -> TransitionConfigurationV1:
    trace "Engine API request received",
      meth = "exchangeTransitionConfigurationV1",
      ttd = conf.terminalTotalDifficulty,
      number = uint64(conf.terminalBlockNumber),
      blockHash = conf.terminalBlockHash

    let db = sealingEngine.chain.db
    let ttd = db.ttd()

    if conf.terminalTotalDifficulty != ttd:
      raise newException(ValueError, "invalid ttd: EL $1 CL $2" % [$ttd, $conf.terminalTotalDifficulty])

    var header: EthBlockHeader
    let terminalBlockNumber = uint64(conf.terminalBlockNumber)
    let terminalBlockHash = conf.terminalBlockHash.asEthHash
    if db.currentTerminalHeader(header):
      let headerHash = header.blockHash

      if terminalBlockNumber != 0'u64 and terminalBlockNumber != header.blockNumber.truncate(uint64):
        raise newException(ValueError, "invalid terminal block number, got $1 want $2" % [$terminalBlockNumber, $header.blockNumber])

      if terminalBlockHash != Hash256() and terminalBlockHash != headerHash:
        raise newException(ValueError, "invalid terminal block hash, got $1 want $2" % [$terminalBlockHash, $headerHash])

      return TransitionConfigurationV1(
        terminalTotalDifficulty: ttd,
        terminalBlockHash      : BlockHash headerHash.data,
        terminalBlockNumber    : Quantity header.blockNumber.truncate(uint64)
      )

    if terminalBlockNumber != 0:
      raise newException(ValueError, "invalid terminal block number: $1" % [$terminalBlockNumber])

    if terminalBlockHash != Hash256():
      raise newException(ValueError, "invalid terminal block hash, no terminal header set")

    return TransitionConfigurationV1(terminalTotalDifficulty: ttd)

  # ForkchoiceUpdatedV1 has several responsibilities:
  # If the method is called with an empty head block:
  #     we return success, which can be used to check if the catalyst mode is enabled
  # If the total difficulty was not reached:
  #     we return INVALID
  # If the finalizedBlockHash is set:
  #     we check if we have the finalizedBlockHash in our db, if not we start a sync
  # We try to set our blockchain to the headBlock
  # If there are payloadAttributes:
  #     we try to assemble a block with the payloadAttributes and return its payloadID
  # https://github.com/ethereum/execution-apis/blob/main/src/engine/specification.md#engine_forkchoiceupdatedv1
  server.rpc("engine_forkchoiceUpdatedV1") do(
      update: ForkchoiceStateV1,
      payloadAttributes: Option[PayloadAttributesV1]) -> ForkchoiceUpdatedResponse:
    let
      chain = sealingEngine.chain
      db = chain.db
      blockHash = update.headBlockHash.asEthHash

    if blockHash == Hash256():
      warn "Forkchoice requested update to zero hash"
      return simpleFCU(PayloadExecutionStatus.invalid)

    # Check whether we have the block yet in our database or not. If not, we'll
    # need to either trigger a sync, or to reject this forkchoice update for a
    # reason.
    var header: EthBlockHeader
    if not db.getBlockHeader(blockHash, header):
      # If the head hash is unknown (was not given to us in a newPayload request),
      # we cannot resolve the header, so not much to do. This could be extended in
      # the future to resolve from the `eth` network, but it's an unexpected case
      # that should be fixed, not papered over.
      if not api.get(blockHash, header):
        warn "Forkchoice requested unknown head",
          hash = blockHash
        return simpleFCU(PayloadExecutionStatus.syncing)

      # Header advertised via a past newPayload request. Start syncing to it.
      # Before we do however, make sure any legacy sync in switched off so we
      # don't accidentally have 2 cycles running.
      if not api.merger.ttdReached():
        api.merger.reachTTD()
        # TODO: cancel downloader

      info "Forkchoice requested sync to new head",
        number = header.blockNumber,
        hash = blockHash

      return simpleFCU(PayloadExecutionStatus.syncing)

    # Block is known locally, just sanity check that the beacon client does not
    # attempt to push us back to before the merge.
    let blockNumber = header.blockNumber.truncate(uint64)
    if header.difficulty > 0.u256 or blockNumber ==  0'u64:
      var
        td, ptd: DifficultyInt
        ttd = db.ttd()

      if not db.getTd(blockHash, td) or (blockNumber > 0'u64 and not db.getTd(header.parentHash, ptd)):
        error "TDs unavailable for TTD check",
          number = blockNumber,
          hash = blockHash,
          td = td,
          parent = header.parentHash,
          ptd = ptd
        return simpleFCU(PayloadExecutionStatus.invalid, "TDs unavailable for TDD check")

      if td < ttd or (blockNumber > 0'u64 and ptd > ttd):
        error "Refusing beacon update to pre-merge",
          number = blockNumber,
          hash = blockHash,
          diff = header.difficulty,
          ptd = ptd,
          ttd = ttd

        return invalidFCU()

    # If the head block is already in our canonical chain, the beacon client is
    # probably resyncing. Ignore the update.
    var canonHash: Hash256
    if db.getBlockHash(header.blockNumber, canonHash) and canonHash == blockHash:
      # TODO should this be possible?
      # If we allow these types of reorgs, we will do lots and lots of reorgs during sync
      warn "Reorg to previous block"
      if chain.setCanonical(header) != ValidationResult.OK:
        return invalidFCU(db, header)
    elif chain.setCanonical(header) != ValidationResult.OK:
      return invalidFCU(db, header)

    # If the beacon client also advertised a finalized block, mark the local
    # chain final and completely in PoS mode.
    let finalizedBlockHash = update.finalizedBlockHash.asEthHash
    if finalizedBlockHash != Hash256():
      if not api.merger.posFinalized:
        api.merger.finalizePoS()

      # TODO: If the finalized block is not in our canonical tree, somethings wrong
      var finalBlock: EthBlockHeader
      if not db.getBlockHeader(finalizedBlockHash, finalBlock):
        warn "Final block not available in database",
          hash=finalizedBlockHash
        raise invalidParams("finalized block header not available")
      var finalHash: Hash256
      if not db.getBlockHash(finalBlock.blockNumber, finalHash):
        warn "Final block not in canonical chain",
          number=finalBlock.blockNumber,
          hash=finalizedBlockHash
        raise invalidParams("finalized block hash not available")
      if finalHash != finalizedBlockHash:
        warn "Final block not in canonical chain",
          number=finalBlock.blockNumber,
          expect=finalizedBlockHash,
          get=finalHash
        raise invalidParams("finalilized block not canonical")
      db.finalizedHeaderHash(finalizedBlockHash)

    let safeBlockHash = update.safeBlockHash.asEthHash
    if safeBlockHash != Hash256():
      var safeBlock: EthBlockHeader
      if not db.getBlockHeader(safeBlockHash, safeBlock):
        warn "Safe block not available in database",
          hash = safeBlockHash
        raise invalidParams("safe head not available")
      var safeHash: Hash256
      if not db.getBlockHash(safeBlock.blockNumber, safeHash):
        warn "Safe block hash not available in database",
          hash = safeHash
        raise invalidParams("safe block hash not available")
      if safeHash != safeBlockHash:
        warn "Safe block not in canonical chain",
          blockNumber=safeBlock.blockNumber,
          expect=safeBlockHash,
          get=safeHash
        raise invalidParams("safe head not canonical")
      db.safeHeaderHash(safeBlockHash)

    # If payload generation was requested, create a new block to be potentially
    # sealed by the beacon client. The payload will be requested later, and we
    # might replace it arbitrarilly many times in between.
    if payloadAttributes.isSome:
      let payloadAttrs = payloadAttributes.get()
      var payload: ExecutionPayloadV1
      let res = sealingEngine.generateExecutionPayload(payloadAttrs, payload)

      if res.isErr:
        error "Failed to create sealing payload", err = res.error
        raise invalidAttr(res.error)

      let id = computePayloadId(blockHash, payloadAttrs)
      api.put(id, payload)

      info "Created payload for sealing",
        id = id.toHex,
        hash = payload.blockHash,
        number = payload.blockNumber.uint64

      return validFCU(some(id), blockHash)

    return validFCU(none(PayloadID), blockHash)<|MERGE_RESOLUTION|>--- conflicted
+++ resolved
@@ -44,11 +44,8 @@
 proc setupEngineApi*(
     sealingEngine: SealingEngineRef,
     server: RpcServer,
-<<<<<<< HEAD
+    merger: MergerRef,
     maybeStatelessDataSourceUrl: Option[string] = none[string]()) =
-=======
-    merger: MergerRef) =
->>>>>>> e56bd994
 
   # TODO: put this singleton somewhere else
   let api = EngineApiRef.new(merger)
