# Nimbus
# Copyright (c) 2021-2024 Status Research & Development GmbH
# Licensed under either of
#  * Apache License, version 2.0, ([LICENSE-APACHE](LICENSE-APACHE))
#  * MIT license ([LICENSE-MIT](LICENSE-MIT))
# at your option.
# This file may not be copied, modified, or distributed except according to
# those terms.

import
  std/[typetraits, sequtils, sets],
  json_rpc/rpcserver,
  web3/[conversions, execution_types],
  ../beacon/api_handler,
  ../beacon/beacon_engine,
  ../version

from ../beacon/web3_eth_conv import Hash32

{.push raises: [].}

const supportedMethods: HashSet[string] =
  toHashSet([
    "engine_newPayloadV1",
    "engine_newPayloadV2",
    "engine_newPayloadV3",
    "engine_newPayloadV4",
    "engine_getPayloadV1",
    "engine_getPayloadV2",
    "engine_getPayloadV3",
    "engine_getPayloadV4",
    "engine_exchangeTransitionConfigurationV1",
    "engine_forkchoiceUpdatedV1",
    "engine_forkchoiceUpdatedV2",
    "engine_forkchoiceUpdatedV3",
    "engine_getPayloadBodiesByHashV1",
    "engine_getPayloadBodiesByRangeV1",
    "engine_getClientVersionV1",
  ])

# I'm trying to keep the handlers below very thin, and move the
# bodies up to the various procs above. Once we have multiple
# versions, they'll need to be able to share code.
proc setupEngineAPI*(engine: BeaconEngineRef, server: RpcServer) =

  server.rpc("engine_exchangeCapabilities") do(methods: seq[string]) -> seq[string]:
    return methods.filterIt(supportedMethods.contains(it))

  server.rpc("engine_newPayloadV1") do(payload: ExecutionPayloadV1) -> PayloadStatusV1:
    return engine.newPayload(Version.V1, payload.executionPayload)

  server.rpc("engine_newPayloadV2") do(payload: ExecutionPayload) -> PayloadStatusV1:
    return engine.newPayload(Version.V2, payload)

  server.rpc("engine_newPayloadV3") do(payload: ExecutionPayload,
                                       expectedBlobVersionedHashes: Opt[seq[Hash32]],
                                       parentBeaconBlockRoot: Opt[Hash32]) -> PayloadStatusV1:
    return engine.newPayload(Version.V3, payload, expectedBlobVersionedHashes, parentBeaconBlockRoot)

  server.rpc("engine_newPayloadV4") do(payload: ExecutionPayload,
<<<<<<< HEAD
                                       expectedBlobVersionedHashes: Opt[seq[Web3Hash]],
                                       parentBeaconBlockRoot: Opt[Web3Hash],
                                       executionRequests: Opt[array[3, seq[byte]]]) -> PayloadStatusV1:
    return engine.newPayload(Version.V4, payload,
      expectedBlobVersionedHashes, parentBeaconBlockRoot, executionRequests)
=======
                                       expectedBlobVersionedHashes: Opt[seq[Hash32]],
                                       parentBeaconBlockRoot: Opt[Hash32]) -> PayloadStatusV1:
    return engine.newPayload(Version.V4, payload, expectedBlobVersionedHashes, parentBeaconBlockRoot)
>>>>>>> 1126c770

  server.rpc("engine_getPayloadV1") do(payloadId: Bytes8) -> ExecutionPayloadV1:
    return engine.getPayload(Version.V1, payloadId).executionPayload.V1

  server.rpc("engine_getPayloadV2") do(payloadId: Bytes8) -> GetPayloadV2Response:
    return engine.getPayload(Version.V2, payloadId)

  server.rpc("engine_getPayloadV3") do(payloadId: Bytes8) -> GetPayloadV3Response:
    return engine.getPayloadV3(payloadId)

  server.rpc("engine_getPayloadV4") do(payloadId: Bytes8) -> GetPayloadV4Response:
    return engine.getPayloadV4(payloadId)

  server.rpc("engine_exchangeTransitionConfigurationV1") do(
                       conf: TransitionConfigurationV1) -> TransitionConfigurationV1:
    return engine.exchangeConf(conf)

  server.rpc("engine_forkchoiceUpdatedV1") do(update: ForkchoiceStateV1,
                    attrs: Opt[PayloadAttributesV1]) -> ForkchoiceUpdatedResponse:
    return engine.forkchoiceUpdated(Version.V1, update, attrs.payloadAttributes)

  server.rpc("engine_forkchoiceUpdatedV2") do(update: ForkchoiceStateV1,
                    attrs: Opt[PayloadAttributes]) -> ForkchoiceUpdatedResponse:
    return engine.forkchoiceUpdated(Version.V2, update, attrs)

  server.rpc("engine_forkchoiceUpdatedV3") do(update: ForkchoiceStateV1,
                    attrs: Opt[PayloadAttributes]) -> ForkchoiceUpdatedResponse:
    return engine.forkchoiceUpdated(Version.V3, update, attrs)

  server.rpc("engine_getPayloadBodiesByHashV1") do(hashes: seq[Hash32]) ->
                                               seq[Opt[ExecutionPayloadBodyV1]]:
    return engine.getPayloadBodiesByHash(hashes)

  server.rpc("engine_getPayloadBodiesByRangeV1") do(
      start: Quantity, count: Quantity) -> seq[Opt[ExecutionPayloadBodyV1]]:
    return engine.getPayloadBodiesByRange(start.uint64, count.uint64)

  server.rpc("engine_getClientVersionV1") do(version: ClientVersionV1) ->
                                         seq[ClientVersionV1]:
    # TODO: what should we do with the `version` parameter?
    return @[ClientVersionV1(
      code: "NB",
      name: NimbusName,
      version: NimbusVersion,
      commit: FixedBytes[4](GitRevisionBytes),
    )]<|MERGE_RESOLUTION|>--- conflicted
+++ resolved
@@ -58,17 +58,11 @@
     return engine.newPayload(Version.V3, payload, expectedBlobVersionedHashes, parentBeaconBlockRoot)
 
   server.rpc("engine_newPayloadV4") do(payload: ExecutionPayload,
-<<<<<<< HEAD
-                                       expectedBlobVersionedHashes: Opt[seq[Web3Hash]],
-                                       parentBeaconBlockRoot: Opt[Web3Hash],
+                                       expectedBlobVersionedHashes: Opt[seq[Hash32]],
+                                       parentBeaconBlockRoot: Opt[Hash32],
                                        executionRequests: Opt[array[3, seq[byte]]]) -> PayloadStatusV1:
     return engine.newPayload(Version.V4, payload,
       expectedBlobVersionedHashes, parentBeaconBlockRoot, executionRequests)
-=======
-                                       expectedBlobVersionedHashes: Opt[seq[Hash32]],
-                                       parentBeaconBlockRoot: Opt[Hash32]) -> PayloadStatusV1:
-    return engine.newPayload(Version.V4, payload, expectedBlobVersionedHashes, parentBeaconBlockRoot)
->>>>>>> 1126c770
 
   server.rpc("engine_getPayloadV1") do(payloadId: Bytes8) -> ExecutionPayloadV1:
     return engine.getPayload(Version.V1, payloadId).executionPayload.V1
