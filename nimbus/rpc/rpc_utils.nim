--- conflicted
+++ resolved
@@ -139,13 +139,8 @@
   result.`type` = Opt.some Quantity(tx.txType)
   if optionalHeader.isSome:
     let header = optionalHeader.get
-<<<<<<< HEAD
-    result.blockHash = Opt.some(w3Hash header.hash)
+    result.blockHash = Opt.some(w3Hash header.blockHash)
     result.blockNumber = Opt.some(w3BlockNumber(header.number))
-=======
-    result.blockHash = some(w3Hash header.blockHash)
-    result.blockNumber = some(w3BlockNumber(header.blockNumber))
->>>>>>> 3b5a56fd
 
   result.`from` = w3Addr tx.getSender()
   result.gas = w3Qty(tx.gasLimit)
@@ -230,15 +225,9 @@
     {.gcsafe, raises: [ValidationError].} =
   result = ReceiptObject()
   result.transactionHash = w3Hash tx.rlpHash
-<<<<<<< HEAD
-  result.transactionIndex = Quantity(txIndex)
-  result.blockHash = w3Hash header.hash
-  result.blockNumber = w3BlockNumber(header.number)
-=======
   result.transactionIndex = w3Qty(txIndex)
   result.blockHash = w3Hash header.blockHash
-  result.blockNumber = w3BlockNumber(header.blockNumber)
->>>>>>> 3b5a56fd
+  result.blockNumber = w3BlockNumber(header.number)
   result.`from` = w3Addr tx.getSender()
   result.to = Opt.some(w3Addr tx.destination)
   result.cumulativeGasUsed = w3Qty(receipt.cumulativeGasUsed)
