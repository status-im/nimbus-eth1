--- conflicted
+++ resolved
@@ -139,8 +139,7 @@
     res.chainId = Opt.some(Quantity(tx.chainId))
     res.accessList = Opt.some(tx.accessList)
 
-<<<<<<< HEAD
-  if tx.txType >= TxEIP4844:
+  if tx.txType >= TxEip4844:
     res.maxFeePerBlobGas = Opt.some(tx.maxFeePerBlobGas)
     res.blobVersionedHashes = Opt.some(tx.versionedHashes)
 
@@ -167,30 +166,6 @@
   res.difficulty = header.difficulty
   res.extraData = HistoricExtraData header.extraData
   res.mixHash = Hash32 header.mixHash
-=======
-  if tx.txType >= TxEip4844:
-    result.maxFeePerBlobGas = Opt.some(tx.maxFeePerBlobGas)
-    result.blobVersionedHashes = Opt.some(tx.versionedHashes)
-
-proc populateBlockObject*(header: Header, chain: CoreDbRef, fullTx: bool, isUncle = false): BlockObject
-    {.gcsafe, raises: [RlpError].} =
-  let blockHash = header.blockHash
-  result = BlockObject()
-
-  result.number = Quantity(header.number)
-  result.hash = blockHash
-  result.parentHash = header.parentHash
-  result.nonce = Opt.some(FixedBytes[8] header.nonce)
-  result.sha3Uncles = header.ommersHash
-  result.logsBloom = FixedBytes[256] header.logsBloom
-  result.transactionsRoot = header.txRoot
-  result.stateRoot = header.stateRoot
-  result.receiptsRoot = header.receiptsRoot
-  result.miner = header.coinbase
-  result.difficulty = header.difficulty
-  result.extraData = HistoricExtraData header.extraData
-  result.mixHash = Hash32 header.mixHash
->>>>>>> 430611d3
 
   # discard sizeof(seq[byte]) of extraData and use actual length
   let size = sizeof(Header) - sizeof(seq[byte]) + header.extraData.len
