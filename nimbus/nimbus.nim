# Nimbus
# Copyright (c) 2018 Status Research & Development GmbH
# Licensed under either of
#  * Apache License, version 2.0, ([LICENSE-APACHE](LICENSE-APACHE))
#  * MIT license ([LICENSE-MIT](LICENSE-MIT))
# at your option.
# This file may not be copied, modified, or distributed except according to
# those terms.

import
  ../nimbus/vm_compile_info

import
  std/[os, strutils, net, options],
  chronicles,
  chronos,
  eth/[keys, net/nat, trie/db],
  eth/common as eth_common,
  eth/p2p as eth_p2p,
  json_rpc/rpcserver,
  metrics,
  metrics/[chronos_httpserver, chronicles_support],
  stew/shims/net as stewNet,
  websock/websock as ws,
  "."/[conf_utils, config, constants, context, genesis, sealer, utils, version, peers, stateless_runner],
  ./db/[storage_types, db_chain, select_backend],
  ./graphql/ethapi,
  ./p2p/[chain, clique/clique_desc, clique/clique_sealer],
  ./rpc/[common, debug, engine_api, jwt_auth, p2p, cors],
<<<<<<< HEAD
  ./sync/[fast, full, protocol, snap, stateless],
  ./utils/tx_pool
=======
  ./sync/[fast, full, protocol, snap, protocol/les_protocol, handlers],
  ./utils/tx_pool,
  ./merge/merger
>>>>>>> e56bd994

when defined(evmc_enabled):
  import transaction/evmc_dynamic_loader

## TODO:
## * No IPv6 support
## * No multiple bind addresses support
## * No database support

type
  NimbusState = enum
    Starting, Running, Stopping

  NimbusNode = ref object
    rpcServer: RpcHttpServer
    engineApiServer: RpcHttpServer
    engineApiWsServer: RpcWebSocketServer
    ethNode: EthereumNode
    state: NimbusState
    graphqlServer: GraphqlHttpServerRef
    wsRpcServer: RpcWebSocketServer
    sealingEngine: SealingEngineRef
    ctx: EthContext
    chainRef: Chain
    txPool: TxPoolRef
    networkLoop: Future[void]
    dbBackend: ChainDB
    peerManager: PeerManagerRef
    snapSyncRef: SnapSyncRef
    fullSyncRef: FullSyncRef
    merger: MergerRef

proc importBlocks(conf: NimbusConf, chainDB: BaseChainDB) =
  if string(conf.blocksFile).len > 0:
    # success or not, we quit after importing blocks
    if not importRlpBlock(string conf.blocksFile, chainDB):
      quit(QuitFailure)
    else:
      quit(QuitSuccess)

proc basicServices(nimbus: NimbusNode,
                   conf: NimbusConf,
                   chainDB: BaseChainDB) =
  # app wide TxPool singleton
  # TODO: disable some of txPool internal mechanism if
  # the engineSigner is zero.
  nimbus.txPool = TxPoolRef.new(chainDB, conf.engineSigner)

  # chainRef: some name to avoid module-name/filed/function misunderstandings
  nimbus.chainRef = newChain(chainDB)
  if conf.verifyFrom.isSome:
    let verifyFrom = conf.verifyFrom.get()
    nimbus.chainRef.extraValidation = 0 < verifyFrom
    nimbus.chainRef.verifyFrom = verifyFrom

  # this is temporary workaround to track POS transition
  # until we have proper chain config and hard fork module
  # see issue #640
  nimbus.merger = MergerRef.new(chainDB)

proc manageAccounts(nimbus: NimbusNode, conf: NimbusConf) =
  if string(conf.keyStore).len > 0:
    let res = nimbus.ctx.am.loadKeystores(string conf.keyStore)
    if res.isErr:
      fatal "Load keystore error", msg = res.error()
      quit(QuitFailure)

  if string(conf.importKey).len > 0:
    let res = nimbus.ctx.am.importPrivateKey(string conf.importKey)
    if res.isErr:
      fatal "Import private key error", msg = res.error()
      quit(QuitFailure)

proc setupP2P(nimbus: NimbusNode, conf: NimbusConf,
              protocols: set[ProtocolFlag]) =
  ## Creating P2P Server
  let kpres = nimbus.ctx.getNetKeys(conf.netKey, conf.dataDir.string)
  if kpres.isErr:
    fatal "Get network keys error", msg = kpres.error
    quit(QuitFailure)

  let keypair = kpres.get()
  var address = Address(
    ip: conf.listenAddress,
    tcpPort: conf.tcpPort,
    udpPort: conf.udpPort
  )

  if conf.nat.hasExtIp:
    # any required port redirection is assumed to be done by hand
    address.ip = conf.nat.extIp
  else:
    # automated NAT traversal
    let extIP = getExternalIP(conf.nat.nat)
    # This external IP only appears in the logs, so don't worry about dynamic
    # IPs. Don't remove it either, because the above call does initialisation
    # and discovery for NAT-related objects.
    if extIP.isSome:
      address.ip = extIP.get()
      let extPorts = redirectPorts(tcpPort = address.tcpPort,
                                   udpPort = address.udpPort,
                                   description = NimbusName & " " & NimbusVersion)
      if extPorts.isSome:
        (address.tcpPort, address.udpPort) = extPorts.get()

  let bootstrapNodes = conf.getBootNodes()

  nimbus.ethNode = newEthereumNode(
    keypair, address, conf.networkId, conf.agentString,
    addAllCapabilities = false, minPeers = conf.maxPeers,
    bootstrapNodes = bootstrapNodes,
    bindUdpPort = conf.udpPort, bindTcpPort = conf.tcpPort,
    bindIp = conf.listenAddress,
    rng = nimbus.ctx.rng)

  # Add protocol capabilities based on protocol flags
  if ProtocolFlag.Eth in protocols:
    let ethWireHandler = EthWireRef.new(
      nimbus.chainRef,
      nimbus.txPool,
      nimbus.ethNode.peerPool,
      nimbus.merger
    )
    nimbus.ethNode.addCapability(protocol.eth, ethWireHandler)
    case conf.syncMode:
    of SyncMode.Snap:
      nimbus.ethNode.addCapability protocol.snap
    of SyncMode.Full, SyncMode.Default, SyncMode.Stateless:
      discard

  if ProtocolFlag.Les in protocols:
    nimbus.ethNode.addCapability les

  # Early-initialise "--snap-sync" before starting any network connections.
  if ProtocolFlag.Eth in protocols:
    let tickerOK =
      conf.logLevel in {LogLevel.INFO, LogLevel.DEBUG, LogLevel.TRACE}
    case conf.syncMode:
    of SyncMode.Full:
      nimbus.fullSyncRef = FullSyncRef.init(
        nimbus.ethNode, nimbus.chainRef, nimbus.ctx.rng, conf.maxPeers,
        tickerOK)
      nimbus.fullSyncRef.start
    of SyncMode.Snap:
<<<<<<< HEAD
      SnapSyncRef.init(nimbus.ethNode, nimbus.chainRef, nimbus.ctx.rng,
                       conf.maxPeers, nimbus.dbBackend, tickerOK).start
    of SyncMode.Default, SyncMode.Stateless:
=======
      nimbus.snapSyncRef = SnapSyncRef.init(
        nimbus.ethNode, nimbus.chainRef, nimbus.ctx.rng, conf.maxPeers,
        nimbus.dbBackend, tickerOK)
      nimbus.snapSyncRef.start
    of SyncMode.Default:
>>>>>>> e56bd994
      discard

  # Connect directly to the static nodes
  let staticPeers = conf.getStaticPeers()
  if staticPeers.len > 0:
    nimbus.peerManager = PeerManagerRef.new(
      nimbus.ethNode.peerPool,
      conf.reconnectInterval,
      conf.reconnectMaxRetry,
      staticPeers
    )
    nimbus.peerManager.start()

  # Start Eth node
  if conf.maxPeers > 0:
    var waitForPeers = true
    case conf.syncMode:
    of SyncMode.Snap, SyncMode.Stateless:
      waitForPeers = false
    of SyncMode.Full, SyncMode.Default:
      discard
    nimbus.networkLoop = nimbus.ethNode.connectToNetwork(
      enableDiscovery = conf.discovery != DiscoveryType.None,
      waitForPeers = waitForPeers)

proc localServices(nimbus: NimbusNode, conf: NimbusConf,
                   chainDB: BaseChainDB, protocols: set[ProtocolFlag]) =
  # metrics logging
  if conf.logMetricsEnabled:
    # https://github.com/nim-lang/Nim/issues/17369
    var logMetrics: proc(udata: pointer) {.gcsafe, raises: [Defect].}
    logMetrics = proc(udata: pointer) =
      {.gcsafe.}:
        let registry = defaultRegistry
      info "metrics", registry
      discard setTimer(Moment.fromNow(conf.logMetricsInterval.seconds), logMetrics)
    discard setTimer(Moment.fromNow(conf.logMetricsInterval.seconds), logMetrics)

  # Provide JWT authentication handler for rpcHttpServer
  let jwtKey = block:
    # Create or load shared secret
    let rc = nimbus.ctx.rng.jwtSharedSecret(conf)
    if rc.isErr:
      fatal "Failed create or load shared secret",
        msg = $(rc.unsafeError) # avoid side effects
      quit(QuitFailure)
    rc.value
  let allowedOrigins = conf.getAllowedOrigins()

  # Provide JWT authentication handler for rpcHttpServer
  let httpJwtAuthHook = httpJwtAuth(jwtKey)
  let httpCorsHook = httpCors(allowedOrigins)

  # Creating RPC Server
  if conf.rpcEnabled:
    let enableAuthHook = conf.engineApiEnabled and
                         conf.engineApiPort == conf.rpcPort

    let hooks = if enableAuthHook:
                  @[httpJwtAuthHook, httpCorsHook]
                else:
                  @[httpCorsHook]

    nimbus.rpcServer = newRpcHttpServer(
      [initTAddress(conf.rpcAddress, conf.rpcPort)],
      authHooks = hooks
    )
    setupCommonRpc(nimbus.ethNode, conf, nimbus.rpcServer)

    # Enable RPC APIs based on RPC flags and protocol flags
    let rpcFlags = conf.getRpcFlags()
    if (RpcFlag.Eth in rpcFlags and ProtocolFlag.Eth in protocols) or
       (conf.engineApiPort == conf.rpcPort):
      setupEthRpc(nimbus.ethNode, nimbus.ctx, chainDB, nimbus.txPool, nimbus.rpcServer)
    if RpcFlag.Debug in rpcFlags:
      setupDebugRpc(chainDB, nimbus.rpcServer)

    nimbus.rpcServer.rpc("admin_quit") do() -> string:
      {.gcsafe.}:
        nimbus.state = Stopping
      result = "EXITING"

    nimbus.rpcServer.start()

  # Provide JWT authentication handler for rpcWebsocketServer
  let wsJwtAuthHook = wsJwtAuth(jwtKey)
  let wsCorsHook = wsCors(allowedOrigins)

  # Creating Websocket RPC Server
  if conf.wsEnabled:
    let enableAuthHook = conf.engineApiWsEnabled and
                         conf.engineApiWsPort == conf.wsPort

    let hooks = if enableAuthHook:
                  @[wsJwtAuthHook, wsCorsHook]
                else:
                  @[wsCorsHook]

    # Construct server object
    nimbus.wsRpcServer = newRpcWebSocketServer(
      initTAddress(conf.wsAddress, conf.wsPort),
      authHooks = hooks,
      # yuck, we should remove this ugly cast when
      # we fix nim-websock
      rng = cast[ws.Rng](nimbus.ctx.rng)
    )
    setupCommonRpc(nimbus.ethNode, conf, nimbus.wsRpcServer)

    # Enable Websocket RPC APIs based on RPC flags and protocol flags
    let wsFlags = conf.getWsFlags()
    if (RpcFlag.Eth in wsFlags and ProtocolFlag.Eth in protocols) or
       (conf.engineApiWsPort == conf.wsPort):
      setupEthRpc(nimbus.ethNode, nimbus.ctx, chainDB, nimbus.txPool, nimbus.wsRpcServer)
    if RpcFlag.Debug in wsFlags:
      setupDebugRpc(chainDB, nimbus.wsRpcServer)

    nimbus.wsRpcServer.start()

  if conf.graphqlEnabled:
    nimbus.graphqlServer = setupGraphqlHttpServer(
      conf,
      chainDB,
      nimbus.ethNode,
      nimbus.txPool,
      @[httpCorsHook]
    )
    nimbus.graphqlServer.start()

  if conf.engineSigner != ZERO_ADDRESS:
    let res = nimbus.ctx.am.getAccount(conf.engineSigner)
    if res.isErr:
      error "Failed to get account",
         msg = res.error,
         hint = "--key-store or --import-key"
      quit(QuitFailure)

    let rs = validateSealer(conf, nimbus.ctx, nimbus.chainRef)
    if rs.isErr:
      fatal "Engine signer validation error", msg = rs.error
      quit(QuitFailure)

    proc signFunc(signer: EthAddress, message: openArray[byte]): Result[RawSignature, cstring] {.gcsafe.} =
      let
        hashData = keccakHash(message)
        acc      = nimbus.ctx.am.getAccount(signer).tryGet()
        rawSign  = sign(acc.privateKey, SkMessage(hashData.data)).toRaw

      ok(rawSign)

    nimbus.chainRef.clique.authorize(conf.engineSigner, signFunc)

  # always create sealing engine instance but not always run it
  # e.g. engine api need sealing engine without it running
  var initialState = EngineStopped
  if chainDB.headTotalDifficulty() > chainDB.ttd:
     initialState = EnginePostMerge
  nimbus.sealingEngine = SealingEngineRef.new(
    nimbus.chainRef, nimbus.ctx, conf.engineSigner,
    nimbus.txPool, initialState
  )

  # only run sealing engine if there is a signer
  if conf.engineSigner != ZERO_ADDRESS:
    nimbus.sealingEngine.start()

  if conf.engineApiEnabled:
    if conf.engineApiPort != conf.rpcPort:
      nimbus.engineApiServer = newRpcHttpServer(
        [initTAddress(conf.engineApiAddress, conf.engineApiPort)],
        authHooks = @[httpJwtAuthHook, httpCorsHook]
      )
<<<<<<< HEAD
      setupEngineAPI(nimbus.sealingEngine, nimbus.engineApiServer, maybeStatelessModeDataSourceUrl(conf))
      setupEthRpc(nimbus.ethNode, nimbus.ctx, chainDB, nimbus.txPool, nimbus.engineApiServer)
      nimbus.engineApiServer.start()
    else:
      setupEngineAPI(nimbus.sealingEngine, nimbus.rpcServer, maybeStatelessModeDataSourceUrl(conf))
=======
      setupEngineAPI(nimbus.sealingEngine, nimbus.engineApiServer, nimbus.merger)
      setupEthRpc(nimbus.ethNode, nimbus.ctx, chainDB, nimbus.txPool, nimbus.engineApiServer)
      nimbus.engineApiServer.start()
    else:
      setupEngineAPI(nimbus.sealingEngine, nimbus.rpcServer, nimbus.merger)
>>>>>>> e56bd994

    info "Starting engine API server", port = conf.engineApiPort

  if conf.engineApiWsEnabled:
    if conf.engineApiWsPort != conf.wsPort:
      nimbus.engineApiWsServer = newRpcWebSocketServer(
        initTAddress(conf.engineApiWsAddress, conf.engineApiWsPort),
        authHooks = @[wsJwtAuthHook, wsCorsHook]
      )
<<<<<<< HEAD
      setupEngineAPI(nimbus.sealingEngine, nimbus.engineApiWsServer, maybeStatelessModeDataSourceUrl(conf))
      setupEthRpc(nimbus.ethNode, nimbus.ctx, chainDB, nimbus.txPool, nimbus.engineApiWsServer)
      nimbus.engineApiWsServer.start()
    else:
      setupEngineAPI(nimbus.sealingEngine, nimbus.wsRpcServer, maybeStatelessModeDataSourceUrl(conf))
=======
      setupEngineAPI(nimbus.sealingEngine, nimbus.engineApiWsServer, nimbus.merger)
      setupEthRpc(nimbus.ethNode, nimbus.ctx, chainDB, nimbus.txPool, nimbus.engineApiWsServer)
      nimbus.engineApiWsServer.start()
    else:
      setupEngineAPI(nimbus.sealingEngine, nimbus.wsRpcServer, nimbus.merger)
>>>>>>> e56bd994

    info "Starting WebSocket engine API server", port = conf.engineApiWsPort

  # metrics server
  if conf.metricsEnabled:
    info "Starting metrics HTTP server", address = conf.metricsAddress, port = conf.metricsPort
    startMetricsHttpServer($conf.metricsAddress, conf.metricsPort)

proc start(nimbus: NimbusNode, conf: NimbusConf) =
  ## logging
  setLogLevel(conf.logLevel)
  if conf.logFile.isSome:
    let logFile = string conf.logFile.get()
    defaultChroniclesStream.output.outFile = nil # to avoid closing stdout
    discard defaultChroniclesStream.output.open(logFile, fmAppend)

  when defined(evmc_enabled):
    evmcSetLibraryPath(conf.evm)

  createDir(string conf.dataDir)
  nimbus.dbBackend = newChainDB(string conf.dataDir)
  let trieDB = trieDB nimbus.dbBackend
  var chainDB = newBaseChainDB(trieDB,
    conf.pruneMode == PruneMode.Full,
    conf.networkId,
    conf.networkParams
    )
  chainDB.populateProgress()

  if canonicalHeadHashKey().toOpenArray notin trieDB:
    initializeEmptyDb(chainDB)
    doAssert(canonicalHeadHashKey().toOpenArray in trieDB)

  let protocols = conf.getProtocolFlags()

  case conf.cmd
  of NimbusCmd.`import`:
    importBlocks(conf, chainDB)
  of NimbusCmd.statelesslyRun:
      statelesslyRunBlock(conf.statelessRunDataSourceUrl, newChain(chainDB), conf.statelessBlockHash)
  else:
    basicServices(nimbus, conf, chainDB)
    manageAccounts(nimbus, conf)
    setupP2P(nimbus, conf, protocols)
    localServices(nimbus, conf, chainDB, protocols)

    if ProtocolFlag.Eth in protocols and conf.maxPeers > 0:
      case conf.syncMode:
      of SyncMode.Default:
<<<<<<< HEAD
        FastSyncCtx.new(nimbus.ethNode).start
      of SyncMode.Stateless:
        StatelessCtx.new(nimbus.ethNode, conf.statelessModeDataSourceUrl).start
=======
        let syncer = FastSyncCtx.new(nimbus.ethNode, nimbus.chainRef)
        syncer.start

        let wireHandler = EthWireRef(
          nimbus.ethNode.protocolState(eth)
        )

        wireHandler.setNewBlockHandler(
          fast.newBlockHandler,
          cast[pointer](syncer)
        )

        wireHandler.setNewBlockHashesHandler(
          fast.newBlockHashesHandler,
          cast[pointer](syncer)
        )

>>>>>>> e56bd994
      of SyncMode.Full, SyncMode.Snap:
        discard

    if nimbus.state == Starting:
      # it might have been set to "Stopping" with Ctrl+C
      nimbus.state = Running

proc stop*(nimbus: NimbusNode, conf: NimbusConf) {.async, gcsafe.} =
  trace "Graceful shutdown"
  if conf.rpcEnabled:
    await nimbus.rpcServer.stop()
  # nimbus.engineApiServer can be nil if conf.engineApiPort == conf.rpcPort
  if conf.engineApiEnabled and nimbus.engineApiServer.isNil.not:
    await nimbus.engineApiServer.stop()
  if conf.wsEnabled:
    nimbus.wsRpcServer.stop()
  # nimbus.engineApiWsServer can be nil if conf.engineApiWsPort == conf.wsPort
  if conf.engineApiWsEnabled and nimbus.engineApiWsServer.isNil.not:
    nimbus.engineApiWsServer.stop()
  if conf.graphqlEnabled:
    await nimbus.graphqlServer.stop()
  if conf.engineSigner != ZERO_ADDRESS:
    await nimbus.sealingEngine.stop()
  if conf.maxPeers > 0:
    await nimbus.networkLoop.cancelAndWait()
  if nimbus.peerManager.isNil.not:
    await nimbus.peerManager.stop()
  if nimbus.snapSyncRef.isNil.not:
    nimbus.snapSyncRef.stop()
  if nimbus.fullSyncRef.isNil.not:
    nimbus.fullSyncRef.stop()

proc process*(nimbus: NimbusNode, conf: NimbusConf) =
  # Main event loop
  while nimbus.state == Running:
    try:
      poll()
    except CatchableError as e:
      debug "Exception in poll()", exc = e.name, err = e.msg
      discard e # silence warning when chronicles not activated

  # Stop loop
  waitFor nimbus.stop(conf)

when isMainModule:
  var nimbus = NimbusNode(state: Starting, ctx: newEthContext())

  ## Ctrl+C handling
  proc controlCHandler() {.noconv.} =
    when defined(windows):
      # workaround for https://github.com/nim-lang/Nim/issues/4057
      setupForeignThreadGc()
    nimbus.state = Stopping
    echo "\nCtrl+C pressed. Waiting for a graceful shutdown."
  setControlCHook(controlCHandler)

  ## Show logs on stdout until we get the user's logging choice
  discard defaultChroniclesStream.output.open(stdout)

  ## Processing command line arguments
  let conf = makeConfig()

  nimbus.start(conf)
  nimbus.process(conf)<|MERGE_RESOLUTION|>--- conflicted
+++ resolved
@@ -27,14 +27,9 @@
   ./graphql/ethapi,
   ./p2p/[chain, clique/clique_desc, clique/clique_sealer],
   ./rpc/[common, debug, engine_api, jwt_auth, p2p, cors],
-<<<<<<< HEAD
-  ./sync/[fast, full, protocol, snap, stateless],
-  ./utils/tx_pool
-=======
-  ./sync/[fast, full, protocol, snap, protocol/les_protocol, handlers],
+  ./sync/[fast, full, protocol, snap, stateless, protocol/les_protocol, handlers],
   ./utils/tx_pool,
   ./merge/merger
->>>>>>> e56bd994
 
 when defined(evmc_enabled):
   import transaction/evmc_dynamic_loader
@@ -179,17 +174,11 @@
         tickerOK)
       nimbus.fullSyncRef.start
     of SyncMode.Snap:
-<<<<<<< HEAD
-      SnapSyncRef.init(nimbus.ethNode, nimbus.chainRef, nimbus.ctx.rng,
-                       conf.maxPeers, nimbus.dbBackend, tickerOK).start
-    of SyncMode.Default, SyncMode.Stateless:
-=======
       nimbus.snapSyncRef = SnapSyncRef.init(
         nimbus.ethNode, nimbus.chainRef, nimbus.ctx.rng, conf.maxPeers,
         nimbus.dbBackend, tickerOK)
       nimbus.snapSyncRef.start
-    of SyncMode.Default:
->>>>>>> e56bd994
+    of SyncMode.Default, SyncMode.Stateless:
       discard
 
   # Connect directly to the static nodes
@@ -361,19 +350,11 @@
         [initTAddress(conf.engineApiAddress, conf.engineApiPort)],
         authHooks = @[httpJwtAuthHook, httpCorsHook]
       )
-<<<<<<< HEAD
-      setupEngineAPI(nimbus.sealingEngine, nimbus.engineApiServer, maybeStatelessModeDataSourceUrl(conf))
+      setupEngineAPI(nimbus.sealingEngine, nimbus.engineApiServer, nimbus.merger, maybeStatelessModeDataSourceUrl(conf))
       setupEthRpc(nimbus.ethNode, nimbus.ctx, chainDB, nimbus.txPool, nimbus.engineApiServer)
       nimbus.engineApiServer.start()
     else:
-      setupEngineAPI(nimbus.sealingEngine, nimbus.rpcServer, maybeStatelessModeDataSourceUrl(conf))
-=======
-      setupEngineAPI(nimbus.sealingEngine, nimbus.engineApiServer, nimbus.merger)
-      setupEthRpc(nimbus.ethNode, nimbus.ctx, chainDB, nimbus.txPool, nimbus.engineApiServer)
-      nimbus.engineApiServer.start()
-    else:
-      setupEngineAPI(nimbus.sealingEngine, nimbus.rpcServer, nimbus.merger)
->>>>>>> e56bd994
+      setupEngineAPI(nimbus.sealingEngine, nimbus.rpcServer, nimbus.merger, maybeStatelessModeDataSourceUrl(conf))
 
     info "Starting engine API server", port = conf.engineApiPort
 
@@ -383,19 +364,11 @@
         initTAddress(conf.engineApiWsAddress, conf.engineApiWsPort),
         authHooks = @[wsJwtAuthHook, wsCorsHook]
       )
-<<<<<<< HEAD
-      setupEngineAPI(nimbus.sealingEngine, nimbus.engineApiWsServer, maybeStatelessModeDataSourceUrl(conf))
+      setupEngineAPI(nimbus.sealingEngine, nimbus.engineApiWsServer, nimbus.merger, maybeStatelessModeDataSourceUrl(conf))
       setupEthRpc(nimbus.ethNode, nimbus.ctx, chainDB, nimbus.txPool, nimbus.engineApiWsServer)
       nimbus.engineApiWsServer.start()
     else:
-      setupEngineAPI(nimbus.sealingEngine, nimbus.wsRpcServer, maybeStatelessModeDataSourceUrl(conf))
-=======
-      setupEngineAPI(nimbus.sealingEngine, nimbus.engineApiWsServer, nimbus.merger)
-      setupEthRpc(nimbus.ethNode, nimbus.ctx, chainDB, nimbus.txPool, nimbus.engineApiWsServer)
-      nimbus.engineApiWsServer.start()
-    else:
-      setupEngineAPI(nimbus.sealingEngine, nimbus.wsRpcServer, nimbus.merger)
->>>>>>> e56bd994
+      setupEngineAPI(nimbus.sealingEngine, nimbus.wsRpcServer, nimbus.merger, maybeStatelessModeDataSourceUrl(conf))
 
     info "Starting WebSocket engine API server", port = conf.engineApiWsPort
 
@@ -435,7 +408,7 @@
   of NimbusCmd.`import`:
     importBlocks(conf, chainDB)
   of NimbusCmd.statelesslyRun:
-      statelesslyRunBlock(conf.statelessRunDataSourceUrl, newChain(chainDB), conf.statelessBlockHash)
+    statelesslyRunBlock(conf.statelessRunDataSourceUrl, newChain(chainDB), conf.statelessBlockHash)
   else:
     basicServices(nimbus, conf, chainDB)
     manageAccounts(nimbus, conf)
@@ -445,11 +418,6 @@
     if ProtocolFlag.Eth in protocols and conf.maxPeers > 0:
       case conf.syncMode:
       of SyncMode.Default:
-<<<<<<< HEAD
-        FastSyncCtx.new(nimbus.ethNode).start
-      of SyncMode.Stateless:
-        StatelessCtx.new(nimbus.ethNode, conf.statelessModeDataSourceUrl).start
-=======
         let syncer = FastSyncCtx.new(nimbus.ethNode, nimbus.chainRef)
         syncer.start
 
@@ -466,8 +434,9 @@
           fast.newBlockHashesHandler,
           cast[pointer](syncer)
         )
-
->>>>>>> e56bd994
+      
+      of SyncMode.Stateless:
+        StatelessCtx.new(nimbus.ethNode, conf.statelessModeDataSourceUrl).start
       of SyncMode.Full, SyncMode.Snap:
         discard
 
