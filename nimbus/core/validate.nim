--- conflicted
+++ resolved
@@ -250,12 +250,9 @@
     sender:   EthAddress;      ## tx.getSender or tx.ecRecover
     maxLimit: GasInt;          ## gasLimit from block header
     baseFee:  UInt256;         ## baseFee from block header
-<<<<<<< HEAD
     excessDataGas: uint64;    ## excessDataGas from parent block header
-    fork:     EVMFork): bool =
-=======
     fork:     EVMFork): Result[void, string] =
->>>>>>> 10aabd8c
+
   let
     balance = roDB.getBalance(sender)
     nonce = roDB.getNonce(sender)
@@ -267,8 +264,7 @@
     return err("invalid tx: Eip1559 Tx type detected before London")
 
   if tx.txType == TxEip4844 and fork < FkCancun:
-    debug "invalid tx: Eip4844 Tx type detected before Cancun"
-    return false
+    return err("invalid tx: Eip4844 Tx type detected before Cancun")
 
   if fork >= FkShanghai and tx.contractCreation and tx.payload.len > EIP3860_MAX_INITCODE_SIZE:
     return err("invalid tx: initcode size exceeds maximum")
@@ -288,119 +284,6 @@
   #
   # The parallel lowGasLimit.json test never triggers the case checked below
   # as the paricular transaction is omitted (the txs list is just set empty.)
-<<<<<<< HEAD
-  if maxLimit < tx.gasLimit:
-    debug "invalid tx: block header gasLimit exceeded",
-      maxLimit,
-      gasLimit = tx.gasLimit
-    return false
-
-  # ensure that the user was willing to at least pay the base fee
-  if tx.maxFee < baseFee.truncate(int64):
-    debug "invalid tx: maxFee is smaller than baseFee",
-      maxFee = tx.maxFee,
-      baseFee
-    return false
-
-  # The total must be the larger of the two
-  if tx.maxFee < tx.maxPriorityFee:
-    debug "invalid tx: maxFee is smaller than maPriorityFee",
-      maxFee         = tx.maxFee,
-      maxPriorityFee = tx.maxPriorityFee
-    return false
-
-  # the signer must be able to fully afford the transaction
-  let gasCost = tx.gasCost()
-  if balance < gasCost:
-    debug "invalid tx: not enough cash for gas",
-      available = balance,
-      require   = gasCost
-    return false
-
-  if balance - gasCost < tx.value:
-    debug "invalid tx: not enough cash to send",
-      available=balance,
-      availableMinusGas=balance-gasCost,
-      require=tx.value
-    return false
-
-  if tx.gasLimit < tx.intrinsicGas(fork):
-    debug "invalid tx: not enough gas to perform calculation",
-      available=tx.gasLimit,
-      require=tx.intrinsicGas(fork)
-    return false
-
-  if tx.nonce != nonce:
-    debug "invalid tx: account nonce mismatch",
-      txNonce=tx.nonce,
-      accountNonce=nonce
-    return false
-
-  if tx.nonce == high(uint64):
-    debug "invalid tx: nonce at maximum"
-    return false
-
-  # EIP-3607 Reject transactions from senders with deployed code
-  # The EIP spec claims this attack never happened before
-  # Clients might choose to disable this rule for RPC calls like
-  # `eth_call` and `eth_estimateGas`
-  # EOA = Externally Owned Account
-  let codeHash = roDB.getCodeHash(sender)
-  if codeHash != EMPTY_SHA3:
-    debug "invalid tx: sender is not an EOA",
-      sender=sender.toHex,
-      codeHash=codeHash.data.toHex
-    return false
-
-  if fork >= FkCancun:
-    if tx.payload.len > MAX_CALLDATA_SIZE:
-      debug "invalid tx: payload len exceeds MAX_CALLDATA_SIZE",
-        len=tx.payload.len
-      return false
-
-    if tx.accessList.len > MAX_ACCESS_LIST_SIZE:
-      debug "invalid tx: access list len exceeds MAX_ACCESS_LIST_SIZE",
-        len=tx.accessList.len
-      return false
-
-    for i, acl in tx.accessList:
-      if acl.storageKeys.len > MAX_ACCESS_LIST_STORAGE_KEYS:
-        debug "invalid tx: access list storage keys len exceeds MAX_ACCESS_LIST_STORAGE_KEYS",
-          index=i,
-          len=acl.storageKeys.len
-        return false
-
-  if tx.txType == TxEip4844:
-    if tx.to.isNone:
-      debug "invalid tx: destination must be not empty"
-      return false
-
-    if tx.versionedHashes.len == 0:
-      debug "invalid tx: there must be at least one blob"
-      return false
-
-    if tx.versionedHashes.len > MAX_VERSIONED_HASHES_LIST_SIZE:
-      debug "invalid tx: access list len exceeds MAX_VERSIONED_HASHES_LIST_SIZE",
-        len=tx.versionedHashes.len
-      return false
-
-    for i, bv in tx.versionedHashes:
-      if bv.data[0] != BLOB_COMMITMENT_VERSION_KZG:
-        debug "invalid tx: one of blobVersionedHash has invalid version",
-          get=bv.data[0].int,
-          expect=BLOB_COMMITMENT_VERSION_KZG.int
-        return false
-
-    # ensure that the user was willing to at least pay the current data gasprice
-    let dataGasPrice = getDataGasPrice(excessDataGas)
-    if tx.maxFeePerDataGas.uint64 < dataGasPrice:
-      debug "invalid tx: maxFeePerDataGas smaller than dataGasPrice",
-        maxFeePerDataGas=tx.maxFeePerDataGas,
-        dataGasPrice
-      return false
-
-  true
-=======
   try:
     if maxLimit < tx.gasLimit:
       return err("invalid tx: block header gasLimit exceeded. maxLimit=$1, gasLimit=$2" % [
@@ -450,24 +333,48 @@
     if codeHash != EMPTY_SHA3:
       return err("invalid tx: sender is not an EOA. sender=$1, codeHash=$2" % [
         sender.toHex, codeHash.data.toHex])
+
+
+    if fork >= FkCancun:
+      if tx.payload.len > MAX_CALLDATA_SIZE:
+        return err("invalid tx: payload len exceeds MAX_CALLDATA_SIZE. len=" &
+          $tx.payload.len)
+
+      if tx.accessList.len > MAX_ACCESS_LIST_SIZE:
+        return err("invalid tx: access list len exceeds MAX_ACCESS_LIST_SIZE. len=" &
+          $tx.accessList.len)
+
+      for i, acl in tx.accessList:
+        if acl.storageKeys.len > MAX_ACCESS_LIST_STORAGE_KEYS:
+          return err("invalid tx: access list storage keys len exceeds MAX_ACCESS_LIST_STORAGE_KEYS. " &
+            "index=$1, len=$2" % [$i, $acl.storageKeys.len])
+
+    if tx.txType == TxEip4844:
+      if tx.to.isNone:
+        return err("invalid tx: destination must be not empty")
+
+      if tx.versionedHashes.len == 0:
+        return err("invalid tx: there must be at least one blob")
+
+      if tx.versionedHashes.len > MAX_VERSIONED_HASHES_LIST_SIZE:
+        return err("invalid tx: access list len exceeds MAX_VERSIONED_HASHES_LIST_SIZE. len=" &
+          $tx.versionedHashes.len)
+
+      for i, bv in tx.versionedHashes:
+        if bv.data[0] != BLOB_COMMITMENT_VERSION_KZG:
+          return err("invalid tx: one of blobVersionedHash has invalid version. " &
+            "get=$1, expect=$2" % [$bv.data[0].int, $BLOB_COMMITMENT_VERSION_KZG.int])
+
+      # ensure that the user was willing to at least pay the current data gasprice
+      let dataGasPrice = getDataGasPrice(excessDataGas)
+      if tx.maxFeePerDataGas.uint64 < dataGasPrice:
+        return err("invalid tx: maxFeePerDataGas smaller than dataGasPrice. " &
+          "maxFeePerDataGas=$1, dataGasPrice=$2" % [$tx.maxFeePerDataGas, $dataGasPrice])
+
   except CatchableError as ex:
     return err(ex.msg)
 
   ok()
-
-proc validateTransaction*(
-    vmState: BaseVMState;  ## Parent accounts environment for transaction
-    tx:      Transaction;  ## tx to validate
-    sender:  EthAddress;   ## tx.getSender or tx.ecRecover
-    header:  BlockHeader;  ## Header for the block containing the current tx
-    fork:    EVMFork): Result[void, string] =
-  ## Variant of `validateTransaction()`
-  let
-    roDB = vmState.readOnlyStateDB
-    gasLimit = header.gasLimit
-    baseFee = header.baseFee
-  roDB.validateTransaction(tx, sender, gasLimit, baseFee, fork)
->>>>>>> 10aabd8c
 
 # ------------------------------------------------------------------------------
 # Public functions, extracted from test_blockchain_json
