# Nimbus
# Copyright (c) 2018-2024 Status Research & Development GmbH
# Licensed under either of
#  * Apache License, version 2.0, ([LICENSE-APACHE](LICENSE-APACHE) or
#    http://www.apache.org/licenses/LICENSE-2.0)
#  * MIT license ([LICENSE-MIT](LICENSE-MIT) or
#    http://opensource.org/licenses/MIT)
# at your option. This file may not be copied, modified, or distributed except
# according to those terms.

{.push raises: [].}

import
  results,
  ../../db/ledger,
  ../../vm_state,
  ../../vm_types,
  ../executor,
  ../validate,
  ./chain_desc,
  chronicles,
  stint

when not defined(release):
  import
    #../../tracer,
    ../../utils/utils

export results

type
  PersistBlockFlag = enum
    NoPersistHeader
    NoSaveTxs
    NoSaveReceipts
    NoSaveWithdrawals

  PersistBlockFlags = set[PersistBlockFlag]

  PersistStats = tuple[blocks: int, txs: int, gas: GasInt]

const
  CleanUpEpoch = 30_000.BlockNumber
    ## Regular checks for history clean up (applies to single state DB). This
    ## is mainly a debugging/testing feature so that the database can be held
    ## a bit smaller. It is not applicable to a full node.

# ------------------------------------------------------------------------------
# Private
# ------------------------------------------------------------------------------

proc getVmState(c: ChainRef, header: BlockHeader): Result[BaseVMState, string] =
  if not c.vmState.isNil:
    return ok(c.vmState)

  let vmState = BaseVMState()
  if not vmState.init(header, c.com):
    return err("Could not initialise VMState")
  ok(vmState)

proc purgeOlderBlocksFromHistory(db: CoreDbRef, bn: BlockNumber) =
  ## Remove non-reachable blocks from KVT database
  if 0 < bn:
    var blkNum = bn - 1
    while 0 < blkNum:
      try:
        if not db.forgetHistory blkNum:
          break
      except RlpError as exc:
        warn "Error forgetting history", err = exc.msg
      blkNum = blkNum - 1

proc persistBlocksImpl(
    c: ChainRef, blocks: openArray[EthBlock], flags: PersistBlockFlags = {}
): Result[PersistStats, string] =
  let dbTx = c.db.newTransaction()
  defer:
    dbTx.dispose()

  c.com.hardForkTransition(blocks[0].header)

  # Note that `0 < headers.len`, assured when called from `persistBlocks()`
  let vmState = ?c.getVmState(blocks[0].header)

  let
    fromBlock = blocks[0].header.number
    toBlock = blocks[blocks.high()].header.number
  trace "Persisting blocks", fromBlock, toBlock

  var
    txs = 0
    gas = GasInt(0)
  for blk in blocks:
    template header(): BlockHeader =
      blk.header

    c.com.hardForkTransition(header)

    if not vmState.reinit(header):
      debug "Cannot update VmState", blockNumber = header.number
      return err("Cannot update VmState to block " & $header.number)

<<<<<<< HEAD
    if c.validateBlock and c.extraValidation and c.verifyFrom <= header.number:
=======
    if c.extraValidation and c.verifyFrom <= header.blockNumber:
>>>>>>> 3b5a56fd
      # TODO: how to checkseal from here
      ?c.com.validateHeaderAndKinship(blk, checkSealOK = false)

    ?vmState.processBlock(blk)

    # when defined(nimbusDumpDebuggingMetaData):
    #   if validationResult == ValidationResult.Error and
    #      body.transactions.calcTxRoot == header.txRoot:
    #     vmState.dumpDebuggingMetaData(header, body)
    #     warn "Validation error. Debugging metadata dumped."

    if NoPersistHeader notin flags:
      if not c.db.persistHeader(
        header, c.com.consensus == ConsensusType.POS, c.com.startOfHistory
      ):
        return err("Could not persist header")

<<<<<<< HEAD
      if NoSaveTxs notin flags:
        discard c.db.persistTransactions(header.number, blk.transactions)
=======
    if NoSaveTxs notin flags:
      c.db.persistTransactions(header.blockNumber, blk.transactions)
>>>>>>> 3b5a56fd

    if NoSaveReceipts notin flags:
      c.db.persistReceipts(vmState.receipts)

    if NoSaveWithdrawals notin flags and blk.withdrawals.isSome:
      c.db.persistWithdrawals(blk.withdrawals.get)

    # update currentBlock *after* we persist it
    # so the rpc return consistent result
    # between eth_blockNumber and eth_syncing
    c.com.syncCurrent = header.number

    txs += blk.transactions.len
    gas += blk.header.gasUsed

  dbTx.commit()

  # Save and record the block number before the last saved block state.
  c.db.persistent(toBlock).isOkOr:
    return err("Failed to save state: " & $$error)

  if c.com.pruneHistory:
    # There is a feature for test systems to regularly clean up older blocks
    # from the database, not appicable to a full node set up.
    let n = fromBlock div CleanUpEpoch
    if 0 < n and n < (toBlock div CleanUpEpoch):
      # Starts at around `2 * CleanUpEpoch`
      try:
        c.db.purgeOlderBlocksFromHistory(fromBlock - CleanUpEpoch)
      except CatchableError as exc:
        warn "Could not clean up old blocks from history", err = exc.msg

  ok((blocks.len, txs, gas))

# ------------------------------------------------------------------------------
# Public `ChainDB` methods
# ------------------------------------------------------------------------------

proc insertBlockWithoutSetHead*(c: ChainRef, blk: EthBlock): Result[void, string] =
  discard ?c.persistBlocksImpl([blk], {NoPersistHeader, NoSaveReceipts})

  if not c.db.persistHeader(blk.header.blockHash, blk.header, c.com.startOfHistory):
    return err("Could not persist header")

  ok()

proc setCanonical*(c: ChainRef, header: BlockHeader): Result[void, string] =
  if header.parentHash == Hash256():
    try:
      if not c.db.setHead(header.blockHash):
        return err("setHead failed")
    except RlpError as exc:
      # TODO fix exception+bool error return
      return err(exc.msg)
    return ok()

  var body: BlockBody
  try:
    if not c.db.getBlockBody(header, body):
      debug "Failed to get BlockBody", hash = header.blockHash
      return err("Could not get block body")
  except RlpError as exc:
    return err(exc.msg)

  discard
    ?c.persistBlocksImpl(
      [EthBlock.init(header, move(body))], {NoPersistHeader, NoSaveTxs}
    )

  try:
    discard c.db.setHead(header.blockHash)
  except RlpError as exc:
    return err(exc.msg)
  ok()

proc setCanonical*(c: ChainRef, blockHash: Hash256): Result[void, string] =
  var header: BlockHeader
  if not c.db.getBlockHeader(blockHash, header):
    debug "Failed to get BlockHeader", hash = blockHash
    return err("Could not get block header")

  setCanonical(c, header)

proc persistBlocks*(
    c: ChainRef, blocks: openArray[EthBlock]
): Result[PersistStats, string] =
  # Run the VM here
  if blocks.len == 0:
    debug "Nothing to do"
    return ok(default(PersistStats)) # TODO not nice to return nil

  c.persistBlocksImpl(blocks)

# ------------------------------------------------------------------------------
# End
# ------------------------------------------------------------------------------<|MERGE_RESOLUTION|>--- conflicted
+++ resolved
@@ -100,11 +100,7 @@
       debug "Cannot update VmState", blockNumber = header.number
       return err("Cannot update VmState to block " & $header.number)
 
-<<<<<<< HEAD
-    if c.validateBlock and c.extraValidation and c.verifyFrom <= header.number:
-=======
-    if c.extraValidation and c.verifyFrom <= header.blockNumber:
->>>>>>> 3b5a56fd
+    if c.extraValidation and c.verifyFrom <= header.number:
       # TODO: how to checkseal from here
       ?c.com.validateHeaderAndKinship(blk, checkSealOK = false)
 
@@ -122,13 +118,8 @@
       ):
         return err("Could not persist header")
 
-<<<<<<< HEAD
-      if NoSaveTxs notin flags:
-        discard c.db.persistTransactions(header.number, blk.transactions)
-=======
     if NoSaveTxs notin flags:
-      c.db.persistTransactions(header.blockNumber, blk.transactions)
->>>>>>> 3b5a56fd
+      c.db.persistTransactions(header.number, blk.transactions)
 
     if NoSaveReceipts notin flags:
       c.db.persistReceipts(vmState.receipts)
