--- conflicted
+++ resolved
@@ -126,24 +126,6 @@
     if validationResult != ValidationResult.OK:
       return err("Failed to validate block")
 
-<<<<<<< HEAD
-=======
-    if c.generateWitness:
-      let dbTx = c.db.newTransaction()
-      defer: dbTx.dispose()
-
-      let
-        mkeys = vmState.stateDB.makeMultiKeys()
-        # Reset state to what it was before executing the block of transactions
-        initialState = BaseVMState.new(header, c.com).valueOr:
-                         return err("Failed to create vm state")
-        witness = initialState.buildWitness(mkeys)
-
-      dbTx.rollback()
-
-      c.db.setBlockWitness(header.blockHash(), witness)
-
->>>>>>> 0524fe8f
     if NoPersistHeader notin flags:
       discard c.db.persistHeaderToDb(
         header, c.com.consensus == ConsensusType.POS, c.com.startOfHistory)
