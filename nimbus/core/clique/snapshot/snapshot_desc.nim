# Nimbus
<<<<<<< HEAD
# Copyright (c) 2018-2024 Status Research & Development GmbH
=======
# Copyright (c) 2021-2024 Status Research & Development GmbH
>>>>>>> 1c98733d
# Licensed under either of
#  * Apache License, version 2.0, ([LICENSE-APACHE](LICENSE-APACHE) or
#    http://www.apache.org/licenses/LICENSE-2.0)
#  * MIT license ([LICENSE-MIT](LICENSE-MIT) or
#    http://opensource.org/licenses/MIT)
# at your option. This file may not be copied, modified, or distributed except
# according to those terms.

##
## Snapshot Structure for Clique PoA Consensus Protocol
## ====================================================
##
## For details see
## `EIP-225 <https://github.com/ethereum/EIPs/blob/master/EIPS/eip-225.md>`_
## and
## `go-ethereum <https://github.com/ethereum/EIPs/blob/master/EIPS/eip-225.md>`_
##

import
  std/tables,
  chronicles,
  eth/rlp,
  results,
  ../../../db/[core_db, storage_types],
  ../clique_cfg,
  ../clique_defs,
  ../clique_helpers,
  ./ballot

export tables

type
  SnapshotResult* = ##\
    ## Snapshot/error result type
    Result[Snapshot,CliqueError]

  AddressHistory* = Table[BlockNumber,EthAddress]

  SnapshotData* = object
    blockNumber: BlockNumber  ## block number where snapshot was created on
    blockHash: Hash256        ## block hash where snapshot was created on
    recents: AddressHistory   ## recent signers for spam protections

    # clique/snapshot.go(58): Recents map[uint64]common.Address [..]
    ballot: Ballot            ## Votes => authorised signers

  # clique/snapshot.go(50): type Snapshot struct [..]
  Snapshot* = ref object      ## Snapshot is the state of the authorization
                              ## voting at a given point in time.
    cfg: CliqueCfg            ## parameters to fine tune behavior
    data*: SnapshotData       ## real snapshot

{.push raises: [].}

logScope:
  topics = "clique PoA snapshot"

# ------------------------------------------------------------------------------
# Private functions needed to support RLP conversion
# ------------------------------------------------------------------------------

template logTxt(info: static[string]): static[string] =
  "Clique " & info

proc append[K,V](rw: var RlpWriter; tab: Table[K,V]) =
  rw.startList(tab.len)
  for key,value in tab.pairs:
    rw.append((key,value))

proc read[K,V](rlp: var Rlp; Q: type Table[K,V]): Q {.gcsafe, raises: [RlpError].} =
  for w in rlp.items:
    let (key,value) = w.read((K,V))
    result[key] = value

# ------------------------------------------------------------------------------
# Private constructor helper
# ------------------------------------------------------------------------------

# clique/snapshot.go(72): func newSnapshot(config [..]
proc initSnapshot(s: Snapshot; cfg: CliqueCfg;
           number: BlockNumber; hash: Hash256; signers: openArray[EthAddress]) =
  ## Initalise a new snapshot.
  s.cfg = cfg
  s.data.blockNumber = number
  s.data.blockHash = hash
  s.data.recents = initTable[BlockNumber,EthAddress]()
  s.data.ballot.initBallot(signers)

# ------------------------------------------------------------------------------
# Public Constructor
# ------------------------------------------------------------------------------

proc newSnapshot*(cfg: CliqueCfg; header: BlockHeader): Snapshot =
  ## Create a new snapshot for the given header. The header need not be on the
  ## block chain, yet. The trusted signer list is derived from the
  ## `extra data` field of the header.
  new result
  let signers = header.extraData.extraDataAddresses
  result.initSnapshot(cfg, header.blockNumber, header.blockHash, signers)

# ------------------------------------------------------------------------------
# Public getters
# ------------------------------------------------------------------------------

proc cfg*(s: Snapshot): CliqueCfg =
  ## Getter
  s.cfg

proc blockNumber*(s: Snapshot): BlockNumber =
  ## Getter
  s.data.blockNumber

proc blockHash*(s: Snapshot): Hash256 =
  ## Getter
  s.data.blockHash

proc recents*(s: Snapshot): var AddressHistory =
  ## Retrieves the list of recently added addresses
  s.data.recents

proc ballot*(s: Snapshot): var Ballot =
  ## Retrieves the ballot box descriptor with the votes
  s.data.ballot

# ------------------------------------------------------------------------------
# Public setters
# ------------------------------------------------------------------------------

proc `blockNumber=`*(s: Snapshot; number: BlockNumber) =
  ## Getter
  s.data.blockNumber = number

proc `blockHash=`*(s: Snapshot; hash: Hash256) =
  ## Getter
  s.data.blockHash = hash

# ------------------------------------------------------------------------------
# Public load/store support
# ------------------------------------------------------------------------------

# clique/snapshot.go(88): func loadSnapshot(config [..]
proc loadSnapshot*(cfg: CliqueCfg; hash: Hash256):
                 Result[Snapshot,CliqueError] =
  ## Load an existing snapshot from the database.
  var
    s = Snapshot(cfg: cfg)
  try:
<<<<<<< HEAD
    let rc = s.cfg.db.newKvt(cliqueSnapshot, Shared).get(hash.data)
=======
    let rc = s.cfg.db.newKvt().get(hash.cliqueSnapshotKey.toOpenArray)
>>>>>>> 1c98733d
    if rc.isOk:
      s.data = rc.value.decode(SnapshotData)
    else:
      if rc.error.error != KvtNotFound:
        error logTxt "get() failed", error=($$rc.error)
      return err((errSnapshotLoad,""))
  except RlpError as e:
    return err((errSnapshotLoad, $e.name & ": " & e.msg))
  ok(s)

# clique/snapshot.go(104): func (s *Snapshot) store(db [..]
proc storeSnapshot*(cfg: CliqueCfg; s: Snapshot): CliqueOkResult =
  ## Insert the snapshot into the database.
<<<<<<< HEAD
  try:
    let
      val = rlp.encode(s.data)
      kvt = s.cfg.db.newKvt(cliqueSnapshot, Companion)
    kvt.put(s.data.blockHash.data, val).isOkOr:
      error logTxt "put() failed", `error`=($$error)
    kvt.persistent()

    cfg.nSnaps.inc
    cfg.snapsData += val.len.uint
  except CatchableError as e:
    return err((errSnapshotStore, $e.name & ": " & e.msg))

=======
  let
    key = s.data.blockHash.cliqueSnapshotKey
    val = rlp.encode(s.data)
    db  = s.cfg.db.newKvt(sharedTable = false) # bypass block chain txs
  defer: db.forget()
  let rc = db.put(key.toOpenArray, val)
  if rc.isErr:
    error logTxt "put() failed", `error`=($$rc.error)
  db.persistent()

  cfg.nSnaps.inc
  cfg.snapsData += val.len.uint
>>>>>>> 1c98733d
  ok()

# ------------------------------------------------------------------------------
# Public deep copy
# ------------------------------------------------------------------------------

proc cloneSnapshot*(s: Snapshot): Snapshot =
  ## Clone the snapshot
  Snapshot(
    cfg: s.cfg,   # copy ref
    data: s.data) # copy data

# ------------------------------------------------------------------------------
# End
# ------------------------------------------------------------------------------<|MERGE_RESOLUTION|>--- conflicted
+++ resolved
@@ -1,9 +1,5 @@
 # Nimbus
-<<<<<<< HEAD
-# Copyright (c) 2018-2024 Status Research & Development GmbH
-=======
 # Copyright (c) 2021-2024 Status Research & Development GmbH
->>>>>>> 1c98733d
 # Licensed under either of
 #  * Apache License, version 2.0, ([LICENSE-APACHE](LICENSE-APACHE) or
 #    http://www.apache.org/licenses/LICENSE-2.0)
@@ -151,11 +147,7 @@
   var
     s = Snapshot(cfg: cfg)
   try:
-<<<<<<< HEAD
-    let rc = s.cfg.db.newKvt(cliqueSnapshot, Shared).get(hash.data)
-=======
     let rc = s.cfg.db.newKvt().get(hash.cliqueSnapshotKey.toOpenArray)
->>>>>>> 1c98733d
     if rc.isOk:
       s.data = rc.value.decode(SnapshotData)
     else:
@@ -169,21 +161,6 @@
 # clique/snapshot.go(104): func (s *Snapshot) store(db [..]
 proc storeSnapshot*(cfg: CliqueCfg; s: Snapshot): CliqueOkResult =
   ## Insert the snapshot into the database.
-<<<<<<< HEAD
-  try:
-    let
-      val = rlp.encode(s.data)
-      kvt = s.cfg.db.newKvt(cliqueSnapshot, Companion)
-    kvt.put(s.data.blockHash.data, val).isOkOr:
-      error logTxt "put() failed", `error`=($$error)
-    kvt.persistent()
-
-    cfg.nSnaps.inc
-    cfg.snapsData += val.len.uint
-  except CatchableError as e:
-    return err((errSnapshotStore, $e.name & ": " & e.msg))
-
-=======
   let
     key = s.data.blockHash.cliqueSnapshotKey
     val = rlp.encode(s.data)
@@ -196,7 +173,6 @@
 
   cfg.nSnaps.inc
   cfg.snapsData += val.len.uint
->>>>>>> 1c98733d
   ok()
 
 # ------------------------------------------------------------------------------
