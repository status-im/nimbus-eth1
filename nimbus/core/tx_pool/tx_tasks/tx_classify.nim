# Nimbus
# Copyright (c) 2018 Status Research & Development GmbH
# Licensed under either of
#  * Apache License, version 2.0, ([LICENSE-APACHE](LICENSE-APACHE) or
#    http://www.apache.org/licenses/LICENSE-2.0)
#  * MIT license ([LICENSE-MIT](LICENSE-MIT) or
#    http://opensource.org/licenses/MIT)
# at your option. This file may not be copied, modified, or distributed except
# according to those terms.

## Transaction Pool Tasklet: Classify Transactions
## ===============================================
##

import
  ../../../common/common,
  ../../../vm_state,
  ../../../vm_types,
  ../../validate,
  ../tx_chain,
  ../tx_desc,
  ../tx_item,
  ../tx_tabs,
  chronicles,
  eth/keys

import ../../../transaction except GasPrice, GasPriceEx  # already in tx_item

{.push raises: [].}

logScope:
  topics = "tx-pool classify"

# ------------------------------------------------------------------------------
# Private function: tx validity check helpers
# ------------------------------------------------------------------------------

proc checkTxBasic(xp: TxPoolRef; item: TxItemRef): bool =
  ## Inspired by `p2p/validate.validateTransaction()`
  if item.tx.txType == TxEip2930 and xp.chain.nextFork < FkBerlin:
    debug "invalid tx: Eip2930 Tx type detected before Berlin"
    return false

  if item.tx.txType == TxEip1559 and xp.chain.nextFork < FkLondon:
    debug "invalid tx: Eip1559 Tx type detected before London"
    return false

  if item.tx.gasLimit < item.tx.intrinsicGas(xp.chain.nextFork):
    debug "invalid tx: not enough gas to perform calculation",
      available = item.tx.gasLimit,
      require = item.tx.intrinsicGas(xp.chain.nextFork)
    return false

  if item.tx.txType == TxEip1559:
    # The total must be the larger of the two
    if item.tx.maxFee < item.tx.maxPriorityFee:
      debug "invalid tx: maxFee is smaller than maPriorityFee",
        maxFee = item.tx.maxFee,
        maxPriorityFee = item.tx.maxPriorityFee
      return false

  true

proc checkTxNonce(xp: TxPoolRef; item: TxItemRef): bool
    {.gcsafe,raises: [CatchableError].} =
  ## Make sure that there is only one contiuous sequence of nonces (per
  ## sender) starting at the account nonce.

  # get the next applicable nonce as registered on the account database
  let accountNonce = xp.chain.getNonce(item.sender)

  if item.tx.nonce < accountNonce:
    debug "invalid tx: account nonce too small",
      txNonce = item.tx.nonce,
      accountNonce
    return false

  elif accountNonce < item.tx.nonce:
    # for an existing account, nonces must come in increasing consecutive order
    let rc = xp.txDB.bySender.eq(item.sender)
    if rc.isOk:
      if rc.value.data.sub.eq(item.tx.nonce - 1).isErr:
        debug "invalid tx: account nonces gap",
           txNonce = item.tx.nonce,
           accountNonce
        return false

  true

# ------------------------------------------------------------------------------
# Private function: active tx classifier check helpers
# ------------------------------------------------------------------------------

proc txNonceActive(xp: TxPoolRef; item: TxItemRef): bool
    {.gcsafe,raises: [KeyError].} =
  ## Make sure that nonces appear as a contiuous sequence in `staged` bucket
  ## probably preceeded in `packed` bucket.
  let rc = xp.txDB.bySender.eq(item.sender)
  if rc.isErr:
    return true
  # Must not be in the `pending` bucket.
  if rc.value.data.eq(txItemPending).eq(item.tx.nonce - 1).isOk:
    return false
  true


proc txGasCovered(xp: TxPoolRef; item: TxItemRef): bool =
  ## Check whether the max gas consumption is within the gas limit (aka block
  ## size).
  let trgLimit = xp.chain.limits.trgLimit
  if trgLimit < item.tx.gasLimit:
    debug "invalid tx: gasLimit exceeded",
      maxLimit = trgLimit,
      gasLimit = item.tx.gasLimit
    return false
  true

proc txFeesCovered(xp: TxPoolRef; item: TxItemRef): bool =
  ## Ensure that the user was willing to at least pay the base fee
  if item.tx.txType == TxEip1559:
    if item.tx.maxFee.GasPriceEx < xp.chain.baseFee:
      debug "invalid tx: maxFee is smaller than baseFee",
        maxFee = item.tx.maxFee,
        baseFee = xp.chain.baseFee
      return false
  true

proc txCostInBudget(xp: TxPoolRef; item: TxItemRef): bool =
  ## Check whether the worst case expense is covered by the price budget,
  let
    balance = xp.chain.getBalance(item.sender)
    gasCost = item.tx.gasLimit.u256 * item.tx.gasPrice.u256
  if balance < gasCost:
    debug "invalid tx: not enough cash for gas",
      available = balance,
      require = gasCost
    return false
  let balanceOffGasCost = balance - gasCost
  if balanceOffGasCost < item.tx.value:
    debug "invalid tx: not enough cash to send",
      available = balance,
      availableMinusGas = balanceOffGasCost,
      require = item.tx.value
    return false
  true


proc txPreLondonAcceptableGasPrice(xp: TxPoolRef; item: TxItemRef): bool =
  ## For legacy transactions check whether minimum gas price and tip are
  ## high enough. These checks are optional.
  if item.tx.txType != TxEip1559:

    if stageItemsPlMinPrice in xp.pFlags:
      if item.tx.gasPrice.GasPriceEx < xp.pMinPlGasPrice:
        return false

    elif stageItems1559MinTip in xp.pFlags:
      # Fall back transaction selector scheme
       if item.tx.effectiveGasTip(xp.chain.baseFee) < xp.pMinTipPrice:
         return false
  true

proc txPostLondonAcceptableTipAndFees(xp: TxPoolRef; item: TxItemRef): bool =
  ## Helper for `classifyTxPacked()`
  if item.tx.txType == TxEip1559:

    if stageItems1559MinTip in xp.pFlags:
      if item.tx.effectiveGasTip(xp.chain.baseFee) < xp.pMinTipPrice:
        return false

    if stageItems1559MinFee in xp.pFlags:
      if item.tx.maxFee.GasPriceEx < xp.pMinFeePrice:
        return false
  true

# ------------------------------------------------------------------------------
# Public functionss
# ------------------------------------------------------------------------------

proc classifyValid*(xp: TxPoolRef; item: TxItemRef): bool
    {.gcsafe,raises: [CatchableError].} =
  ## Check a (typically new) transaction whether it should be accepted at all
  ## or re-jected right away.

  if not xp.checkTxNonce(item):
    return false

  if not xp.checkTxBasic(item):
    return false

  true

proc classifyActive*(xp: TxPoolRef; item: TxItemRef): bool
    {.gcsafe,raises: [CatchableError].} =
  ## Check whether a valid transaction is ready to be held in the
  ## `staged` bucket in which case the function returns `true`.

  if not xp.txNonceActive(item):
    return false

  if item.tx.effectiveGasTip(xp.chain.baseFee) <= 0.GasPriceEx:
    return false

  if not xp.txGasCovered(item):
    return false

  if not xp.txFeesCovered(item):
    return false

  if not xp.txCostInBudget(item):
    return false

  if not xp.txPreLondonAcceptableGasPrice(item):
    return false

  if not xp.txPostLondonAcceptableTipAndFees(item):
    return false

  true


proc classifyValidatePacked*(xp: TxPoolRef;
                             vmState: BaseVMState; item: TxItemRef): bool =
  ## Verify the argument `item` against the accounts database. This function
  ## is a wrapper around the `verifyTransaction()` call to be used in a similar
  ## fashion as in `asyncProcessTransactionImpl()`.
  let
    roDB = vmState.readOnlyStateDB
    baseFee = xp.chain.baseFee.uint64.u256
    fork = xp.chain.nextFork
    gasLimit = if packItemsMaxGasLimit in xp.pFlags:
                 xp.chain.limits.maxLimit
               else:
                 xp.chain.limits.trgLimit
    tx = item.tx.eip1559TxNormalization(xp.chain.baseFee.GasInt, fork)
    excessDataGas = vmState.parent.excessDataGas.get(0'u64)

<<<<<<< HEAD
  roDB.validateTransaction(tx, item.sender, gasLimit, baseFee, excessDataGas, fork)
=======
  roDB.validateTransaction(tx, item.sender, gasLimit, baseFee, fork).isOk
>>>>>>> 10aabd8c

proc classifyPacked*(xp: TxPoolRef; gasBurned, moreBurned: GasInt): bool =
  ## Classifier for *packing* (i.e. adding up `gasUsed` values after executing
  ## in the VM.) This function checks whether the sum of the arguments
  ## `gasBurned` and `moreGasBurned` is within acceptable constraints.
  let totalGasUsed = gasBurned + moreBurned
  if packItemsMaxGasLimit in xp.pFlags:
    totalGasUsed < xp.chain.limits.maxLimit
  else:
    totalGasUsed < xp.chain.limits.trgLimit

proc classifyPackedNext*(xp: TxPoolRef; gasBurned, moreBurned: GasInt): bool =
  ## Classifier for *packing* (i.e. adding up `gasUsed` values after executing
  ## in the VM.) This function returns `true` if the packing level is still
  ## low enough to proceed trying to accumulate more items.
  ##
  ## This function is typically called as a follow up after a `false` return of
  ## `classifyPack()`.
  if packItemsTryHarder notin xp.pFlags:
    xp.classifyPacked(gasBurned, moreBurned)
  elif packItemsMaxGasLimit in xp.pFlags:
    gasBurned < xp.chain.limits.hwmLimit
  else:
    gasBurned < xp.chain.limits.lwmLimit

# ------------------------------------------------------------------------------
# Public functionss
# ------------------------------------------------------------------------------<|MERGE_RESOLUTION|>--- conflicted
+++ resolved
@@ -235,11 +235,7 @@
     tx = item.tx.eip1559TxNormalization(xp.chain.baseFee.GasInt, fork)
     excessDataGas = vmState.parent.excessDataGas.get(0'u64)
 
-<<<<<<< HEAD
-  roDB.validateTransaction(tx, item.sender, gasLimit, baseFee, excessDataGas, fork)
-=======
-  roDB.validateTransaction(tx, item.sender, gasLimit, baseFee, fork).isOk
->>>>>>> 10aabd8c
+  roDB.validateTransaction(tx, item.sender, gasLimit, baseFee, excessDataGas, fork).isOk
 
 proc classifyPacked*(xp: TxPoolRef; gasBurned, moreBurned: GasInt): bool =
   ## Classifier for *packing* (i.e. adding up `gasUsed` values after executing
