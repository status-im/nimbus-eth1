# Nimbus
# Copyright (c) 2018-2025 Status Research & Development GmbH
# Licensed under either of
#  * Apache License, version 2.0, ([LICENSE-APACHE](LICENSE-APACHE) or
#    http://www.apache.org/licenses/LICENSE-2.0)
#  * MIT license ([LICENSE-MIT](LICENSE-MIT) or
#    http://opensource.org/licenses/MIT)
# at your option. This file may not be copied, modified, or distributed except
# according to those terms.

{.push raises: [].}

import
  chronicles,
  std/times,
  eth/eip1559,
  eth/common/transaction_utils,
  stew/sorted_set,
  ../../common/common,
  ../../evm/state,
  ../../evm/types,
  ../../db/ledger,
  ../../constants,
  ../../transaction,
  ../chain/forked_chain,
  ../pow/header,
  ../eip4844,
  ../validate,
  ./tx_tabs,
  ./tx_item

from eth/common/eth_types_rlp import rlpHash

logScope:
  topics = "txpool"

type
  PosPayloadAttr = object
    feeRecipient: Address
    timestamp   : EthTime
    prevRandao  : Bytes32
    withdrawals : seq[Withdrawal] ## EIP-4895
    beaconRoot  : Hash32 ## EIP-4788

  TxPoolRef* = ref object
    vmState  : BaseVMState
    chain    : ForkedChainRef
    senderTab: TxSenderTab
    idTab    : TxIdTab
    rmHash   : Hash32
    pos      : PosPayloadAttr

const
  MAX_POOL_SIZE = 5000
  MAX_TXS_PER_ACCOUNT = 100
  TX_ITEM_LIFETIME = initDuration(minutes = 60)

# ------------------------------------------------------------------------------
# Private functions
# ------------------------------------------------------------------------------

proc getBaseFee(com: CommonRef; parent: Header): Opt[UInt256] =
  ## Calculates the `baseFee` of the head assuming this is the parent of a
  ## new block header to generate.
  ## Post Merge rule
  Opt.some calcEip1599BaseFee(
    parent.gasLimit,
    parent.gasUsed,
    parent.baseFeePerGas.get(0.u256))

func getGasLimit(com: CommonRef; parent: Header): GasInt =
  ## Post Merge rule
  calcGasLimit1559(parent.gasLimit, desiredLimit = com.gasLimit)

<<<<<<< HEAD
proc setupVMState(
    com: CommonRef; parent: Header, parentHash: Hash32,
    parentFrame: CoreDbTxRef): BaseVMState =
=======
proc setupVMState(com: CommonRef;
                  parent: Header,
                  parentHash: Hash32,
                  pos: PosPayloadAttr): BaseVMState =
>>>>>>> 19ea82bf
  let
    electra = com.isPragueOrLater(pos.timestamp)

  BaseVMState.new(
    parent   = parent,
    blockCtx = BlockContext(
      timestamp    : pos.timestamp,
      gasLimit     : getGasLimit(com, parent),
      baseFeePerGas: getBaseFee(com, parent),
      prevRandao   : pos.prevRandao,
      difficulty   : UInt256.zero(),
      coinbase     : pos.feeRecipient,
      excessBlobGas: calcExcessBlobGas(parent, electra),
      parentHash   : parentHash,
    ),
    txFrame = com.db.ctx.txFrameBegin(parentFrame),
    com      = com)

template append(tab: var TxSenderTab, sn: TxSenderNonceRef) =
  tab[item.sender] = sn

proc getCurrentFromSenderTab(xp: TxPoolRef; item: TxItemRef): Opt[TxItemRef] =
  let sn = xp.senderTab.getOrDefault(item.sender)
  if sn.isNil:
    return Opt.none(TxItemRef)
  let current = sn.list.eq(item.nonce).valueOr:
    return Opt.none(TxItemRef)
  Opt.some(current.data)

proc removeFromSenderTab(xp: TxPoolRef; item: TxItemRef) =
  let sn = xp.senderTab.getOrDefault(item.sender)
  if sn.isNil:
    return
  discard sn.list.delete(item.nonce)

func alreadyKnown(xp: TxPoolRef, id: Hash32): bool =
  xp.idTab.getOrDefault(id).isNil.not

proc insertToSenderTab(xp: TxPoolRef; item: TxItemRef): Result[void, TxError] =
  ## Add transaction `item` to the list. The function has no effect if the
  ## transaction exists, already.
  var sn = xp.senderTab.getOrDefault(item.sender)
  if sn.isNil:
    # First insertion
    sn = TxSenderNonceRef.init()
    sn.insertOrReplace(item)
    xp.senderTab.append(sn)
    return ok()

  let current = xp.getCurrentFromSenderTab(item).valueOr:
    if sn.len >= MAX_TXS_PER_ACCOUNT:
      return err(txErrorSenderMaxTxs)

    # no equal sender/nonce,
    # insert into txpool
    sn.insertOrReplace(item)
    return ok()

  ?current.validateTxGasBump(item)

  # Replace current item,
  # insertion to idTab will be handled by addTx.
  xp.idTab.del(current.id)
  sn.insertOrReplace(item)
  ok()

func baseFee(xp: TxPoolRef): GasInt =
  ## Getter, baseFee for the next bock header. This value is auto-generated
  ## when a new insertion point is set via `head=`.
  if xp.vmState.blockCtx.baseFeePerGas.isSome:
    xp.vmState.blockCtx.baseFeePerGas.get.truncate(GasInt)
  else:
    0.GasInt

func gasLimit(xp: TxPoolRef): GasInt =
  xp.vmState.blockCtx.gasLimit

func excessBlobGas(xp: TxPoolRef): GasInt =
  xp.vmState.blockCtx.excessBlobGas

proc getBalance(xp: TxPoolRef; account: Address): UInt256 =
  xp.vmState.ledger.getBalance(account)

proc getNonce(xp: TxPoolRef; account: Address): AccountNonce =
  xp.vmState.ledger.getNonce(account)

proc classifyValid(xp: TxPoolRef; tx: Transaction, sender: Address): bool =
  if tx.tip(xp.baseFee) <= 0.GasInt:
    debug "Invalid transaction: No tip"
    return false

  if tx.gasLimit > xp.gasLimit:
    debug "Invalid transaction: Gas limit too high",
      txGasLimit = tx.gasLimit,
      gasLimit = xp.gasLimit
    return false

  # Ensure that the user was willing to at least pay the base fee
  # And to at least pay the current data gasprice
  if tx.txType >= TxEip1559:
    if tx.maxFeePerGas < xp.baseFee:
      debug "Invalid transaction: maxFeePerGas lower than baseFee",
        maxFeePerGas = tx.maxFeePerGas,
        baseFee = xp.baseFee
      return false

  if tx.txType == TxEip4844:
    let
      excessBlobGas = xp.excessBlobGas
      electra = xp.vmState.fork >= FkPrague
      blobGasPrice = getBlobBaseFee(excessBlobGas, electra)
    if tx.maxFeePerBlobGas < blobGasPrice:
      debug "Invalid transaction: maxFeePerBlobGas lower than blobGasPrice",
        maxFeePerBlobGas = tx.maxFeePerBlobGas,
        blobGasPrice = blobGasPrice
      return false

  # Check whether the worst case expense is covered by the price budget,
  let
    balance = xp.getBalance(sender)
    gasCost = tx.gasCost
  if balance < gasCost:
    debug "Invalid transaction: Insufficient balance for gas cost",
      balance = balance,
      gasCost = gasCost
    return false
  let balanceOffGasCost = balance - gasCost
  if balanceOffGasCost < tx.value:
    debug "Invalid transaction: Insufficient balance for tx value",
      balanceOffGasCost = balanceOffGasCost,
      txValue = tx.value
    return false

  # For legacy transactions check whether minimum gas price and tip are
  # high enough. These checks are optional.
  if tx.txType < TxEip1559:
    if tx.gasPrice < 0:
      debug "Invalid transaction: Legacy transaction with invalid gas price",
        gasPrice = tx.gasPrice
      return false

    # Fall back transaction selector scheme
    if tx.tip(xp.baseFee) < 1.GasInt:
      debug "Invalid transaction: Legacy transaction with tip lower than 1"
      return false

  if tx.txType >= TxEip1559:
    if tx.tip(xp.baseFee) < 1.GasInt:
      debug "Invalid transaction: EIP-1559 transaction with tip lower than 1"
      return false

    if tx.maxFeePerGas < 1.GasInt:
      debug "Invalid transaction: EIP-1559 transaction with maxFeePerGas lower than 1"
      return false

  debug "Valid transaction",
    txType = tx.txType,
    sender = sender,
    gasLimit = tx.gasLimit,
    gasPrice = tx.gasPrice,
    value = tx.value
  true

# ------------------------------------------------------------------------------
# Public functions, constructor
# ------------------------------------------------------------------------------

proc init*(xp: TxPoolRef; chain: ForkedChainRef) =
  ## Constructor, returns new tx-pool descriptor.
  xp.pos.timestamp = chain.latestHeader.timestamp
  xp.vmState = setupVMState(chain.com,
<<<<<<< HEAD
    chain.latestHeader, chain.latestHash, chain.txFrame(chain.latestHash))
=======
    chain.latestHeader, chain.latestHash, xp.pos)
>>>>>>> 19ea82bf
  xp.chain = chain
  xp.rmHash = chain.latestHash

# ------------------------------------------------------------------------------
# Public functions, getters
# ------------------------------------------------------------------------------

func vmState*(xp: TxPoolRef): BaseVMState =
  xp.vmState

func nextFork*(xp: TxPoolRef): EVMFork =
  xp.vmState.fork

template chain*(xp: TxPoolRef): ForkedChainRef =
  xp.chain

template com*(xp: TxPoolRef): CommonRef =
  xp.chain.com

func len*(xp: TxPoolRef): int =
  xp.idTab.len

# ------------------------------------------------------------------------------
# Public functions, but private to TxPool, not exported to user
# ------------------------------------------------------------------------------

func rmHash*(xp: TxPoolRef): Hash32 =
  xp.rmHash

func `rmHash=`*(xp: TxPoolRef, val: Hash32) =
  xp.rmHash = val

proc updateVmState*(xp: TxPoolRef) =
  ## Reset transaction environment, e.g. before packing a new block
  xp.vmState = setupVMState(xp.chain.com,
<<<<<<< HEAD
    xp.chain.latestHeader, xp.chain.latestHash, xp.chain.txFrame(xp.chain.latestHash()))
=======
    xp.chain.latestHeader, xp.chain.latestHash, xp.pos)
>>>>>>> 19ea82bf

# ------------------------------------------------------------------------------
# Public functions
# ------------------------------------------------------------------------------

proc getItem*(xp: TxPoolRef, id: Hash32): Result[TxItemRef, TxError] =
  let item = xp.idTab.getOrDefault(id)
  if item.isNil:
    return err(txErrorItemNotFound)
  ok(item)

proc removeTx*(xp: TxPoolRef, id: Hash32) =
  let item = xp.getItem(id).valueOr:
    return
  xp.removeFromSenderTab(item)
  xp.idTab.del(id)

proc removeExpiredTxs*(xp: TxPoolRef, lifeTime: Duration = TX_ITEM_LIFETIME) =
  var expired = newSeqOfCap[Hash32](xp.idTab.len div 4)
  let now = utcNow()

  for txHash, item in xp.idTab:
    if now - item.time > lifeTime:
      expired.add txHash

  for txHash in expired:
    xp.removeTx(txHash)

proc addTx*(xp: TxPoolRef, ptx: PooledTransaction): Result[void, TxError] =
  if not ptx.tx.validateChainId(xp.chain.com.chainId):
    debug "Transaction chain id mismatch",
      txChainId = ptx.tx.chainId,
      chainId = xp.chain.com.chainId
    return err(txErrorChainIdMismatch)

  let id = ptx.rlpHash

  if ptx.tx.txType == TxEip4844:
    ptx.validateBlobTransactionWrapper().isOkOr:
      debug "Invalid transaction: Blob transaction wrapper validation failed",
        tx = ptx.tx,
        error = error
      return err(txErrorInvalidBlob)

  if xp.alreadyKnown(id):
    debug "Transaction already known", txHash = id
    return err(txErrorAlreadyKnown)

  validateTxBasic(
    ptx.tx,
    xp.nextFork,
    validateFork = true).isOkOr:
    debug "Invalid transaction: Basic validation failed",
      txHash = id,
      error = error
    return err(txErrorBasicValidation)

  let
    sender = ptx.tx.recoverSender().valueOr:
      return err(txErrorInvalidSignature)
    nonce = xp.getNonce(sender)

  # The downside of this arrangement is the ledger is not
  # always up to date. The comparison below
  # does not always filter out transactions with lower nonce.
  # But it will not affect the correctness of the subsequent
  # algorithm. In `byPriceAndNonce`, once again transactions
  # with lower nonce are filtered out, for different reason.
  # But the end result is same, transactions packed in a block only
  # have consecutive nonces >= than current account's nonce.
  #
  # Calling something like:
  # if xp.chain.latestHash != xp.parentHash:
  #   xp.updateVmState()
  # maybe can solve the accuracy but it is quite expensive.
  if ptx.tx.nonce < nonce:
    debug "Transaction rejected: Nonce too small",
      txNonce = ptx.tx.nonce,
      nonce = nonce,
      sender = sender
    return err(txErrorNonceTooSmall)

  if not xp.classifyValid(ptx.tx, sender):
    return err(txErrorTxInvalid)

  if xp.idTab.len >= MAX_POOL_SIZE:
    xp.removeExpiredTxs()

  if xp.idTab.len >= MAX_POOL_SIZE:
    debug "Transaction rejected: txpool is full"
    return err(txErrorPoolIsFull)

  let item = TxItemRef.new(ptx, id, sender)
  ?xp.insertToSenderTab(item)
  xp.idTab[item.id] = item

  debug "Transaction added to txpool",
    txHash = id,
    sender = sender,
    recipient = ptx.tx.getRecipient(sender),
    nonce = ptx.tx.nonce,
    gasPrice = ptx.tx.gasPrice,
    value = ptx.tx.value

  ok()

proc addTx*(xp: TxPoolRef, tx: Transaction): Result[void, TxError] =
  xp.addTx(PooledTransaction(tx: tx))

iterator byPriceAndNonce*(xp: TxPoolRef): TxItemRef =
  for item in byPriceAndNonce(xp.senderTab, xp.idTab,
      xp.vmState.ledger, xp.baseFee):
    yield item

# ------------------------------------------------------------------------------
# PoS payload attributes getters
# ------------------------------------------------------------------------------

func feeRecipient*(xp: TxPoolRef): Address =
  xp.pos.feeRecipient

func timestamp*(xp: TxPoolRef): EthTime =
  xp.pos.timestamp

func prevRandao*(xp: TxPoolRef): Bytes32 =
  xp.pos.prevRandao

proc withdrawals*(xp: TxPoolRef): seq[Withdrawal] =
  xp.pos.withdrawals

func parentBeaconBlockRoot*(xp: TxPoolRef): Hash32 =
  xp.pos.beaconRoot

# ------------------------------------------------------------------------------
# PoS payload attributes setters
# ------------------------------------------------------------------------------

proc `feeRecipient=`*(xp: TxPoolRef, val: Address) =
  xp.pos.feeRecipient = val

proc `timestamp=`*(xp: TxPoolRef, val: EthTime) =
  xp.pos.timestamp = val

proc `prevRandao=`*(xp: TxPoolRef, val: Bytes32) =
  xp.pos.prevRandao = val

proc `withdrawals=`*(xp: TxPoolRef, val: sink seq[Withdrawal]) =
  xp.pos.withdrawals = system.move(val)

proc `parentBeaconBlockRoot=`*(xp: TxPoolRef, val: Hash32) =
  xp.pos.beaconRoot = val<|MERGE_RESOLUTION|>--- conflicted
+++ resolved
@@ -72,16 +72,11 @@
   ## Post Merge rule
   calcGasLimit1559(parent.gasLimit, desiredLimit = com.gasLimit)
 
-<<<<<<< HEAD
-proc setupVMState(
-    com: CommonRef; parent: Header, parentHash: Hash32,
-    parentFrame: CoreDbTxRef): BaseVMState =
-=======
 proc setupVMState(com: CommonRef;
                   parent: Header,
                   parentHash: Hash32,
-                  pos: PosPayloadAttr): BaseVMState =
->>>>>>> 19ea82bf
+                  pos: PosPayloadAttr,
+                  parentFrame: CoreDbTxRef): BaseVMState =
   let
     electra = com.isPragueOrLater(pos.timestamp)
 
@@ -253,11 +248,8 @@
   ## Constructor, returns new tx-pool descriptor.
   xp.pos.timestamp = chain.latestHeader.timestamp
   xp.vmState = setupVMState(chain.com,
-<<<<<<< HEAD
-    chain.latestHeader, chain.latestHash, chain.txFrame(chain.latestHash))
-=======
-    chain.latestHeader, chain.latestHash, xp.pos)
->>>>>>> 19ea82bf
+    chain.latestHeader, chain.latestHash,
+    xp.pos, chain.txFrame(chain.latestHash))
   xp.chain = chain
   xp.rmHash = chain.latestHash
 
@@ -293,11 +285,8 @@
 proc updateVmState*(xp: TxPoolRef) =
   ## Reset transaction environment, e.g. before packing a new block
   xp.vmState = setupVMState(xp.chain.com,
-<<<<<<< HEAD
-    xp.chain.latestHeader, xp.chain.latestHash, xp.chain.txFrame(xp.chain.latestHash()))
-=======
-    xp.chain.latestHeader, xp.chain.latestHash, xp.pos)
->>>>>>> 19ea82bf
+    xp.chain.latestHeader, xp.chain.latestHash,
+    xp.pos, xp.chain.txFrame(xp.chain.latestHash))
 
 # ------------------------------------------------------------------------------
 # Public functions
