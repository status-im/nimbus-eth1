--- conflicted
+++ resolved
@@ -210,11 +210,7 @@
     )
 
   # runComputation a.k.a syscall/evm.call
-<<<<<<< HEAD
   result = call.runComputation(seq[byte])
-=======
-  let res = call.runComputation(seq[byte])
->>>>>>> 1126c770
   statedb.persist(clearEmptyAccount = true)
 
 proc processDequeueConsolidationRequests*(vmState: BaseVMState): seq[byte] =
@@ -238,11 +234,7 @@
     )
 
   # runComputation a.k.a syscall/evm.call
-<<<<<<< HEAD
   result = call.runComputation(seq[byte])
-=======
-  let res = call.runComputation(seq[byte])
->>>>>>> 1126c770
   statedb.persist(clearEmptyAccount = true)
 
 proc processTransaction*(
