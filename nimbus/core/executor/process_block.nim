--- conflicted
+++ resolved
@@ -75,23 +75,13 @@
       return err("Mismatched txRoot")
 
   if com.isPragueOrLater(header.timestamp):
-<<<<<<< HEAD
-    if header.requestsRoot.isNone:
+    if header.requestsHash.isNone:
       return err("Post-Prague block header must have requestsHash")
 
     ?vmState.processParentBlockHash(header.parentHash)
   else:
-    if header.requestsRoot.isSome:
+    if header.requestsHash.isSome:
       return err("Pre-Prague block header must not have requestsHash")
-=======
-    if header.requestsHash.isNone or blk.requests.isNone:
-      return err("Post-Prague block header must have requestsRoot/requests")
-
-    ?vmState.processParentBlockHash(header.parentHash)
-  else:
-    if header.requestsHash.isSome or blk.requests.isSome:
-      return err("Pre-Prague block header must not have requestsRoot/requests")
->>>>>>> 1126c770
 
   if com.isCancunOrLater(header.timestamp):
     if header.parentBeaconBlockRoot.isNone:
@@ -188,53 +178,19 @@
           expected = header.receiptsRoot
         return err("receiptRoot mismatch")
 
-<<<<<<< HEAD
-    if header.requestsRoot.isSome:
+    if header.requestsHash.isSome:
       let
         depositReqs = ?parseDepositLogs(vmState.allLogs)
         withdrawalReqs = processDequeueWithdrawalRequests(vmState)
         consolidationReqs = processDequeueConsolidationRequests(vmState)
         requestsHash = calcRequestsHashInsertType(depositReqs, withdrawalReqs, consolidationReqs)
 
-      if header.requestsRoot.get != requestsHash:
+      if header.requestsHash.get != requestsHash:
         debug "wrong requestsHash in block",
           blockNumber = header.number,
           actual = requestsHash,
-          expected = header.requestsRoot.get
+          expected = header.requestsHash.get
         return err("requestsHash mismatch")
-=======
-    if header.requestsHash.isSome:
-      let requestsRoot = calcRequestsRoot(blk.requests.get)
-      if header.requestsHash.get != requestsRoot:
-        debug "wrong requestsRoot in block",
-          blockNumber = header.number,
-          actual = requestsRoot,
-          expected = header.requestsHash.get
-        return err("requestsRoot mismatch")
-      let depositReqs = ?parseDepositLogs(vmState.allLogs)
-      var expectedDeposits: seq[Request]
-      for req in blk.requests.get:
-        if req.requestType == DepositRequestType:
-          expectedDeposits.add req
-      if depositReqs != expectedDeposits:
-        return err("EIP-6110 deposit requests mismatch")
-
-      let withdrawalReqs = processDequeueWithdrawalRequests(vmState)
-      var expectedWithdrawals: seq[Request]
-      for req in blk.requests.get:
-        if req.requestType == WithdrawalRequestType:
-          expectedWithdrawals.add req
-      if withdrawalReqs != expectedWithdrawals:
-        return err("EIP-7002 withdrawal requests mismatch")
-
-      let consolidationReqs = processDequeueConsolidationRequests(vmState)
-      var expectedConsolidations: seq[Request]
-      for req in blk.requests.get:
-        if req.requestType == ConsolidationRequestType:
-          expectedConsolidations.add req
-      if consolidationReqs != expectedConsolidations:
-        return err("EIP-7251 consolidation requests mismatch")
->>>>>>> 1126c770
 
   ok()
 
