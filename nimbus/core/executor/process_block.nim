# Nimbus
# Copyright (c) 2018-2024 Status Research & Development GmbH
# Licensed under either of
#  * Apache License, version 2.0, ([LICENSE-APACHE](LICENSE-APACHE) or
#    http://www.apache.org/licenses/LICENSE-2.0)
#  * MIT license ([LICENSE-MIT](LICENSE-MIT) or
#    http://opensource.org/licenses/MIT)
# at your option. This file may not be copied, modified, or distributed except
# according to those terms.

import
  ../../common/common,
  ../../utils/utils,
  ../../constants,
  ../../db/ledger,
  ../../transaction,
  ../../evm/state,
  ../../evm/types,
  ../dao,
  ../eip6110,
  ./calculate_reward,
  ./executor_helpers,
  ./process_transaction,
  eth/common/transaction_utils,
  chronicles,
  results

{.push raises: [].}

# Factored this out of procBlkPreamble so that it can be used directly for
# stateless execution of specific transactions.
proc processTransactions*(
    vmState: BaseVMState,
    header: Header,
    transactions: seq[Transaction],
    skipReceipts = false,
    collectLogs = false
): Result[void, string] =
  vmState.receipts.setLen(if skipReceipts: 0 else: transactions.len)
  vmState.cumulativeGasUsed = 0
  vmState.allLogs = @[]

  for txIndex, tx in transactions:
    let sender = tx.recoverSender().valueOr:
      return err("Could not get sender for tx with index " & $(txIndex))
    let rc = vmState.processTransaction(tx, sender, header)
    if rc.isErr:
      return err("Error processing tx with index " & $(txIndex) & ":" & rc.error)
    if skipReceipts:
      # TODO don't generate logs at all if we're not going to put them in
      #      receipts
      if collectLogs:
        vmState.allLogs.add vmState.getAndClearLogEntries()
      else:
        discard vmState.getAndClearLogEntries()
    else:
      vmState.receipts[txIndex] = vmState.makeReceipt(tx.txType)
      if collectLogs:
        vmState.allLogs.add vmState.receipts[txIndex].logs
  ok()

proc procBlkPreamble(
    vmState: BaseVMState, blk: Block, skipValidation, skipReceipts, skipUncles: bool
): Result[void, string] =
  template header(): Header =
    blk.header

  let com = vmState.com
  if com.daoForkSupport and com.daoForkBlock.get == header.number:
    vmState.mutateStateDB:
      db.applyDAOHardFork()

  if not skipValidation: # Expensive!
    if blk.transactions.calcTxRoot != header.txRoot:
      return err("Mismatched txRoot")

  if com.isPragueOrLater(header.timestamp):
    if header.requestsHash.isNone:
      return err("Post-Prague block header must have requestsHash")

    ?vmState.processParentBlockHash(header.parentHash)
  else:
    if header.requestsHash.isSome:
      return err("Pre-Prague block header must not have requestsHash")

  if com.isCancunOrLater(header.timestamp):
    if header.parentBeaconBlockRoot.isNone:
      return err("Post-Cancun block header must have parentBeaconBlockRoot")

    ?vmState.processBeaconBlockRoot(header.parentBeaconBlockRoot.get)
  else:
    if header.parentBeaconBlockRoot.isSome:
      return err("Pre-Cancun block header must not have parentBeaconBlockRoot")

  if header.txRoot != EMPTY_ROOT_HASH:
    if blk.transactions.len == 0:
      return err("Transactions missing from body")

    let collectLogs = header.requestsHash.isSome and not skipValidation
    ?processTransactions(vmState, header, blk.transactions, skipReceipts, collectLogs)
  elif blk.transactions.len > 0:
    return err("Transactions in block with empty txRoot")

  if com.isShanghaiOrLater(header.timestamp):
    if header.withdrawalsRoot.isNone:
      return err("Post-Shanghai block header must have withdrawalsRoot")
    if blk.withdrawals.isNone:
      return err("Post-Shanghai block body must have withdrawals")

    for withdrawal in blk.withdrawals.get:
      vmState.stateDB.addBalance(withdrawal.address, withdrawal.weiAmount)
  else:
    if header.withdrawalsRoot.isSome:
      return err("Pre-Shanghai block header must not have withdrawalsRoot")
    if blk.withdrawals.isSome:
      return err("Pre-Shanghai block body must not have withdrawals")

  if vmState.cumulativeGasUsed != header.gasUsed:
    # TODO replace logging with better error
    debug "gasUsed neq cumulativeGasUsed",
      gasUsed = header.gasUsed, cumulativeGasUsed = vmState.cumulativeGasUsed
    return err("gasUsed mismatch")

  if header.ommersHash != EMPTY_UNCLE_HASH:
    # TODO It's strange that we persist uncles before processing block but the
    #      rest after...
    if not skipUncles:
      let h = vmState.com.db.persistUncles(blk.uncles)
      if h != header.ommersHash:
        return err("ommersHash mismatch")
    elif not skipValidation and rlpHash(blk.uncles) != header.ommersHash:
      return err("ommersHash mismatch")
  elif blk.uncles.len > 0:
    return err("Uncles in block with empty uncle hash")

  ok()

proc procBlkEpilogue(
    vmState: BaseVMState, blk: Block, skipValidation: bool, skipReceipts: bool
): Result[void, string] =
  template header(): Header =
    blk.header

  # Reward beneficiary
  vmState.mutateStateDB:
    if vmState.collectWitnessData:
      db.collectWitnessData()

    # Clearing the account cache here helps manage its size when replaying
    # large ranges of blocks, implicitly limiting its size using the gas limit
    db.persist(
      clearEmptyAccount = vmState.com.isSpuriousOrLater(header.number),
      clearCache = true)

  var
    withdrawalReqs: seq[byte]
    consolidationReqs: seq[byte]

  if header.requestsHash.isSome:
    # Execute EIP-7002 and EIP-7251 before calculating stateRoot
    # because they will alter the state
    withdrawalReqs = processDequeueWithdrawalRequests(vmState)
    consolidationReqs = processDequeueConsolidationRequests(vmState)

  if not skipValidation:
    let stateRoot = vmState.stateDB.getStateRoot()
    if header.stateRoot != stateRoot:
      # TODO replace logging with better error
      debug "wrong state root in block",
        blockNumber = header.number,
        expected = header.stateRoot,
        actual = stateRoot,
<<<<<<< HEAD
        arrivedFrom = vmState.parent.stateRoot
      return err("stateRoot mismatch")
=======
        arrivedFrom = vmState.com.db.getCanonicalHead().stateRoot
      return err("stateRoot mismatch, expect: " & 
        $header.stateRoot & ", got: " & $stateRoot)
>>>>>>> fcb668d2

    if not skipReceipts:
      let bloom = createBloom(vmState.receipts)

      if header.logsBloom != bloom:
        return err("bloom mismatch")

      let receiptsRoot = calcReceiptsRoot(vmState.receipts)
      if header.receiptsRoot != receiptsRoot:
        # TODO replace logging with better error
        debug "wrong receiptRoot in block",
          blockNumber = header.number,
          actual = receiptsRoot,
          expected = header.receiptsRoot
        return err("receiptRoot mismatch")

    if header.requestsHash.isSome:
      let
        depositReqs = ?parseDepositLogs(vmState.allLogs)
        requestsHash = calcRequestsHash(depositReqs, withdrawalReqs, consolidationReqs)

      if header.requestsHash.get != requestsHash:
        debug "wrong requestsHash in block",
          blockNumber = header.number,
          actual = requestsHash,
          expected = header.requestsHash.get
        return err("requestsHash mismatch")

  ok()

# ------------------------------------------------------------------------------
# Public functions
# ------------------------------------------------------------------------------

proc processBlock*(
    vmState: BaseVMState, ## Parent environment of header/body block
    blk: Block, ## Header/body block to add to the blockchain
    skipValidation: bool = false,
    skipReceipts: bool = false,
    skipUncles: bool = false,
): Result[void, string] =
  ## Generalised function to processes `blk` for any network.
  ?vmState.procBlkPreamble(blk, skipValidation, skipReceipts, skipUncles)

  # EIP-3675: no reward for miner in POA/POS
  if not vmState.com.proofOfStake(blk.header):
    vmState.calculateReward(blk.header, blk.uncles)

  ?vmState.procBlkEpilogue(blk, skipValidation, skipReceipts)

  ok()

# ------------------------------------------------------------------------------
# End
# ------------------------------------------------------------------------------<|MERGE_RESOLUTION|>--- conflicted
+++ resolved
@@ -170,14 +170,9 @@
         blockNumber = header.number,
         expected = header.stateRoot,
         actual = stateRoot,
-<<<<<<< HEAD
         arrivedFrom = vmState.parent.stateRoot
-      return err("stateRoot mismatch")
-=======
-        arrivedFrom = vmState.com.db.getCanonicalHead().stateRoot
-      return err("stateRoot mismatch, expect: " & 
+      return err("stateRoot mismatch, expect: " &
         $header.stateRoot & ", got: " & $stateRoot)
->>>>>>> fcb668d2
 
     if not skipReceipts:
       let bloom = createBloom(vmState.receipts)
