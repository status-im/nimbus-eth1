# Nimbus
# Copyright (c) 2023-2025 Status Research & Development GmbH
# Licensed under either of
#  * Apache License, version 2.0, ([LICENSE-APACHE](LICENSE-APACHE))
#  * MIT license ([LICENSE-MIT](LICENSE-MIT))
# at your option.
# This file may not be copied, modified, or distributed except according to
# those terms.

import
  eth/common/blocks,
  ../web3_eth_conv,
  ../beacon_engine,
  web3/execution_types,
  ./api_utils

{.push gcsafe, raises:[CatchableError].}

const
  maxBodyRequest = 32

proc getPayloadBodiesByHash*(ben: BeaconEngineRef,
                             hashes: seq[Hash32]):
                               seq[Opt[ExecutionPayloadBodyV1]] =
  if hashes.len > maxBodyRequest:
    raise tooLargeRequest("request exceeds max allowed " & $maxBodyRequest)

  var list = newSeqOfCap[Opt[ExecutionPayloadBodyV1]](hashes.len)

  for h in hashes:
<<<<<<< HEAD
    var blk = ben.chain.payloadBodyV1ByHash(h).valueOr:
      list.add Opt.none(ExecutionPayloadBodyV1)
      continue
    list.add Opt.some(move(blk))
=======
    var body = ben.chain.payloadBodyV1ByHash(h).valueOr:
      list.add Opt.none(ExecutionPayloadBodyV1)
      continue
    list.add Opt.some(move(body))
>>>>>>> fa578e89

  move(list)

proc getPayloadBodiesByRange*(ben: BeaconEngineRef,
                              start: uint64, count: uint64):
                                seq[Opt[ExecutionPayloadBodyV1]] =
  if start == 0:
    raise invalidParams("start block should greater than zero")

  if count == 0:
    raise invalidParams("blocks count should greater than zero")

  if count > maxBodyRequest:
    raise tooLargeRequest("request exceeds max allowed " & $maxBodyRequest)

  var
    last = start+count-1

  if start > ben.chain.latestNumber:
    # requested range beyond the latest known block.
    return

  if last > ben.chain.latestNumber:
    last = ben.chain.latestNumber

  var list = newSeqOfCap[Opt[ExecutionPayloadBodyV1]](last-start)

<<<<<<< HEAD
  # get bodies from database
  for bn in start..min(last, ben.chain.baseNumber):
    var blk = ben.chain.payloadBodyV1ByNumber(bn).valueOr:
      list.add Opt.none(ExecutionPayloadBodyV1)
      continue
    list.add Opt.some(move(blk))
=======
  # get bodies from database.
  for bn in start..min(last, ben.chain.baseNumber):
    var body = ben.chain.payloadBodyV1ByNumber(bn).valueOr:
      list.add Opt.none(ExecutionPayloadBodyV1)
      continue
    list.add Opt.some(move(body))
>>>>>>> fa578e89

  # get bodies from cache in FC module.
  if last > ben.chain.baseNumber:
    ben.chain.payloadBodyV1FromBaseTo(last, list)

  move(list)<|MERGE_RESOLUTION|>--- conflicted
+++ resolved
@@ -28,17 +28,10 @@
   var list = newSeqOfCap[Opt[ExecutionPayloadBodyV1]](hashes.len)
 
   for h in hashes:
-<<<<<<< HEAD
-    var blk = ben.chain.payloadBodyV1ByHash(h).valueOr:
-      list.add Opt.none(ExecutionPayloadBodyV1)
-      continue
-    list.add Opt.some(move(blk))
-=======
     var body = ben.chain.payloadBodyV1ByHash(h).valueOr:
       list.add Opt.none(ExecutionPayloadBodyV1)
       continue
     list.add Opt.some(move(body))
->>>>>>> fa578e89
 
   move(list)
 
@@ -66,21 +59,12 @@
 
   var list = newSeqOfCap[Opt[ExecutionPayloadBodyV1]](last-start)
 
-<<<<<<< HEAD
-  # get bodies from database
-  for bn in start..min(last, ben.chain.baseNumber):
-    var blk = ben.chain.payloadBodyV1ByNumber(bn).valueOr:
-      list.add Opt.none(ExecutionPayloadBodyV1)
-      continue
-    list.add Opt.some(move(blk))
-=======
   # get bodies from database.
   for bn in start..min(last, ben.chain.baseNumber):
     var body = ben.chain.payloadBodyV1ByNumber(bn).valueOr:
       list.add Opt.none(ExecutionPayloadBodyV1)
       continue
     list.add Opt.some(move(body))
->>>>>>> fa578e89
 
   # get bodies from cache in FC module.
   if last > ben.chain.baseNumber:
