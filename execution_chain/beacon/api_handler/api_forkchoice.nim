# Nimbus
# Copyright (c) 2023-2025 Status Research & Development GmbH
# Licensed under either of
#  * Apache License, version 2.0, ([LICENSE-APACHE](LICENSE-APACHE))
#  * MIT license ([LICENSE-MIT](LICENSE-MIT))
# at your option.
# This file may not be copied, modified, or distributed except according to
# those terms.

import
  std/[typetraits],
  results,
  eth/common/[headers, hashes, times],
  web3/execution_types,
  chronicles,
  ../../core/tx_pool,
  ../beacon_engine,
  ../web3_eth_conv,
  ./api_utils

{.push gcsafe, raises:[CatchableError].}

logScope:
  topics = "beacon engine"

template validateVersion(attr, com, apiVersion) =
  let
    version   = attr.version
    timestamp = ethTime(attr.timestamp)

  if apiVersion == Version.V3:
    if version != apiVersion:
      raise invalidAttr("forkChoiceUpdatedV3 expect PayloadAttributesV3" &
      " but got PayloadAttributes" & $version)
    if not com.isCancunOrLater(timestamp):
      raise unsupportedFork(
        "forkchoiceUpdatedV3 get invalid payloadAttributes timestamp")
  else:
    if com.isCancunOrLater(timestamp):
      if version < Version.V3:
        raise unsupportedFork("forkChoiceUpdated" & $apiVersion &
          " doesn't support payloadAttributes" & $version)
      if version > Version.V3:
        raise invalidAttr("forkChoiceUpdated" & $apiVersion &
          " doesn't support PayloadAttributes" & $version)
      # ForkchoiceUpdatedV2 after Cancun with beacon root field must return INVALID_PAYLOAD_ATTRIBUTES
      if apiVersion == Version.V2 and attr.parentBeaconBlockRoot.isSome:
        raise invalidAttr("forkChoiceUpdatedV2 with beacon root field is invalid after Cancun")
    elif com.isShanghaiOrLater(timestamp):
      if version < Version.V2:
        raise invalidParams("forkChoiceUpdated" & $apiVersion &
          " doesn't support payloadAttributesV1 when Shanghai is activated")
      if version > Version.V2:
        raise invalidAttr("if timestamp is Shanghai or later," &
          " payloadAttributes must be PayloadAttributesV2")
    else:
      if version != Version.V1:
        raise invalidParams("if timestamp is earlier than Shanghai," &
          " payloadAttributes must be PayloadAttributesV1")

template validateHeaderTimestamp(header, com, apiVersion) =
  # See fCUV3 specification No.2 bullet iii
  # https://github.com/ethereum/execution-apis/blob/v1.0.0-beta.4/src/engine/cancun.md#specification-1
  #  No additional restrictions on the timestamp of the head block
  # See fCUV2 specification No.2 bullet 1
  # https://github.com/ethereum/execution-apis/blob/v1.0.0-beta.4/src/engine/shanghai.md#specification-1
  if com.isShanghaiOrLater(header.timestamp):
    if apiVersion < Version.V2:
      raise invalidAttr("forkChoiceUpdated" & $apiVersion &
          " doesn't support head block with Shanghai timestamp")

proc forkchoiceUpdated*(ben: BeaconEngineRef,
                        apiVersion: Version,
                        update: ForkchoiceStateV1,
                        attrsOpt: Opt[PayloadAttributes]):
                             ForkchoiceUpdatedResponse =
  let
<<<<<<< HEAD
    com = ben.com
=======
    com   = ben.com
>>>>>>> 744be5e2
    chain = ben.chain
    headHash = update.headBlockHash

  if headHash == zeroHash32:
    warn "Forkchoice requested update to zero hash"
    return simpleFCU(PayloadExecutionStatus.invalid)

  # Check whether we have the block yet in our database or not. If not, we'll
  # need to either trigger a sync, or to reject this forkchoice update for a
  # reason.
  let header = chain.headerByHash(headHash).valueOr:
    # If this block was previously invalidated, keep rejecting it here too
    let res = ben.checkInvalidAncestor(headHash, headHash)
    if res.isSome:
      return simpleFCU(res.value)

    # If the head hash is unknown (was not given to us in a newPayload request),
    # we cannot resolve the header, so not much to do. This could be extended in
    # the future to resolve from the `eth` network, but it's an unexpected case
    # that should be fixed, not papered over.
    let header = chain.quarantine.getHeader(headHash).valueOr:
      warn "Forkchoice requested unknown head",
        hash = headHash.short
      return simpleFCU(PayloadExecutionStatus.syncing)

    # Header advertised via a past newPayload request. Start syncing to it.
    info "Forkchoice requested sync to new head",
      number = header.number,
      hash   = headHash.short

    # Inform the header cache (used by the syncer)
    chain.notifyFinalizedHash(update.finalizedBlockHash)
    com.fcHeaderClUpdate(header, update.finalizedBlockHash)

    return simpleFCU(PayloadExecutionStatus.syncing)

  validateHeaderTimestamp(header, com, apiVersion)

  # Block is known locally, just sanity check that the beacon client does not
  # attempt to push us back to before the merge.
  #
  # Disable terminal PoW block conditions validation for fCUV2 and later.
  # https://github.com/ethereum/execution-apis/blob/v1.0.0-beta.4/src/engine/shanghai.md#specification-1
  if apiVersion == Version.V1:
    let blockNumber = header.number
    if header.difficulty > 0.u256 or blockNumber ==  0'u64:
      let
        txFrame = chain.latestTxFrame()
        td  = txFrame.getScore(headHash)
        ptd = txFrame.getScore(header.parentHash)
        ttd = com.ttd.get(high(UInt256))

      if td.isNone or (blockNumber > 0'u64 and ptd.isNone):
        error "TDs unavailable for TTD check",
          number = blockNumber,
          hash = headHash.short,
          td = td,
          parent = header.parentHash.short,
          ptd = ptd
        return simpleFCU(PayloadExecutionStatus.invalid, "TDs unavailable for TTD check")

      if td.value < ttd or (blockNumber > 0'u64 and ptd.value > ttd):
        notice "Refusing beacon update to pre-merge",
          number = blockNumber,
          hash = headHash.short,
          diff = header.difficulty,
          ptd = ptd.value,
          ttd = ttd

        return invalidFCU("Refusing beacon update to pre-merge")

  # If the head block is already in our canonical chain, the beacon client is
  # probably resyncing. Ignore the update.
  # See point 2 of fCUV1 specification
  # https://github.com/ethereum/execution-apis/blob/v1.0.0-beta.4/src/engine/paris.md#specification-1
  if chain.isCanonicalAncestor(header.number, headHash):
    notice "Ignoring beacon update to old head",
      headHash=headHash.short,
      blockNumber=header.number
    return validFCU(Opt.none(Bytes8), headHash)

  # If the beacon client also advertised a finalized block, mark the local
  # chain final and completely in PoS mode.
  let finalizedBlockHash = update.finalizedBlockHash
  if finalizedBlockHash != zeroHash32:
    if not chain.equalOrAncestorOf(finalizedBlockHash, headHash):
      warn "Final block not in canonical tree",
        hash=finalizedBlockHash.short
      raise invalidForkChoiceState("finalized block not in canonical tree")
    # similar to headHash, finalizedBlockHash is saved by FC module

  let safeBlockHash = update.safeBlockHash
  if safeBlockHash != zeroHash32:
    if not chain.equalOrAncestorOf(safeBlockHash, headHash):
      warn "Safe block not in canonical tree",
        hash=safeBlockHash.short
      raise invalidForkChoiceState("safe block not in canonical tree")
    # Current version of FC module is not interested in safeBlockHash
    # so we save it here
    let txFrame = chain.txFrame(safeBlockHash)
    txFrame.safeHeaderHash(safeBlockHash)

  chain.forkChoice(headHash, update.finalizedBlockHash).isOkOr:
    return invalidFCU(error, chain, header)

  # If payload generation was requested, create a new block to be potentially
  # sealed by the beacon client. The payload will be requested later, and we
  # might replace it arbitrarilly many times in between.
  if attrsOpt.isSome:
    let attrs = attrsOpt.value
    validateVersion(attrs, com, apiVersion)

    let bundle = ben.generateExecutionBundle(attrs).valueOr:
      error "Failed to create sealing payload", err = error
      raise invalidAttr(error)

    let id = computePayloadId(headHash, attrs)
    ben.putPayloadBundle(id, bundle)

    info "Created payload for block proposal",
      number = bundle.payload.blockNumber,
      hash = bundle.payload.blockHash.short,
      txs = bundle.payload.transactions.len,
      gasUsed = bundle.payload.gasUsed,
      blobGasUsed = bundle.payload.blobGasUsed.get(Quantity(0)),
      id = id.toHex,
      txPoolLen = ben.txPool.len,
      attrs = attrs

    return validFCU(Opt.some(id), headHash)

  info "Fork choice updated",
    requested = header.number,
    hash = headHash.short,
    head = chain.latestNumber,
    base = chain.baseNumber,
    baseHash = chain.baseHash.short

  return validFCU(Opt.none(Bytes8), headHash)<|MERGE_RESOLUTION|>--- conflicted
+++ resolved
@@ -75,11 +75,7 @@
                         attrsOpt: Opt[PayloadAttributes]):
                              ForkchoiceUpdatedResponse =
   let
-<<<<<<< HEAD
-    com = ben.com
-=======
     com   = ben.com
->>>>>>> 744be5e2
     chain = ben.chain
     headHash = update.headBlockHash
 
