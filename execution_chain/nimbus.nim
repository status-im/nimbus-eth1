# nimbus
# Copyright (c) 2025 Status Research & Development GmbH
# Licensed under either of
#  * Apache License, version 2.0, ([LICENSE-APACHE](LICENSE-APACHE))
#  * MIT license ([LICENSE-MIT](LICENSE-MIT))
# at your option.
# This file may not be copied, modified, or distributed except according to
# those terms

import ../execution_chain/compile_info

import web3/primitives, chronos

proc workaround*(): int {.exportc.} =
  # TODO https://github.com/nim-lang/Nim/issues/24844
  return int(Future[Quantity]().internalValue)

import
  std/[os, net, options, strformat, terminal, typetraits],
  stew/io2,
  chronos/threadsync,
  chronicles,
  metrics,
  metrics/chronos_httpserver,
  nimcrypto/sysrand,
  eth/enr/enr,
  eth/net/nat,
  eth/p2p/discoveryv5/random2,
  beacon_chain/spec/[engine_authentication],
  beacon_chain/validators/keystore_management,
  beacon_chain/[
    buildinfo,
    conf as bnconf,
    beacon_node,
    nimbus_beacon_node,
    nimbus_binary_common,
    process_state,
  ],
  ./rpc/jwt_auth,
  ./[
    constants,
    conf as ecconf,
    el_sync,
    nimbus_desc,
    nimbus_execution_client,
    version_info,
  ]

const
  defaultMetricsServerPort = 8008
  copyright = "Copyright (c) " & compileYear & " Status Research & Development GmbH"

type NStartUpCmd* {.pure.} = enum
  nimbus
  beaconNode
  executionClient

#!fmt: off
type
  # Some of these parameters are here for their --help value only - a second
  # parsing will happen within each thread assigning them to their actual end
  # targets
  NimbusConf = object
    configFile* {.
      desc: "Loads the configuration from a TOML file"
      name: "config-file" .}: Option[InputFile]

    dataDirFlag* {.
      desc: "The directory where nimbus will store all blockchain data"
      abbr: "d"
      name: "data-dir" .}: Option[OutDir]

    eth2Network* {.
      desc: "The network to join (mainnet, hoodi, sepolia, custom/folder)"
      defaultValueDesc: "mainnet"
      name: "network" .}: Option[string]

    logLevel* {.
      desc: "Sets the log level for process and topics (e.g. \"DEBUG; TRACE:discv5,libp2p; REQUIRED:none; DISABLED:none\")"
      defaultValue: "INFO"
      name: "log-level" .}: string

    logStdout* {.
      hidden
      desc: "Specifies what kind of logs should be written to stdout (auto, colors, nocolors, json)"
      defaultValueDesc: "auto"
      defaultValue: StdoutLogKind.Auto
      name: "log-format" .}: StdoutLogKind

    metricsEnabled* {.
      desc: "Enable the built-in metrics HTTP server"
      defaultValue: false
      name: "metrics" .}: bool

    metricsPort* {.
      desc: "Listening port of the built-in metrics HTTP server"
      defaultValue: defaultMetricsServerPort
      defaultValueDesc: $defaultMetricsServerPort
      name: "metrics-port" .}: Port

    metricsAddress* {.
      desc: "Listening IP address of the built-in metrics HTTP server"
      defaultValue: defaultAdminListenAddress
      defaultValueDesc: $defaultAdminListenAddressDesc
      name: "metrics-address" .}: IpAddress

    numThreads* {.
      defaultValue: 0,
      desc: "Number of worker threads (\"0\" = use as many threads as there are CPU cores available)"
      name: "num-threads" .}: int

    # TODO beacon and execution engine must run on different ports - in order
    #      to keep compatibility with `--tcp-port` that is used in both, use
    #      consecutive ports unless specific ports are set - to be evaluated
    executionTcpPort* {.
      desc: "Listening TCP port for Ethereum DevP2P traffic"
      name: "execution-tcp-port" .}: Option[Port]

    executionUdpPort* {.
      desc: "Listening UDP port for execution node discovery"
      name: "execution-udp-port" .}: Option[Port]

    beaconTcpPort* {.
      desc: "Listening TCP port for Ethereum DevP2P traffic"
      name: "beacon-tcp-port" .}: Option[Port]

    beaconUdpPort* {.
      desc: "Listening UDP port for execution node discovery"
      name: "beacon-udp-port" .}: Option[Port]

    tcpPort* {.
      desc: "Listening TCP port for Ethereum traffic - tcp-port and tcp-port+1 will be used if set"
      name: "tcp-port" .}: Option[Port]

    udpPort* {.
      desc: "Listening UDP port for node discovery - udp-port and udp-port+1 will be used if set"
      name: "udp-port" .}: Option[Port]

    elSync* {.
      desc: "Turn on CL-driven sync of the EL, for syncing execution blocks from the consensus network"
      defaultValue: true
      name: "el-sync" .}: bool

    engineApiEnabled* {.
      hidden
      desc: "Enable the Engine API"
      defaultValue: false
      name: "engine-api" .}: bool

    trustedSetupFile* {.
      hidden
      desc: "Alternative EIP-4844 trusted setup file"
      defaultValue: none(string)
      defaultValueDesc: "Baked in trusted setup"
      name: "debug-trusted-setup-file" .}: Option[string]

    case cmd* {.command, defaultValue: NStartUpCmd.nimbus.}: NStartUpCmd
    of nimbus:
      discard
    of beaconNode:
      discard
    of executionClient:
      discard

#!fmt: on

type
  BeaconThreadConfig = object
    tsp: ThreadSignalPtr
    tcpPort: Port
    udpPort: Port
    elSync: bool

  ExecutionThreadConfig = object
    tsp: ThreadSignalPtr
    tcpPort: Port
    udpPort: Option[Port]

var jwtKey: JwtSharedKey

proc dataDir*(config: NimbusConf): string =
  string config.dataDirFlag.get(
    OutDir defaultDataDir("", config.eth2Network.loadEth2Network().cfg.name)
  )

proc justWait(tsp: ThreadSignalPtr) {.async: (raises: [CancelledError]).} =
  try:
    await tsp.wait()
  except AsyncError as exc:
    notice "Waiting failed", err = exc.msg

proc elSyncLoop(
    dag: ChainDAGRef, url: EngineApiUrl
) {.async: (raises: [CancelledError]).} =
  while true:
    await sleepAsync(12.seconds)

    # TODO trigger only when the EL needs syncing
    try:
      await syncToEngineApi(dag, url)
    except CatchableError as exc:
      # This can happen when the EL is busy doing some work, specially on
      # startup
      debug "Execution client not ready", err = exc.msg

proc runBeaconNode(p: BeaconThreadConfig) {.thread.} =
  var config = BeaconNodeConf.loadWithBanners(clientId, copyright, [specBanner], true).valueOr:
    stderr.writeLine error # Logging not yet set up
    quit QuitFailure

  let engineUrl = EngineApiUrl.init(
    &"http://127.0.0.1:{defaultEngineApiPort}/", Opt.some(@(distinctBase(jwtKey)))
  )

  config.metricsEnabled = false
  config.elUrls =
    @[
      EngineApiUrlConfigValue(
        url: engineUrl.url, jwtSecret: some toHex(distinctBase(jwtKey))
      )
    ]
  config.statusBarEnabled = false # Multi-threading issues due to logging
  config.tcpPort = p.tcpPort
  config.udpPort = p.udpPort

  info "Launching beacon node",
    version = fullVersionStr,
    bls_backend = $BLS_BACKEND,
    const_preset,
    cmdParams = commandLineParams(),
    config

  let
    # TODO https://github.com/status-im/nim-taskpools/issues/6
    #      share taskpool between bn and ec
    taskpool = setupTaskpool(config.numThreads)
    stopper = p.tsp.justWait()
    rng = HmacDrbgContext.new()
    node = (waitFor BeaconNode.init(rng, config, taskpool)).valueOr:
      waitFor p.tsp.fire() # Stop the other thread as well..
      return

  if stopper.finished():
    return

  if p.elSync:
    discard elSyncLoop(node.dag, engineUrl)

  dynamicLogScope(comp = "bn"):
    if node.nickname != "":
      dynamicLogScope(node = node.nickname):
        node.run(stopper)
    else:
      node.run(stopper)

  # Stop the other thread as well, in case we're stopping early
  waitFor p.tsp.fire()

proc runExecutionClient(p: ExecutionThreadConfig) {.thread.} =
  var config = makeConfig(ignoreUnknown = true)
  config.metricsEnabled = false
  config.engineApiEnabled = true
  config.engineApiPort = Port(defaultEngineApiPort)
  config.engineApiAddress = defaultAdminListenAddress
  config.jwtSecret.reset()
  config.jwtSecretValue = some toHex(distinctBase(jwtKey))
  config.agentString = "nimbus"
  config.tcpPort = p.tcpPort
  config.udpPortFlag = p.udpPort

  info "Launching execution client", version = FullVersionStr, config

  let
    # TODO https://github.com/status-im/nim-taskpools/issues/6
    #      share taskpool between bn and ec
    taskpool = setupTaskpool(int config.numThreads)
    com = setupCommonRef(config, taskpool)

  dynamicLogScope(comp = "ec"):
    nimbus_execution_client.runExeClient(config, com, p.tsp.justWait())

  # Stop the other thread as well, in case `runExeClient` stopped early
  waitFor p.tsp.fire()

proc runCombinedClient() =
  # Make it harder to connect to the (internal) engine - this will of course
  # go away
  discard randomBytes(distinctBase(jwtKey))

  const banner = "Nimbus v0.0.1"

  var config = NimbusConf.loadWithBanners(banner, copyright, [specBanner], true).valueOr:
    writePanicLine error # Logging not yet set up
    quit QuitFailure

  setupLogging(config.logLevel, config.logStdout, none OutFile)
  setupFileLimits()

  ProcessState.setupStopHandlers()

  if not (checkAndCreateDataDir(string(config.dataDir))):
    # We are unable to access/create data folder or data folder's
    # permissions are insecure.
    quit QuitFailure

  let metricsServer = (waitFor config.initMetricsServer()).valueOr:
    quit 1

  # Nim GC metrics (for the main thread) will be collected in onSecond(), but
  # we disable piggy-backing on other metrics here.
  setSystemMetricsAutomaticUpdate(false)

  if config.engineApiEnabled:
    warn "Engine API is not available when running internal beacon node"

  # Trusted setup is shared between threads, so it needs to be initalized
  # from the main thread before anything else runs
  if config.trustedSetupFile.isSome:
    kzg.loadTrustedSetup(config.trustedSetupFile.get(), 0).isOkOr:
      fatal "Cannot load Kzg trusted setup from file", msg = error
      quit(QuitFailure)
  else:
    # Load eagerly to avoid race conditions - lazy kzg loading is not thread safe
    loadTrustedSetupFromString(kzg.trustedSetup, 0).expect(
      "Baked-in KZG setup is correct"
    )

  var bnThread: Thread[BeaconThreadConfig]
  let bnStop = ThreadSignalPtr.new().expect("working ThreadSignalPtr")
  createThread(
    bnThread,
    runBeaconNode,
    BeaconThreadConfig(
      tsp: bnStop,
      tcpPort: config.beaconTcpPort.get(config.tcpPort.get(Port defaultEth2TcpPort)),
      udpPort: config.beaconUdpPort.get(config.udpPort.get(Port defaultEth2TcpPort)),
      elSync: config.elSync,
    ),
  )

  var ecThread: Thread[ExecutionThreadConfig]
  let ecStop = ThreadSignalPtr.new().expect("working ThreadSignalPtr")
  createThread(
    ecThread,
    runExecutionClient,
    ExecutionThreadConfig(
      tsp: ecStop,
      tcpPort:
        # -1/+1 to make sure global default is respected but +1 is applied to --tcp-port
        config.executionTcpPort.get(
          Port(uint16(config.tcpPort.get(Port(defaultExecutionPort - 1))) + 1)
        ),
      udpPort:
        if config.executionUdpPort.isSome:
          config.executionUdpPort
        elif config.udpPort.isSome:
          some(Port(uint16(config.udpPort.get()) + 1))
        else:
          none(Port),
    ),
  )

  while not ProcessState.stopIt(notice("Shutting down", reason = it)):
    os.sleep(100)

  waitFor bnStop.fire()
  waitFor ecStop.fire()

  joinThread(bnThread)
  joinThread(ecThread)

  waitFor metricsServer.stopMetricsServer()

# noinline to keep it in stack traces
proc main() {.noinline, raises: [CatchableError].} =
  var
    params = commandLineParams()
    isEC = false
    isBN = false
  for i in 0 ..< params.len:
    try:
      discard NimbusCmd.parseCmdArg(params[i])
      isEC = true
      params.delete(i)
      break
    except ValueError:
      discard
    try:
      discard BNStartUpCmd.parseCmdArg(params[i])
      isBN = true
      params.delete(i)
      break
    except ValueError:
      discard

    try:
      let cmd = NStartUpCmd.parseCmdArg(params[i])

      if cmd == NStartUpCmd.beaconNode:
        isBN = true
        params.delete(i)
        break

      if cmd == NStartUpCmd.executionClient:
        isEC = true
        params.delete(i)
        break
    except ValueError:
      discard

  if isBN:
    nimbus_beacon_node.main()
  elif isEC:
    nimbus_execution_client.main()
  else:
<<<<<<< HEAD
    runCombinedClient()
=======
    # Make sure the default nim handlers don't run in any thread
    ProcessState.setupStopHandlers()

    # Make it harder to connect to the (internal) engine - this will of course
    # go away
    discard randomBytes(distinctBase(jwtKey))

    const banner = "Nimbus v0.0.1"

    var config = NimbusConf.loadWithBanners(banner, copyright, [specBanner], true).valueOr:
      writePanicLine error # Logging not yet set up
      quit QuitFailure

    setupLogging(config.logLevel, config.logStdout, none OutFile)
    setupFileLimits()

    if not (checkAndCreateDataDir(config.dataDir)):
      # We are unable to access/create data folder or data folder's
      # permissions are insecure.
      quit QuitFailure

    let metricsServer = (waitFor config.initMetricsServer()).valueOr:
      quit 1

    # Nim GC metrics (for the main thread) will be collected in onSecond(), but
    # we disable piggy-backing on other metrics here.
    setSystemMetricsAutomaticUpdate(false)

    if config.engineApiEnabled:
      warn "Engine API is not available when running internal beacon node"

    var bnThread: Thread[BeaconThreadConfig]
    let bnStop = ThreadSignalPtr.new().expect("working ThreadSignalPtr")
    createThread(
      bnThread,
      runBeaconNode,
      BeaconThreadConfig(
        tsp: bnStop,
        tcpPort: config.beaconTcpPort.get(config.tcpPort.get(Port defaultEth2TcpPort)),
        udpPort: config.beaconUdpPort.get(config.udpPort.get(Port defaultEth2TcpPort)),
        elSync: config.elSync,
      ),
    )

    var ecThread: Thread[ExecutionThreadConfig]
    let ecStop = ThreadSignalPtr.new().expect("working ThreadSignalPtr")
    createThread(
      ecThread,
      runExecutionClient,
      ExecutionThreadConfig(
        tsp: ecStop,
        tcpPort:
          # -1/+1 to make sure global default is respected but +1 is applied to --tcp-port
          config.executionTcpPort.get(
            Port(uint16(config.tcpPort.get(Port(defaultExecutionPort - 1))) + 1)
          ),
        udpPort:
          if config.executionUdpPort.isSome:
            config.executionUdpPort
          elif config.udpPort.isSome:
            some(Port(uint16(config.udpPort.get()) + 1))
          else:
            none(Port),
      ),
    )

    while not ProcessState.stopIt(notice("Shutting down", reason = it)):
      os.sleep(100)

    waitFor bnStop.fire()
    waitFor ecStop.fire()

    joinThread(bnThread)
    joinThread(ecThread)

    waitFor metricsServer.stopMetricsServer()
>>>>>>> 6135980d

when isMainModule:
  main()<|MERGE_RESOLUTION|>--- conflicted
+++ resolved
@@ -298,7 +298,7 @@
 
   ProcessState.setupStopHandlers()
 
-  if not (checkAndCreateDataDir(string(config.dataDir))):
+  if not checkAndCreateDataDir(config.dataDir):
     # We are unable to access/create data folder or data folder's
     # permissions are insecure.
     quit QuitFailure
@@ -413,86 +413,7 @@
   elif isEC:
     nimbus_execution_client.main()
   else:
-<<<<<<< HEAD
     runCombinedClient()
-=======
-    # Make sure the default nim handlers don't run in any thread
-    ProcessState.setupStopHandlers()
-
-    # Make it harder to connect to the (internal) engine - this will of course
-    # go away
-    discard randomBytes(distinctBase(jwtKey))
-
-    const banner = "Nimbus v0.0.1"
-
-    var config = NimbusConf.loadWithBanners(banner, copyright, [specBanner], true).valueOr:
-      writePanicLine error # Logging not yet set up
-      quit QuitFailure
-
-    setupLogging(config.logLevel, config.logStdout, none OutFile)
-    setupFileLimits()
-
-    if not (checkAndCreateDataDir(config.dataDir)):
-      # We are unable to access/create data folder or data folder's
-      # permissions are insecure.
-      quit QuitFailure
-
-    let metricsServer = (waitFor config.initMetricsServer()).valueOr:
-      quit 1
-
-    # Nim GC metrics (for the main thread) will be collected in onSecond(), but
-    # we disable piggy-backing on other metrics here.
-    setSystemMetricsAutomaticUpdate(false)
-
-    if config.engineApiEnabled:
-      warn "Engine API is not available when running internal beacon node"
-
-    var bnThread: Thread[BeaconThreadConfig]
-    let bnStop = ThreadSignalPtr.new().expect("working ThreadSignalPtr")
-    createThread(
-      bnThread,
-      runBeaconNode,
-      BeaconThreadConfig(
-        tsp: bnStop,
-        tcpPort: config.beaconTcpPort.get(config.tcpPort.get(Port defaultEth2TcpPort)),
-        udpPort: config.beaconUdpPort.get(config.udpPort.get(Port defaultEth2TcpPort)),
-        elSync: config.elSync,
-      ),
-    )
-
-    var ecThread: Thread[ExecutionThreadConfig]
-    let ecStop = ThreadSignalPtr.new().expect("working ThreadSignalPtr")
-    createThread(
-      ecThread,
-      runExecutionClient,
-      ExecutionThreadConfig(
-        tsp: ecStop,
-        tcpPort:
-          # -1/+1 to make sure global default is respected but +1 is applied to --tcp-port
-          config.executionTcpPort.get(
-            Port(uint16(config.tcpPort.get(Port(defaultExecutionPort - 1))) + 1)
-          ),
-        udpPort:
-          if config.executionUdpPort.isSome:
-            config.executionUdpPort
-          elif config.udpPort.isSome:
-            some(Port(uint16(config.udpPort.get()) + 1))
-          else:
-            none(Port),
-      ),
-    )
-
-    while not ProcessState.stopIt(notice("Shutting down", reason = it)):
-      os.sleep(100)
-
-    waitFor bnStop.fire()
-    waitFor ecStop.fire()
-
-    joinThread(bnThread)
-    joinThread(ecThread)
-
-    waitFor metricsServer.stopMetricsServer()
->>>>>>> 6135980d
 
 when isMainModule:
   main()