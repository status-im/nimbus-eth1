# nimbus-eth1
# Copyright (c) 2024-2025 Status Research & Development GmbH
# Licensed under either of
#  * Apache License, version 2.0, ([LICENSE-APACHE](LICENSE-APACHE) or
#    http://www.apache.org/licenses/LICENSE-2.0)
#  * MIT license ([LICENSE-MIT](LICENSE-MIT) or
#    http://opensource.org/licenses/MIT)
# at your option. This file may not be copied, modified, or distributed
# except according to those terms.

## Aristo DB -- Create and verify MPT proofs
## ===========================================================
##

{.push raises: [].}

import
  std/[tables, sets, sequtils],
  eth/common/hashes,
  results,
  ./[aristo_desc, aristo_fetch, aristo_get, aristo_serialise, aristo_utils, aristo_vid, aristo_layers]

const
  ChainRlpNodesNoEntry* = {
    PartChnLeafPathMismatch, PartChnExtPfxMismatch, PartChnBranchVoidEdge}
    ## Partial path errors that can be used to proof that a path does
    ## not exists.

  TrackRlpNodesNoEntry* = {PartTrkLinkExpected, PartTrkLeafPfxMismatch}
    ## This is the opposite of `ChainRlpNodesNoEntry` when verifying that a
    ## node does not exist.

type
  NodesCache = Table[RootedVertexID, array[2, seq[byte]]]
    ## Caches up to two rlp encoded trie nodes in each value

template appendNodes(chain: var seq[seq[byte]], nodePair: array[2, seq[byte]]) =
  chain.add(nodePair[0])
  if nodePair[1].len() > 0:
    chain.add(nodePair[1])

proc chainRlpNodes(
    db: AristoTxRef,
    rvid: RootedVertexID,
    path: NibblesBuf,
    chain: var seq[seq[byte]],
    nodesCache: var NodesCache): Result[void, AristoError] =
  ## Inspired by the `getBranchAux()` function from `hexary.nim`
  let (vtx, _) = ?db.getVtxRc(rvid)

  nodesCache.withValue(rvid, value):
    chain.appendNodes(value[])
  do:
    let node = vtx.toNode(rvid.root, db).valueOr:
      return err(PartChnNodeConvError)

    # Save rpl encoded node(s)
    let rlpNodes = node.to(array[2, seq[byte]])
    nodesCache[rvid] = rlpNodes
    chain.appendNodes(rlpNodes)

  # Follow up child node
  case vtx.vType:
  of Leaves:
    if path != vtx.pfx:
      err(PartChnLeafPathMismatch)
    else:
      ok()

  of Branches:
    let vtx = BranchRef(vtx)
    let nChewOff = sharedPrefixLen(vtx.pfx, path)
    if nChewOff != vtx.pfx.len:
      err(PartChnExtPfxMismatch)
    elif path.len == nChewOff:
      err(PartChnBranchPathExhausted)
    else:
      let
        nibble = path[nChewOff]
        rest = path.slice(nChewOff+1)
      if not vtx.bVid(nibble).isValid:
        return err(PartChnBranchVoidEdge)
      # Recursion!
      db.chainRlpNodes((rvid.root,vtx.bVid(nibble)), rest, chain, nodesCache)

proc makeProof(
    db: AristoTxRef;
    root: VertexID;
    path: NibblesBuf;
    nodesCache: var NodesCache;
    chain: var seq[seq[byte]];
      ): Result[bool, AristoError] =
  ## This function returns a chain of rlp-encoded nodes along the argument
  ## path `(root,path)` followed by a `true` value if the `path` argument
  ## exists in the database. If the argument `path` is not on the database,
  ## a partial path will be returned follwed by a `false` value.
  ##
  ## Errors will only be returned for invalid paths.
  ##
  let rc = db.chainRlpNodes((root,root), path, chain, nodesCache)
  if rc.isOk:
    ok(true)
  elif rc.error in ChainRlpNodesNoEntry:
    ok(false)
  else:
    err(rc.error)

proc makeAccountProof*(
    db: AristoTxRef;
    accPath: Hash32;
      ): Result[(seq[seq[byte]], bool), AristoError] =
  var
    nodesCache: NodesCache
    proof: seq[seq[byte]]
  let exists = ?db.makeProof(STATE_ROOT_VID, NibblesBuf.fromBytes accPath.data, nodesCache, proof)
  ok((proof, exists))

proc makeStorageProof*(
    db: AristoTxRef;
    accPath: Hash32;
    stoPath: Hash32;
      ): Result[(seq[seq[byte]], bool), AristoError] =
  ## Note that the function returns an error unless
  ## the argument `accPath` is valid.
  let vid = db.fetchStorageID(accPath).valueOr:
    if error == FetchPathStoRootMissing:
      return ok((@[],false))
    return err(error)
  var
    nodesCache: NodesCache
    proof: seq[seq[byte]]
  let exists = ?db.makeProof(vid, NibblesBuf.fromBytes stoPath.data, nodesCache, proof)
  ok((proof, exists))

proc makeStorageProofs*(
    db: AristoTxRef;
    accPath: Hash32;
    stoPaths: openArray[Hash32];
      ): Result[seq[seq[seq[byte]]], AristoError] =
  ## Note that the function returns an error unless
  ## the argument `accPath` is valid.
  let vid = db.fetchStorageID(accPath).valueOr:
    if error == FetchPathStoRootMissing:
      let emptyProofs = newSeq[seq[seq[byte]]](stoPaths.len())
      return ok(emptyProofs)
    return err(error)

  var
    nodesCache: NodesCache
    proofs = newSeqOfCap[seq[seq[byte]]](stoPaths.len())
  for stoPath in stoPaths:
    var proof: seq[seq[byte]]
    discard ?db.makeProof(vid, NibblesBuf.fromBytes stoPath.data, nodesCache, proof)
    proofs.add(proof)

  ok(proofs)

proc makeStorageMultiProof(
    db: AristoTxRef;
    accPath: Hash32;
    stoPaths: openArray[Hash32];
    nodesCache: var NodesCache;
    multiProof: var HashSet[seq[byte]]
      ): Result[void, AristoError] =
  ## Note that the function returns an error unless
  ## the argument `accPath` is valid.
  let vid = db.fetchStorageID(accPath).valueOr:
    if error == FetchPathStoRootMissing:
      return ok()
    return err(error)

  for stoPath in stoPaths:
    var proof: seq[seq[byte]]
    discard ?db.makeProof(vid, NibblesBuf.fromBytes stoPath.data, nodesCache, proof)
    for node in proof:
      multiProof.incl(node)

  ok()

proc makeMultiProof*(
    db: AristoTxRef;
    paths: Table[Hash32, seq[Hash32]], # maps each account path to a list of storage paths
    multiProof: var seq[seq[byte]]
      ): Result[void, AristoError] =
  var
    nodesCache: NodesCache
    proofNodes: HashSet[seq[byte]]

  for accPath, stoPaths in paths:
    var accProof: seq[seq[byte]]
    let exists = ?db.makeProof(STATE_ROOT_VID, NibblesBuf.fromBytes accPath.data, nodesCache, accProof)
    for node in accProof:
      proofNodes.incl(node)

    if exists:
      ?db.makeStorageMultiProof(accPath, stoPaths, nodesCache, proofNodes)

  multiProof = proofNodes.toSeq()

  ok()

template rlpNodeToBytes(node: Rlp): seq[byte] =
  if node.isList():
    node.rawData.toSeq()
  else:
    node.toBytes()

template verifyAgainstKey(node: openArray[byte], topKey: HashKey, start: bool): auto =
  let digest = node.digestTo(HashKey)
  if start:
    if topKey.to(Hash32) != digest.to(Hash32):
      return err(PartTrkFollowUpKeyMismatch)
  else:
    if topKey != digest:
      return err(PartTrkFollowUpKeyMismatch)

template verifyRlp(node: openArray[byte]): (HashKey, NibblesBuf) =
  var
    rlpNode = rlpFromBytes(node)
    nChewOff = 0
    link: seq[byte]

  # Decode rlp-node and prepare for recursion
  case rlpNode.listLen()
  of 2:
    let (isLeaf, segm) = NibblesBuf.fromHexPrefix(rlpNode.listElem(0).toBytes())
    nChewOff = sharedPrefixLen(path, segm)
    link = rlpNode.listElem(1).rlpNodeToBytes() # link or payload
    if isLeaf:
      if nChewOff == path.len:
        return ok(link)
      return err(PartTrkLeafPfxMismatch)
  of 17:
    nChewOff = 1
    link = rlpNode.listElem(path[0].int).rlpNodeToBytes()
  else:
    return err(PartTrkGarbledNode)

  let nextKey = HashKey.fromBytes(link).valueOr:
    return err(PartTrkLinkExpected)

  (nextKey, path.slice(nChewOff))

proc trackRlpNodes(
    chain: openArray[seq[byte]];
    nextIndex: int;
    topKey: HashKey;
    path: NibblesBuf;
    start = false;
     ): Result[seq[byte], AristoError]
     {.gcsafe, raises: [RlpError]} =
  ## Verify rlp-encoded node chain created by `chainRlpNodes()`.
  if nextIndex > chain.high:
    return err(PartTrkLinkExpected)
  if path.len == 0:
    return err(PartTrkEmptyPath)

  # Verify key against rlp-node
  let nextNode = chain[nextIndex]
  nextNode.verifyAgainstKey(topKey, start)

  let (nextKey, path) = nextNode.verifyRlp()
  trackRlpNodes(chain, nextIndex + 1, nextKey, path)

proc trackRlpNodes(
    nodes: Table[Hash32, seq[byte]];
    visitedNodes: var HashSet[Hash32];
    topKey: HashKey;
    path: NibblesBuf;
    start = false;
     ): Result[seq[byte], AristoError]
     {.gcsafe, raises: [RlpError]} =
  ## Verify rlp-encoded node chain created by `chainRlpNodes()`.
  let nodeHash = topKey.to(Hash32)

  if visitedNodes.contains(nodeHash):
    return err(PartTrkFollowUpKeyMismatch)
  if nodeHash notin nodes:
    if start:
      return err(PartTrkFollowUpKeyMismatch)
    else:
      return err(PartTrkLinkExpected)
  if path.len == 0:
    return err(PartTrkEmptyPath)
  visitedNodes.incl(nodeHash)

  # Verify key against rlp-node
  let nextNode = nodes.getOrDefault(nodeHash)
  nextNode.verifyAgainstKey(topKey, start)

  let (nextKey, path) = nextNode.verifyRlp()
  trackRlpNodes(nodes, visitedNodes, nextKey, path)

template handleTrackRlpNodesResult(blk: untyped): auto =
  try:
    let rc = blk
    if rc.isOk():
      return ok(Opt.some rc.value)
    if rc.error() in TrackRlpNodesNoEntry:
      return ok(Opt.none seq[byte])
    return err(rc.error())
  except RlpError:
    return err(PartTrkRlpError)

proc verifyProof*(
    chain: openArray[seq[byte]];
    root: Hash32;
    path: Hash32): Result[Opt[seq[byte]], AristoError] =
  if chain.len() == 0:
    return err(PartTrkEmptyProof)

  handleTrackRlpNodesResult():
    let nibbles = NibblesBuf.fromBytes(path.data)
    trackRlpNodes(chain, 0, root.to(HashKey), nibbles, start = true)

proc verifyProof*(
    nodes: Table[Hash32, seq[byte]];
    root: Hash32;
<<<<<<< HEAD
    path: Hash32;
    visitedNodes: var HashSet[Hash32]
      ): Result[Opt[seq[byte]], AristoError] =
  if nodes.len() == 0:
    return err(PartTrkEmptyProof)

  try:
    let
      nibbles = NibblesBuf.fromBytes path.data
      rc = trackRlpNodes(nodes, visitedNodes, root.to(HashKey), nibbles, start=true)
    if rc.isOk:
      return ok(Opt.some rc.value)
    if rc.error in TrackRlpNodesNoEntry:
      return ok(Opt.none seq[byte])
    return err(rc.error)
  except RlpError:
    return err(PartTrkRlpError)

proc verifyProof*(
    nodes: Table[Hash32, seq[byte]];
    root: Hash32;
    path: Hash32;
      ): Result[Opt[seq[byte]], AristoError] = 
  var visitedNodes: HashSet[Hash32]
  verifyProof(nodes, root, path, visitedNodes)

proc fromAccTrieNode(T: type NodeRef, trieNode: openArray[byte]): Result[T, AristoError] =
  # Precondition: trieNode has already been validated using verifyProof

  # VertexRef* {.inheritable, pure.} = ref object
  #   ## Vertex for building a hexary Patricia or Merkle Patricia Trie
  #   vType*: VertexType

  # BranchRef* = ref object of VertexRef
  #   used*: uint16
  #   startVid*: VertexID

  # ExtBranchRef* = ref object of BranchRef
  #   pfx*: NibblesBuf

  # LeafRef* = ref object of VertexRef
  #   pfx*: NibblesBuf

  # AccLeafRef* = ref object of LeafRef
  #   account*: AristoAccount
  #   stoID*: StorageID              ## Storage vertex ID (if any)

  # StoLeafRef* = ref object of LeafRef
  #   stoData*: UInt256

  # construct hash keys
  # construct VertexRef
  var
    rlpNode = rlpFromBytes trieNode
    node = NodeRef() #vtx: VertexRef, key: array[16, HashKey])


  case rlpNode.listLen
  of 2:
    let 
      (isLeaf, segm) = NibblesBuf.fromHexPrefix rlpNode.listElem(0).toBytes
      link = rlpNode.listElem(1).rlpNodeToBytes() # link or payload
    if isLeaf:
      #node.key[0] = storageRoot
    else: # extension node
      node.key[0] = HashKey.fromBytes(link).valueOr:
        return err(PartTrkLinkExpected)
      
  of 17:
    # branch node
    var hashCount = 0
    for i in 0..15:
      let link = rlpNode.listElem(i).rlpNodeToBytes()
      if link.len() > 0:
        inc hashCount
      node.key[i] = HashKey.fromBytes(link).valueOr:
        return err(PartTrkLinkExpected)

  else:
    return err(PartTrkGarbledNode)

  # let nextKey = HashKey.fromBytes(link).valueOr:
  #   return err(PartTrkLinkExpected)



# proc putAccTrieNode(
#     db: AristoTxRef,
#     node: NodeRef): Result[Opt[VertexID], AristoError] =

#   let
#     vid = db.vidFetch(16)
#     rvid = (STATE_ROOT_VID, vid) # pass in state root?

#   db.layersPutVtx(rvid, node.vtx)

#   case node.vtx.vType:
#     of AccLeaf:
#       let
#         accVtx = AccLeafRef(node.vtx)
#         stoID = accVtx.stoID
#         useID =
#           if stoID.isValid: stoID                     # Use as is
#           elif stoID.vid.isValid: (true, stoID.vid)   # Re-use previous vid
#           else: (true, db.vidFetch())                 # Create new vid
#     of StoLeaf:
#       raiseAssert("Unsupported vType")
#     of Branch, ExtBranch:
#       for n, subvid in node.vtx.pairs():
#         db.layersPutKey((STATE_ROOT_VID, subvid), BranchRef(node.vtx), node.key[n])
=======
    path: Hash32): Result[Opt[seq[byte]], AristoError] =
  if nodes.len() == 0:
    return err(PartTrkEmptyProof)

  handleTrackRlpNodesResult():
    var visitedNodes: HashSet[Hash32]
    let nibbles = NibblesBuf.fromBytes(path.data)
    trackRlpNodes(nodes, visitedNodes, root.to(HashKey), nibbles, start = true)
>>>>>>> 8ebd61a6
<|MERGE_RESOLUTION|>--- conflicted
+++ resolved
@@ -316,34 +316,25 @@
 proc verifyProof*(
     nodes: Table[Hash32, seq[byte]];
     root: Hash32;
-<<<<<<< HEAD
     path: Hash32;
     visitedNodes: var HashSet[Hash32]
       ): Result[Opt[seq[byte]], AristoError] =
   if nodes.len() == 0:
     return err(PartTrkEmptyProof)
 
-  try:
-    let
-      nibbles = NibblesBuf.fromBytes path.data
-      rc = trackRlpNodes(nodes, visitedNodes, root.to(HashKey), nibbles, start=true)
-    if rc.isOk:
-      return ok(Opt.some rc.value)
-    if rc.error in TrackRlpNodesNoEntry:
-      return ok(Opt.none seq[byte])
-    return err(rc.error)
-  except RlpError:
-    return err(PartTrkRlpError)
+  handleTrackRlpNodesResult():
+    let nibbles = NibblesBuf.fromBytes(path.data)
+    trackRlpNodes(nodes, visitedNodes, root.to(HashKey), nibbles, start = true)
 
 proc verifyProof*(
     nodes: Table[Hash32, seq[byte]];
     root: Hash32;
     path: Hash32;
-      ): Result[Opt[seq[byte]], AristoError] = 
+      ): Result[Opt[seq[byte]], AristoError] =
   var visitedNodes: HashSet[Hash32]
   verifyProof(nodes, root, path, visitedNodes)
 
-proc fromAccTrieNode(T: type NodeRef, trieNode: openArray[byte]): Result[T, AristoError] =
+# proc fromAccTrieNode(T: type NodeRef, trieNode: openArray[byte]): Result[T, AristoError] =
   # Precondition: trieNode has already been validated using verifyProof
 
   # VertexRef* {.inheritable, pure.} = ref object
@@ -369,34 +360,34 @@
 
   # construct hash keys
   # construct VertexRef
-  var
-    rlpNode = rlpFromBytes trieNode
-    node = NodeRef() #vtx: VertexRef, key: array[16, HashKey])
-
-
-  case rlpNode.listLen
-  of 2:
-    let 
-      (isLeaf, segm) = NibblesBuf.fromHexPrefix rlpNode.listElem(0).toBytes
-      link = rlpNode.listElem(1).rlpNodeToBytes() # link or payload
-    if isLeaf:
-      #node.key[0] = storageRoot
-    else: # extension node
-      node.key[0] = HashKey.fromBytes(link).valueOr:
-        return err(PartTrkLinkExpected)
-      
-  of 17:
-    # branch node
-    var hashCount = 0
-    for i in 0..15:
-      let link = rlpNode.listElem(i).rlpNodeToBytes()
-      if link.len() > 0:
-        inc hashCount
-      node.key[i] = HashKey.fromBytes(link).valueOr:
-        return err(PartTrkLinkExpected)
-
-  else:
-    return err(PartTrkGarbledNode)
+  # var
+  #   rlpNode = rlpFromBytes trieNode
+  #   node = NodeRef() #vtx: VertexRef, key: array[16, HashKey])
+
+
+  # case rlpNode.listLen
+  # of 2:
+  #   let
+  #     (isLeaf, segm) = NibblesBuf.fromHexPrefix rlpNode.listElem(0).toBytes
+  #     link = rlpNode.listElem(1).rlpNodeToBytes() # link or payload
+  #   if isLeaf:
+  #     #node.key[0] = storageRoot
+  #   else: # extension node
+  #     node.key[0] = HashKey.fromBytes(link).valueOr:
+  #       return err(PartTrkLinkExpected)
+
+  # of 17:
+  #   # branch node
+  #   var hashCount = 0
+  #   for i in 0..15:
+  #     let link = rlpNode.listElem(i).rlpNodeToBytes()
+  #     if link.len() > 0:
+  #       inc hashCount
+  #     node.key[i] = HashKey.fromBytes(link).valueOr:
+  #       return err(PartTrkLinkExpected)
+
+  # else:
+  #   return err(PartTrkGarbledNode)
 
   # let nextKey = HashKey.fromBytes(link).valueOr:
   #   return err(PartTrkLinkExpected)
@@ -426,14 +417,4 @@
 #       raiseAssert("Unsupported vType")
 #     of Branch, ExtBranch:
 #       for n, subvid in node.vtx.pairs():
-#         db.layersPutKey((STATE_ROOT_VID, subvid), BranchRef(node.vtx), node.key[n])
-=======
-    path: Hash32): Result[Opt[seq[byte]], AristoError] =
-  if nodes.len() == 0:
-    return err(PartTrkEmptyProof)
-
-  handleTrackRlpNodesResult():
-    var visitedNodes: HashSet[Hash32]
-    let nibbles = NibblesBuf.fromBytes(path.data)
-    trackRlpNodes(nodes, visitedNodes, root.to(HashKey), nibbles, start = true)
->>>>>>> 8ebd61a6
+#         db.layersPutKey((STATE_ROOT_VID, subvid), BranchRef(node.vtx), node.key[n])