--- conflicted
+++ resolved
@@ -789,11 +789,7 @@
     wd.codeTouched = CodeChanged in acc.flags or acc.code != nil
 
   if not acc.originalStorage.isNil:
-<<<<<<< HEAD
-    for k, v in acc.originalStorage:
-=======
     for k in acc.originalStorage.keys():
->>>>>>> b913e233
       wd.storageKeys.incl k
 
   for k, v in acc.overlayStorage:
