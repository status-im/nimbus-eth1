--- conflicted
+++ resolved
@@ -60,34 +60,6 @@
 
 const
   # Frontier to Spurious Dragron 
-<<<<<<< HEAD
-  paEcRecoverAddress       = Address.fromHex("0x0000000000000000000000000000000000000001")
-  paSha256Address          = Address.fromHex("0x0000000000000000000000000000000000000002")
-  paRipeMd160Address       = Address.fromHex("0x0000000000000000000000000000000000000003")
-  paIdentityAddress        = Address.fromHex("0x0000000000000000000000000000000000000004")
-  # Byzantium and Constantinople
-  paModExpAddress          = Address.fromHex("0x0000000000000000000000000000000000000005")
-  paEcAddAddress           = Address.fromHex("0x0000000000000000000000000000000000000006")
-  paEcMulAddress           = Address.fromHex("0x0000000000000000000000000000000000000007")
-  paPairingAddress         = Address.fromHex("0x0000000000000000000000000000000000000008")
-  # Istanbul
-  paBlake2bfAddress        = Address.fromHex("0x0000000000000000000000000000000000000009")
-  # Cancun
-  paPointEvaluationAddress = Address.fromHex("0x000000000000000000000000000000000000000a")
-  # Prague (EIP-2537)
-  paBlsG1AddAddress        = Address.fromHex("0x000000000000000000000000000000000000000b")
-  paBlsG1MultiExpAddress   = Address.fromHex("0x000000000000000000000000000000000000000c")
-  paBlsG2AddAddress        = Address.fromHex("0x000000000000000000000000000000000000000d")
-  paBlsG2MultiExpAddress   = Address.fromHex("0x000000000000000000000000000000000000000e")
-  paBlsPairingAddress      = Address.fromHex("0x000000000000000000000000000000000000000f")
-  paBlsMapG1Address        = Address.fromHex("0x0000000000000000000000000000000000000010")
-  paBlsMapG2Address        = Address.fromHex("0x0000000000000000000000000000000000000011")
-  # Osaka
-  paP256VerifyAddress      = Address.fromHex("0x0000000000000000000000000000000000000100")
-
-  precompileAddrs*: array[Precompiles, Address] = [
-    # Frontier to Spurious Dragon
-=======
   paEcRecoverAddress       = address"0x0000000000000000000000000000000000000001"
   paSha256Address          = address"0x0000000000000000000000000000000000000002"
   paRipeMd160Address       = address"0x0000000000000000000000000000000000000003"
@@ -118,33 +90,16 @@
   paP256VerifyAddress      = address"0x0000000000000000000000000000000000000100"
 
   precompileAddrs*: array[Precompiles, Address] = [
->>>>>>> f8a60443
     paEcRecoverAddress,        # paEcRecover
     paSha256Address,           # paSha256
     paRipeMd160Address,        # paRipeMd160
     paIdentityAddress,         # paIdentity
-<<<<<<< HEAD
-
-    # Byzantium and Constantinople
-=======
->>>>>>> f8a60443
     paModExpAddress,           # paModExp
     paEcAddAddress,            # paEcAdd
     paEcMulAddress,            # paEcMul
     paPairingAddress,          # paPairing
-<<<<<<< HEAD
-
-    # Istanbul
-    paBlake2bfAddress,         # paBlake2bf
-
-    # Cancun
-    paPointEvaluationAddress,  # paPointEvaluation
-
-    # Prague (EIP-2537)
-=======
     paBlake2bfAddress,         # paBlake2bf
     paPointEvaluationAddress,  # paPointEvaluation
->>>>>>> f8a60443
     paBlsG1AddAddress,         # paBlsG1Add
     paBlsG1MultiExpAddress,    # paBlsG1MultiExp
     paBlsG2AddAddress,         # paBlsG2Add
