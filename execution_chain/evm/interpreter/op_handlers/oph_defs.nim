# Nimbus
# Copyright (c) 2018-2025 Status Research & Development GmbH
# Licensed under either of
#  * Apache License, version 2.0, ([LICENSE-APACHE](LICENSE-APACHE) or
#    http://www.apache.org/licenses/LICENSE-2.0)
#  * MIT license ([LICENSE-MIT](LICENSE-MIT) or
#    http://opensource.org/licenses/MIT)
# at your option. This file may not be copied, modified, or distributed except
# according to those terms.

## EVM Opcodes, Definitions
## ========================
##

{.push raises: [].}

import
  ../../types,
  ../../../common/evmforks,
  ../../evm_errors,
  ../op_codes

type
  VmCpt* = Computation        ## computation text

  VmOpFn* =                   ## general op handler, return codes are passed
                              ## back via argument descriptor ``cpt``
    proc(cpt: VmCpt): EvmResultVoid {.nimcall, gcsafe, raises:[].}

  VmOpExec* = tuple           ## op code handler entry
    opCode: Op                ## index back-reference
    forks: set[EVMFork]       ## forks applicable for this operation
    name: string              ## handler name
    info: string              ## handter info, explainer
    exec: VmOpFn

# ------------------------------------------------------------------------------
# Public
# ------------------------------------------------------------------------------

const
  VmOpIgnore*: VmOpFn =      ## No operation, placeholder function
    proc(cpt: VmCpt): EvmResultVoid = ok()

  # similar to: toSeq(Fork).mapIt({it}).foldl(a+b)
  VmOpAllForks* =
    {EVMFork.low .. EVMFork.high}

  VmOpHomesteadAndLater* =    ## Set of all fork symbols
    VmOpAllForks - {FkFrontier}

  VmOpTangerineAndLater* =    ## Set of fork symbols starting from Homestead
    VmOpHomesteadAndLater - {FkHomestead}

  VmOpSpuriousAndLater* =     ## ditto ...
    VmOpTangerineAndLater - {FkTangerine}

  VmOpByzantiumAndLater* =
    VmOpSpuriousAndLater - {FkSpurious}

  VmOpConstantinopleAndLater* =
    VmOpByzantiumAndLater - {FkByzantium}

  VmOpPetersburgAndLater* =
    VmOpConstantinopleAndLater - {FkConstantinople}

  VmOpIstanbulAndLater* =
    VmOpPetersburgAndLater - {FkPetersburg}

  VmOpBerlinAndLater* =
    VmOpIstanbulAndLater - {FkIstanbul}

  VmOpLondonAndLater* =
    VmOpBerlinAndLater - {FkBerlin}

  VmOpParisAndLater* =
    VmOpLondonAndLater - {FkLondon}

  VmOpShanghaiAndLater* =
    VmOpParisAndLater - {FkParis}

  VmOpCancunAndLater* =
    VmOpShanghaiAndLater - {FkShanghai}

<<<<<<< HEAD
  VmOpOsakaAndLater* =
    VmOpCancunAndLater - {FkCancun}

=======
  VmOpPragueAndLater* =
    VmOpCancunAndLater - {FkCancun}

  VmOpOsakaAndLater* =
    VmOpPragueAndLater - {FkPrague}

>>>>>>> ca15b249
# ------------------------------------------------------------------------------
# End
# ------------------------------------------------------------------------------<|MERGE_RESOLUTION|>--- conflicted
+++ resolved
@@ -82,18 +82,12 @@
   VmOpCancunAndLater* =
     VmOpShanghaiAndLater - {FkShanghai}
 
-<<<<<<< HEAD
-  VmOpOsakaAndLater* =
-    VmOpCancunAndLater - {FkCancun}
-
-=======
   VmOpPragueAndLater* =
     VmOpCancunAndLater - {FkCancun}
 
   VmOpOsakaAndLater* =
     VmOpPragueAndLater - {FkPrague}
 
->>>>>>> ca15b249
 # ------------------------------------------------------------------------------
 # End
 # ------------------------------------------------------------------------------