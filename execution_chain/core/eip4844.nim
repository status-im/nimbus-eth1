# Nimbus
# Copyright (c) 2023-2025 Status Research & Development GmbH
# Licensed under either of
#  * Apache License, version 2.0, ([LICENSE-APACHE](LICENSE-APACHE) or
#    http://www.apache.org/licenses/LICENSE-2.0)
#  * MIT license ([LICENSE-MIT](LICENSE-MIT) or
#    http://opensource.org/licenses/MIT)
# at your option. This file may not be copied, modified, or distributed except
# according to those terms.

import
  stew/arrayops,
  nimcrypto/sha2,
  results,
  stint,
  ./eip7691,
  ./pooled_txs,
  ./lazy_kzg as kzg,
  ../constants,
  ../common/common

from std/sequtils import mapIt

{.push raises: [].}

type
  Bytes64 = array[64, byte]

const
  BLS_MODULUS_STR = "52435875175126190479447740508185965837690552500527637822603658699938581184513"
  BLS_MODULUS* = parse(BLS_MODULUS_STR, UInt256, 10).toBytesBE
  PrecompileInputLength = 192

proc pointEvaluationResult(): Bytes64 {.compileTime.} =
  result[0..<32] = FIELD_ELEMENTS_PER_BLOB.u256.toBytesBE[0..^1]
  result[32..^1] = BLS_MODULUS[0..^1]

const
  PointEvaluationResult* = pointEvaluationResult()
  POINT_EVALUATION_PRECOMPILE_GAS* = 50000.GasInt


# kzgToVersionedHash implements kzg_to_versioned_hash from EIP-4844
proc kzgToVersionedHash*(commitment: array[48, byte]): VersionedHash =
  result = sha256.digest(commitment).to(Hash32)
  result.data[0] = VERSIONED_HASH_VERSION_KZG

# pointEvaluation implements point_evaluation_precompile from EIP-4844
# return value and gas consumption is handled by pointEvaluation in
# precompiles.nim
proc pointEvaluation*(input: openArray[byte]): Result[void, string] =
  # Verify p(z) = y given commitment that corresponds to the polynomial p(x) and a KZG proof.
  # Also verify that the provided commitment matches the provided versioned_hash.
  # The data is encoded as follows: versioned_hash | z | y | commitment | proof |

  if input.len != PrecompileInputLength:
    return err("invalid input length")

  template copyFrom(T: type, input, a, b): auto =
    type X = (type T().bytes)
    T(bytes: X.initCopyFrom(input.toOpenArray(a, b)))

  let
    versionedHash = KzgBytes32.copyFrom(input, 0, 31)
    z =  KzgBytes32.copyFrom(input, 32, 63)
    y =  KzgBytes32.copyFrom(input, 64, 95)
    commitment =  KzgBytes48.copyFrom(input, 96, 143)
    kzgProof =  KzgBytes48.copyFrom(input, 144, 191)

  if kzgToVersionedHash(commitment.bytes).data != versionedHash.bytes:
    return err("versionedHash should equal to kzgToVersionedHash(commitment)")

  # Verify KZG proof
  let res = kzg.verifyKzgProof(commitment, z, y, kzgProof)
  if res.isErr:
    return err(res.error)

  # The actual verify result
  if not res.get():
    return err("Failed to verify KZG proof")

  ok()

# fakeExponential approximates factor * e ** (num / denom) using a taylor expansion
# as described in the EIP-4844 spec.
func fakeExponential*(factor, numerator, denominator: UInt256): UInt256 =
  var
    i = 1.u256
    output = 0.u256
    numeratorAccum = factor * denominator

  while numeratorAccum > 0.u256:
    output += numeratorAccum
    numeratorAccum = (numeratorAccum * numerator) div (denominator * i)
    i = i + 1.u256

  output div denominator

proc getTotalBlobGas*(tx: Transaction): uint64 =
  GAS_PER_BLOB * tx.versionedHashes.len.uint64

proc getTotalBlobGas*(versionedHashesLen: int): uint64 =
  GAS_PER_BLOB * versionedHashesLen.uint64

# getBlobBaseFee implements get_data_gas_price from EIP-4844
func getBlobBaseFee*(excessBlobGas: uint64, com: CommonRef, fork: EVMFork): UInt256 =
  if fork >= FkCancun:
    let blobBaseFeeUpdateFraction = com.getBlobBaseFeeUpdateFraction(fork).u256
    fakeExponential(
      MIN_BLOB_GASPRICE.u256,
      excessBlobGas.u256,
      blobBaseFeeUpdateFraction
    )
  else:
    0.u256

proc calcDataFee*(versionedHashesLen: int,
                  excessBlobGas: uint64,
                  com: CommonRef, fork: EVMFork): UInt256 =
  getTotalBlobGas(versionedHashesLen).u256 *
    getBlobBaseFee(excessBlobGas, com, fork)

func blobGasUsed(txs: openArray[Transaction]): uint64 =
  for tx in txs:
    result += tx.getTotalBlobGas

# calcExcessBlobGas implements calc_excess_data_gas from EIP-4844
proc calcExcessBlobGas*(com: CommonRef, parent: Header, fork: EVMFork): uint64 =
  let
    excessBlobGas = parent.excessBlobGas.get(0'u64)
    blobGasUsed = parent.blobGasUsed.get(0'u64)
    targetBlobsPerBlock = com.getTargetBlobsPerBlock(fork)
    maxBlobsPerBlock = com.getMaxBlobsPerBlock(fork)
    targetBlobGasPerBlock = targetBlobsPerBlock * GAS_PER_BLOB

  if excessBlobGas + blobGasUsed < targetBlobGasPerBlock:
    return 0'u64

  # https://eips.ethereum.org/EIPS/eip-7918
  if fork >= FkOsaka and (BLOB_BASE_COST * blobGasUsed).u256 > getBlobBaseFee(excessBlobGas, com, com.toEVMFork(parent)):
<<<<<<< HEAD
    return excessBlobGas + blobGasUsed * (maxBlobsPerBlock - targetBlobsPerBlock) div targetBlobsPerBlock
=======
    return excessBlobGas + blobGasUsed * (maxBlobsPerBlock - targetBlobsPerBlock) div maxBlobsPerBlock
>>>>>>> a71aa2c1
  
  return excessBlobGas + blobGasUsed - targetBlobGasPerBlock

# https://eips.ethereum.org/EIPS/eip-4844
func validateEip4844Header*(
    com: CommonRef, header, parentHeader: Header,
    txs: openArray[Transaction]): Result[void, string] =

  if not com.isCancunOrLater(header.timestamp):
    if header.blobGasUsed.isSome:
      return err("unexpected EIP-4844 blobGasUsed in block header")

    if header.excessBlobGas.isSome:
      return err("unexpected EIP-4844 excessBlobGas in block header")

    return ok()

  if header.blobGasUsed.isNone:
    return err("expect EIP-4844 blobGasUsed in block header")

  if header.excessBlobGas.isNone:
    return err("expect EIP-4844 excessBlobGas in block header")

  let
    fork = com.toEVMFork(header)
    headerBlobGasUsed = header.blobGasUsed.get()
    blobGasUsed = blobGasUsed(txs)
    headerExcessBlobGas = header.excessBlobGas.get
    excessBlobGas = calcExcessBlobGas(com, parentHeader, fork)
    maxBlobGasPerBlock = com.getMaxBlobGasPerBlock(fork)

  if blobGasUsed > maxBlobGasPerBlock:
    return err("blobGasUsed " & $blobGasUsed & " exceeds maximum allowance " & $maxBlobGasPerBlock)

  if headerBlobGasUsed != blobGasUsed:
    return err("calculated blobGas not equal header.blobGasUsed")

  if headerExcessBlobGas != excessBlobGas:
    return err("calculated excessBlobGas not equal header.excessBlobGas")

  return ok()

proc validateBlobTransactionWrapper4844*(tx: PooledTransaction):
                                     Result[void, string] =
  doAssert(tx.blobsBundle.isNil.not)
  doAssert(tx.blobsBundle.wrapperVersion == WrapperVersionEIP4844)

  # note: assert blobs are not malformatted
  let goodFormatted = tx.tx.versionedHashes.len ==
                      tx.blobsBundle.commitments.len and
                      tx.tx.versionedHashes.len ==
                      tx.blobsBundle.blobs.len and
                      tx.tx.versionedHashes.len ==
                      tx.blobsBundle.proofs.len

  if not goodFormatted:
    return err("tx wrapper is ill formatted")

  let commitments = tx.blobsBundle.commitments.mapIt(
                      kzg.KzgCommitment(bytes: it.data))

  # Verify that commitments match the blobs by checking the KZG proof
  let res = kzg.verifyBlobKzgProofBatch(
              tx.blobsBundle.blobs.mapIt(kzg.KzgBlob(bytes: it.bytes)),
              commitments,
              tx.blobsBundle.proofs.mapIt(kzg.KzgProof(bytes: it.data)))

  if res.isErr:
    return err(res.error)

  # Actual verification result
  if not res.get():
    return err("Failed to verify blobs bundle of a transaction")

  # Now that all commitments have been verified, check that versionedHashes matches the commitments
  for i in 0 ..< tx.tx.versionedHashes.len:
    # this additional check also done in tx validation
    if tx.tx.versionedHashes[i].data[0] != VERSIONED_HASH_VERSION_KZG:
      return err("wrong kzg version in versioned hash at index " & $i)

    if tx.tx.versionedHashes[i] != kzgToVersionedHash(commitments[i].bytes):
      return err("tx versioned hash not match commitments at index " & $i)

  ok()<|MERGE_RESOLUTION|>--- conflicted
+++ resolved
@@ -138,11 +138,7 @@
 
   # https://eips.ethereum.org/EIPS/eip-7918
   if fork >= FkOsaka and (BLOB_BASE_COST * blobGasUsed).u256 > getBlobBaseFee(excessBlobGas, com, com.toEVMFork(parent)):
-<<<<<<< HEAD
-    return excessBlobGas + blobGasUsed * (maxBlobsPerBlock - targetBlobsPerBlock) div targetBlobsPerBlock
-=======
     return excessBlobGas + blobGasUsed * (maxBlobsPerBlock - targetBlobsPerBlock) div maxBlobsPerBlock
->>>>>>> a71aa2c1
   
   return excessBlobGas + blobGasUsed - targetBlobGasPerBlock
 
