--- conflicted
+++ resolved
@@ -162,12 +162,8 @@
       skipReceipts = skipValidation and PersistReceipts notin p.flags,
       skipUncles = PersistUncles notin p.flags,
       skipStateRootCheck = skipValidation,
-<<<<<<< HEAD
       skipPreExecBalCheck = true,
       skipPostExecBalCheck = skipValidation,
-      taskpool = com.taskpool,
-=======
->>>>>>> 4d2e892a
     )
 
   if not vmState.com.statelessProviderEnabled:
