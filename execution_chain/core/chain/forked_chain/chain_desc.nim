# Nimbus
# Copyright (c) 2024-2025 Status Research & Development GmbH
# Licensed under either of
#  * Apache License, version 2.0, ([LICENSE-APACHE](LICENSE-APACHE) or
#    http://www.apache.org/licenses/LICENSE-2.0)
#  * MIT license ([LICENSE-MIT](LICENSE-MIT) or
#    http://opensource.org/licenses/MIT)
# at your option. This file may not be copied, modified, or distributed except
# according to those terms.

{.push raises: [].}

import
  std/[deques, tables],
  ./chain_branch,
  ./block_quarantine,
  ../../../common,
  ../../../db/core_db,
<<<<<<< HEAD
  ../../../portal/portal
=======
  ../../../db/fcu_db
>>>>>>> 064b03cc

export deques, tables

type
  ForkedChainRef* = ref object
    com*: CommonRef
    hashToBlock* : Table[Hash32, BlockPos]
      # A map of block hash to a block position in a branch.

    branches*    : seq[BranchRef]
    baseBranch*  : BranchRef
      # A branch contain the base block

    activeBranch*: BranchRef
      # Every time a new block added to a branch,
      # that branch automatically become the active branch.

    quarantine*  : Quarantine

    txRecords    : Table[Hash32, (Hash32, uint64)]
      # A map of transsaction hashes to block hash and block number.

    baseTxFrame* : CoreDbTxRef
      # Frame that skips all in-memory state that ForkedChain holds - used to
      # lookup items straight from the database

    baseDistance*: uint64
      # Minimum number of blocks and its state stored in memory.
      # User can query for block state while it is still in memory.
      # Any state older than base block are purged.

    lastSnapshots*: array[10, CoreDbTxRef]
    lastSnapshotPos*: int
      # The snapshot contains the cumulative changes of all ancestors and
      # txFrame allowing the lookup recursion to stop whenever it is encountered.

    pendingFCU*  : Hash32
      # When we know finalizedHash from CL but has yet to resolve
      # the hash into a latestFinalizedBlockNumber

    latestFinalizedBlockNumber*: uint64
      # When our latest imported block is far away from
      # latestFinalizedBlockNumber, we can move the base
      # forward when importing block

    persistBatchSize*: uint64
      # When move forward, this is the minimum distance
      # to move the base. And the bulk writing can works
      # efficiently.
      
    portal*: HistoryExpiryRef
      # History Expiry tracker and portal access entry point

    fcuHead*: FcuHashAndNumber
    fcuSafe*: FcuHashAndNumber

# ----------------

func txRecords*(c: ForkedChainRef): var Table[Hash32, (Hash32, uint64)] =
  ## Avoid clash with `forked_chain.txRecords()`
  c.txRecords

func notifyBlockHashAndNumber*(c: ForkedChainRef,
                               blockHash: Hash32,
                               blockNumber: uint64) =
  ## Syncer will tell FC a block have been downloaded,
  ## please check if it's useful for you.
  if blockHash == c.pendingFCU:
    c.latestFinalizedBlockNumber = blockNumber

# End<|MERGE_RESOLUTION|>--- conflicted
+++ resolved
@@ -15,12 +15,8 @@
   ./chain_branch,
   ./block_quarantine,
   ../../../common,
-  ../../../db/core_db,
-<<<<<<< HEAD
+  ../../../db/[core_db, fcu_db],
   ../../../portal/portal
-=======
-  ../../../db/fcu_db
->>>>>>> 064b03cc
 
 export deques, tables
 
