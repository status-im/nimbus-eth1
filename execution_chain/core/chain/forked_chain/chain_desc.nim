--- conflicted
+++ resolved
@@ -41,13 +41,9 @@
       # lookup items straight from the database
 
     baseDistance*: uint64
-<<<<<<< HEAD
-    portal*: HistoryExpiryRef
-=======
       # Minimum number of blocks and its state stored in memory.
       # User can query for block state while it is still in memory.
       # Any state older than base block are purged.
->>>>>>> a1653e75
 
     lastSnapshots*: array[10, CoreDbTxRef]
     lastSnapshotPos*: int
@@ -67,6 +63,9 @@
       # When move forward, this is the minimum distance
       # to move the base. And the bulk writing can works
       # efficiently.
+      
+    portal*: HistoryExpiryRef
+      # History Expiry tracker and portal access entry point
 
 # ----------------
 
