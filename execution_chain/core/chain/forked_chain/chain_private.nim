--- conflicted
+++ resolved
@@ -83,7 +83,6 @@
       skipValidation = false,
       skipReceipts = false,
       skipUncles = true,
-<<<<<<< HEAD
       # When processing a finalized block, we optimistically assume that the state
       # root will check out and delay such validation for when it's time to persist
       # changes to disk
@@ -98,14 +97,9 @@
       # matches the header bal hash. In this case the post execution check can be
       # skipped.
       skipPostExecBalCheck = finalized and blk.blockAccessList.isSome(),
-      taskpool = c.com.taskpool,
     ).isOkOr:
       c.badBlocks.put(blkHash, (blk, vmState.blockAccessList))
       return err(error)
-=======
-      skipStateRootCheck = finalized and not c.eagerStateRoot
-    )
->>>>>>> 4d2e892a
 
   if not vmState.com.statelessProviderEnabled:
     processBlock()
