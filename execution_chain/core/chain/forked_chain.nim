--- conflicted
+++ resolved
@@ -15,17 +15,12 @@
   results,
   std/[tables, algorithm],
   ../../common,
-  ../../db/core_db,
-  ../../db/fcu_db,
-<<<<<<< HEAD
+  ../../db/[core_db, fcu_db],
   ../../evm/types,
   ../../evm/state,
   ../validate,
   ../executor/process_block,
-  ./forked_chain/[chain_desc, chain_branch],
   ../../portal/portal,
-=======
->>>>>>> f19ca526
   ./forked_chain/[
     chain_desc,
     chain_branch,
