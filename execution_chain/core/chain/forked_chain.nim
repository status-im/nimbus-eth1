# Nimbus
# Copyright (c) 2024-2025 Status Research & Development GmbH
# Licensed under either of
#  * Apache License, version 2.0, ([LICENSE-APACHE](LICENSE-APACHE) or
#    http://www.apache.org/licenses/LICENSE-2.0)
#  * MIT license ([LICENSE-MIT](LICENSE-MIT) or
#    http://opensource.org/licenses/MIT)
# at your option. This file may not be copied, modified, or distributed except
# according to those terms.

{.push raises: [].}

import
  chronicles,
  results,
  std/[tables, algorithm],
  ../../common,
  ../../db/core_db,
<<<<<<< HEAD
=======
  ../../db/fcu_db,
  ../../evm/types,
  ../../evm/state,
  ../validate,
  ../executor/process_block,
>>>>>>> 064b03cc
  ./forked_chain/[
    chain_desc,
    chain_branch,
    chain_private,
    block_quarantine]

from std/sequtils import mapIt

logScope:
  topics = "forked chain"

export
  BlockDesc,
  ForkedChainRef,
  common,
  core_db

const
  BaseDistance = 128'u64
  PersistBatchSize = 32'u64

# ------------------------------------------------------------------------------
# Forward declarations
# ------------------------------------------------------------------------------

proc updateBase(c: ForkedChainRef, newBase: BlockPos) {.gcsafe.}
func calculateNewBase(c: ForkedChainRef;
       finalizedNumber: uint64; head: BlockPos): BlockPos {.gcsafe.}

# ------------------------------------------------------------------------------
# Private functions
# ------------------------------------------------------------------------------

func updateBranch(c: ForkedChainRef,
         parent: BlockPos,
         blk: Block,
         blkHash: Hash32,
         txFrame: CoreDbTxRef,
         receipts: sink seq[Receipt]) =
  if parent.isHead:
    parent.appendBlock(blk, blkHash, txFrame, move(receipts))
    c.hashToBlock[blkHash] = parent.lastBlockPos
    c.activeBranch = parent.branch
    return

  let newBranch = branch(parent.branch, blk, blkHash, txFrame, move(receipts))
  c.hashToBlock[blkHash] = newBranch.lastBlockPos
  c.branches.add(newBranch)
  c.activeBranch = newBranch

<<<<<<< HEAD
=======
proc writeBaggage(c: ForkedChainRef,
        blk: Block, blkHash: Hash32,
        txFrame: CoreDbTxRef,
        receipts: openArray[Receipt]) =
  template header(): Header =
    blk.header

  txFrame.persistTransactions(header.number, header.txRoot, blk.transactions)
  txFrame.persistReceipts(header.receiptsRoot, receipts)
  discard txFrame.persistUncles(blk.uncles)
  if blk.withdrawals.isSome:
    txFrame.persistWithdrawals(
      header.withdrawalsRoot.expect("WithdrawalsRoot should be verified before"),
      blk.withdrawals.get)

proc fcuSetHead(c: ForkedChainRef,
                txFrame: CoreDbTxRef,
                header: Header,
                hash: Hash32,
                number: uint64) =
  txFrame.setHead(header, hash).expect("setHead OK")
  txFrame.fcuHead(hash, number).expect("fcuHead OK")
  c.fcuHead.number = number
  c.fcuHead.hash = hash

>>>>>>> 064b03cc
proc validateBlock(c: ForkedChainRef,
          parent: BlockPos,
          blk: Block): Result[Hash32, string] =
  let blkHash = blk.header.computeBlockHash

  if c.hashToBlock.hasKey(blkHash):
    # Block exists, just return
    return ok(blkHash)

  if blkHash == c.pendingFCU:
    # Resolve the hash into latestFinalizedBlockNumber
    c.latestFinalizedBlockNumber = max(blk.header.number,
      c.latestFinalizedBlockNumber)

  let
    parentFrame = parent.txFrame
    txFrame = parentFrame.txFrameBegin

  # TODO shortLog-equivalent for eth types
  debug "Validating block",
    blkHash, blk = (
      parentHash: blk.header.parentHash,
      coinbase: blk.header.coinbase,
      stateRoot: blk.header.stateRoot,
      transactionsRoot: blk.header.transactionsRoot,
      receiptsRoot: blk.header.receiptsRoot,
      number: blk.header.number,
      gasLimit: blk.header.gasLimit,
      gasUsed: blk.header.gasUsed,
      nonce: blk.header.nonce,
      baseFeePerGas: blk.header.baseFeePerGas,
      withdrawalsRoot: blk.header.withdrawalsRoot,
      blobGasUsed: blk.header.blobGasUsed,
      excessBlobGas: blk.header.excessBlobGas,
      parentBeaconBlockRoot: blk.header.parentBeaconBlockRoot,
      requestsHash: blk.header.requestsHash,
    )

  var receipts = c.processBlock(parent.header, txFrame, blk, blkHash).valueOr:
    txFrame.dispose()
    return err(error)

  c.writeBaggage(blk, blkHash, txFrame, receipts)

  c.updateSnapshot(blk, txFrame)

  c.updateBranch(parent, blk, blkHash, txFrame, move(receipts))

  for i, tx in blk.transactions:
    c.txRecords[computeRlpHash(tx)] = (blkHash, uint64(i))

  # Entering base auto forward mode while avoiding forkChoice
  # handled region(head - baseDistance)
  # e.g. live syncing with the tip very far from from our latest head
  if c.pendingFCU != zeroHash32 and
     blk.header.number < c.latestFinalizedBlockNumber:

    let
      head = c.activeBranch.lastBlockPos
      newBaseCandidate = c.calculateNewBase(c.latestFinalizedBlockNumber, head)
      prevBaseNumber = c.baseBranch.tailNumber

    c.updateBase(newBaseCandidate)

    # If on disk head behind base, move it to base too.
    let newBaseNumber = c.baseBranch.tailNumber
    if newBaseNumber > prevBaseNumber:
      if c.fcuHead.number < newBaseNumber:
        let head = c.baseBranch.firstBlockPos
        c.fcuSetHead(head.txFrame,
          head.branch.tailHeader,
          head.branch.tailHash,
          head.branch.tailNumber)

  ok(blkHash)

func findHeadPos(c: ForkedChainRef, hash: Hash32): Result[BlockPos, string] =
  ## Find the `BlockPos` that contains the block relative to the
  ## argument `hash`.
  ##
  c.hashToBlock.withValue(hash, val) do:
    return ok(val[])
  do:
    return err("Block hash is not part of any active chain")

func findFinalizedPos(
    c: ForkedChainRef;
    itHash: Hash32;
    head: BlockPos,
      ): Result[BlockPos, string] =
  ## Find header for argument `itHash` on argument `head` ancestor chain.
  ##

  # OK, new base stays on the argument head branch.
  # ::
  #         - B3 - B4 - B5 - B6
  #       /              ^    ^
  # A1 - A2 - A3         |    |
  #                      head CCH
  #
  # A1, A2, B3, B4, B5: valid
  # A3, B6: invalid

  # Find `itHash` on the ancestor lineage of `head`
  c.hashToBlock.withValue(itHash, loc):
    if loc[].number > head.number:
      return err("Invalid finalizedHash: block is newer than head block")

    var
      branch = head.branch
      prevBranch = BranchRef(nil)

    while not branch.isNil:
      if branch == loc[].branch:
        if prevBranch.isNil.not and
           loc[].number >= prevBranch.tailNumber:
          break # invalid
        return ok(loc[])

      prevBranch = branch
      branch = branch.parent

  err("Invalid finalizedHash: block not in argument head ancestor lineage")

func calculateNewBase(
    c: ForkedChainRef;
    finalizedNumber: uint64;
    head: BlockPos;
      ): BlockPos =
  ## It is required that the `finalizedNumber` argument is on the `head` chain, i.e.
  ## it ranges beween `c.baseBranch.tailNumber` and
  ## `head.branch.headNumber`.
  ##
  ## The function returns a BlockPos containing a new base position. It is
  ## calculated as follows.
  ##
  ## Starting at the argument `head.branch` searching backwards, the new base
  ## is the position of the block with `finalizedNumber`.
  ##
  ## Before searching backwards, the `finalizedNumber` argument might be adjusted
  ## and made smaller so that a minimum distance to the head on the cursor arc
  ## applies.
  ##
  # It's important to have base at least `baseDistance` behind head
  # so we can answer state queries about history that deep.
  let target = min(finalizedNumber,
    max(head.number, c.baseDistance) - c.baseDistance)

  # Do not update base.
  if target <= c.baseBranch.tailNumber:
    return BlockPos(branch: c.baseBranch)

  # If there is a new base, make sure it moves
  # with large enough step to accomodate for bulk
  # state root verification/bulk persist.
  let distance = target - c.baseBranch.tailNumber
  if distance < c.persistBatchSize:
    # If the step is not large enough, do nothing.
    return BlockPos(branch: c.baseBranch)

  if target >= head.branch.tailNumber:
    # OK, new base stays on the argument head branch.
    # ::
    #                  - B3 - B4 - B5 - B6
    #                /         ^    ^    ^
    #   base - A1 - A2 - A3    |    |    |
    #                          |    head CCH
    #                          |
    #                          target
    #
    return BlockPos(
      branch: head.branch,
      index : int(target - head.branch.tailNumber)
    )

  # The new base (aka target) falls out of the argument head branch,
  # ending up somewhere on a parent branch.
  # ::
  #                  - B3 - B4 - B5 - B6
  #                /              ^    ^
  #   base - A1 - A2 - A3         |    |
  #           ^                   head CCH
  #           |
  #           target
  #
  # base will not move to A3 onward for this iteration
  var branch = head.branch.parent
  while not branch.isNil:
    if target >= branch.tailNumber:
      return BlockPos(
        branch: branch,
        index : int(target - branch.tailNumber)
      )
    branch = branch.parent

  doAssert(false, "Unreachable code, finalized block outside canonical chain")

proc removeBlockFromCache(c: ForkedChainRef, bd: BlockDesc) =
  c.hashToBlock.del(bd.hash)
  for tx in bd.blk.transactions:
    c.txRecords.del(computeRlpHash(tx))

  for v in c.lastSnapshots.mitems():
    if v == bd.txFrame:
      v = nil

proc updateHead(c: ForkedChainRef, head: BlockPos) =
  ## Update head if the new head is different from current head.
  ## All branches with block number greater than head will be removed too.

  c.activeBranch = head.branch

  # Pruning if necessary
  # ::
  #                       - B5 - B6 - B7 - B8
  #                    /
  #   A1 - A2 - A3 - [A4] - A5 - A6
  #         \                \
  #           - C3 - C4        - D6 - D7
  #
  # A4 is head
  # 'D' and 'A5' onward will be removed
  # 'C' and 'B' will stay

  let headNumber = head.number
  var i = 0
  while i < c.branches.len:
    let branch = c.branches[i]

    # Any branches with block number greater than head+1 should be removed.
    if branch.tailNumber > headNumber + 1:
      for i in countdown(branch.blocks.len-1, 0):
        c.removeBlockFromCache(branch.blocks[i])
      c.branches.del(i)
      # no need to increment i when we delete from c.branches.
      continue

    inc i

  # Maybe the current active chain is longer than canonical chain,
  # trim the branch.
  for i in countdown(head.branch.len-1, head.index+1):
    c.removeBlockFromCache(head.branch.blocks[i])

  head.branch.blocks.setLen(head.index+1)
  c.fcuSetHead(head.txFrame,
    head.branch.headHeader,
    head.branch.headHash,
    head.branch.headNumber)

proc updateFinalized(c: ForkedChainRef, finalized: BlockPos) =
  # Pruning
  # ::
  #                       - B5 - B6 - B7 - B8
  #                    /
  #   A1 - A2 - A3 - [A4] - A5 - A6
  #         \                \
  #           - C3 - C4        - D6 - D7
  #
  # A4 is finalized
  # 'B', 'D', and A5 onward will stay
  # 'C' will be removed

  func sameLineage(brc: BranchRef, line: BranchRef): bool =
    var branch = line
    while not branch.isNil:
      if branch == brc:
        return true
      branch = branch.parent

  let finalizedNumber = finalized.number
  var i = 0
  while i < c.branches.len:
    let branch = c.branches[i]

    # Any branches with tail block number less or equal
    # than finalized should be removed.
    if not branch.sameLineage(finalized.branch) and branch.tailNumber <= finalizedNumber:
      for i in countdown(branch.blocks.len-1, 0):
        c.removeBlockFromCache(branch.blocks[i])
      c.branches.del(i)
      # no need to increment i when we delete from c.branches.
      continue

    inc i

  let txFrame = finalized.txFrame
  txFrame.fcuFinalized(finalized.hash, finalized.number).expect("fcuFinalized OK")

proc updateBase(c: ForkedChainRef, newBase: BlockPos) =
  ##
  ##     A1 - A2 - A3          D5 - D6
  ##    /                     /
  ## base - B1 - B2 - [B3] - B4 - B5
  ##         \          \
  ##          C2 - C3    E4 - E5
  ##
  ## where `B1..B5` is the `newBase.branch` arc and `[B5]` is the `newBase.headNumber`.
  ##
  ## The `base` will be moved to position `[B3]`.
  ## Both chains `A` and `C` have be removed by updateFinalized.
  ## `D` and `E`, and `B4` onward will stay.
  ## B1, B2, B3 will be persisted to DB and removed from FC.

  # Cleanup in-memory blocks starting from newBase backward
  # e.g. B3 backward. Switch to parent branch if needed.

  template disposeBlocks(number, branch) =
    let tailNumber = branch.tailNumber
    while number >= tailNumber:
      c.removeBlockFromCache(branch.blocks[number - tailNumber])
      inc count

      if number == 0:
        # Don't go below genesis
        break
      dec number

  if newBase.number == c.baseBranch.tailNumber:
    # No update, return
    return

  var
    branch = newBase.branch
    number = newBase.number - 1
    count  = 0

  let
    # Cache to prevent crash after we shift
    # the blocks
    newBaseHash = newBase.hash
    nextIndex   = int(newBase.number - branch.tailNumber)
    baseTxFrame = newBase.txFrame

  # Persist the new base block - this replaces the base tx in coredb!
  c.com.db.persist(baseTxFrame)
  c.baseTxFrame = baseTxFrame

  disposeBlocks(number, branch)

  # Update base if it indeed changed
  if nextIndex > 0:
    # Only remove blocks with number lower than newBase.number
    var blocks = newSeqOfCap[BlockDesc](branch.len-nextIndex)
    for i in nextIndex..<branch.len:
      blocks.add branch.blocks[i]

    # Update hashToBlock index
    for i in 0..<blocks.len:
      c.hashToBlock[blocks[i].hash] = BlockPos(
        branch: branch,
        index : i
      )
    branch.blocks = move(blocks)

  # Older branches will gone
  branch = branch.parent
  while not branch.isNil:
    var delNumber = branch.headNumber
    disposeBlocks(delNumber, branch)

    for i, brc in c.branches:
      if brc == branch:
        c.branches.del(i)
        break

    branch = branch.parent

  # Update base branch
  c.baseBranch = newBase.branch
  c.baseBranch.parent = nil

  # Log only if more than one block persisted
  # This is to avoid log spamming, during normal operation
  # of the client following the chain
  # When multiple blocks are persisted together, it's mainly
  # during `beacon sync` or `nrpc sync`
  if count > 1:
    notice "Finalized blocks persisted",
      numberOfBlocks = count,
      baseNumber = c.baseBranch.tailNumber,
      baseHash = c.baseBranch.tailHash.short
  else:
    debug "Finalized blocks persisted",
      numberOfBlocks = count,
      target = newBaseHash.short,
      baseNumber = c.baseBranch.tailNumber,
      baseHash = c.baseBranch.tailHash.short

# ------------------------------------------------------------------------------
# Public functions
# ------------------------------------------------------------------------------

proc init*(
    T: type ForkedChainRef;
    com: CommonRef;
    baseDistance = BaseDistance;
    persistBatchSize = PersistBatchSize;
      ): T =
  ## Constructor that uses the current database ledger state for initialising.
  ## This state coincides with the canonical head that would be used for
  ## setting up the descriptor.
  ##
  ## With `ForkedChainRef` based import, the canonical state lives only inside
  ## a level one database transaction. Thus it will readily be available on the
  ## running system with tools such as `getCanonicalHead()`. But it will never
  ## be saved on the database.
  ##
  ## This constructor also works well when resuming import after running
  ## `persistentBlocks()` used for `Era1` or `Era` import.
  ##
  let
    baseTxFrame = com.db.baseTxFrame()
    base = baseTxFrame.getSavedStateBlockNumber
    baseHash = baseTxFrame.getBlockHash(base).expect("baseHash exists")
    baseHeader = baseTxFrame.getBlockHeader(baseHash).expect("base header exists")
    baseBranch = branch(baseHeader, baseHash, baseTxFrame)
    fcuHead = baseTxFrame.fcuHead().valueOr:
      FcuHashAndNumber(hash: baseHash, number: baseHeader.number)
    fcuSafe = baseTxFrame.fcuSafe().valueOr:
      FcuHashAndNumber(hash: baseHash, number: baseHeader.number)

  T(com:             com,
    baseBranch:      baseBranch,
    activeBranch:    baseBranch,
    branches:        @[baseBranch],
    hashToBlock:     {baseHash: baseBranch.lastBlockPos}.toTable,
    baseTxFrame:     baseTxFrame,
    baseDistance:    baseDistance,
    persistBatchSize:persistBatchSize,
    quarantine:      Quarantine.init(),
    fcuHead:         fcuHead,
    fcuSafe:         fcuSafe)

proc importBlock*(c: ForkedChainRef, blk: Block): Result[void, string] =
  ## Try to import block to canonical or side chain.
  ## return error if the block is invalid
  template header(): Header =
    blk.header

  c.hashToBlock.withValue(header.parentHash, parentPos) do:
    # TODO: If engine API keep importing blocks
    # but not finalized it, e.g. current chain length > StagedBlocksThreshold
    # We need to persist some of the in-memory stuff
    # to a "staging area" or disk-backed memory but it must not afect `base`.
    # `base` is the point of no return, we only update it on finality.

    var parentHash = ?c.validateBlock(parentPos[], blk)

    while c.quarantine.hasOrphans():
      let orphan = c.quarantine.popOrphan(parentHash).valueOr:
        break

      c.hashToBlock.withValue(parentHash, parentCandidatePos) do:
        parentHash = c.validateBlock(parentCandidatePos[], orphan).valueOr:
          # Silent?
          # We don't return error here because the import is still ok()
          # but the quarantined blocks may not linked
          break
      do:
        break

  do:
    # If its parent is an invalid block
    # there is no hope the descendant is valid
    let blockHash = header.computeBlockHash
    debug "Parent block not found",
      blockHash = blockHash.short,
      parentHash = header.parentHash.short

    # Put into quarantine and hope we receive the parent block
    c.quarantine.addOrphan(blockHash, blk)
    return err("Block is not part of valid chain")

  ok()

proc forkChoice*(c: ForkedChainRef,
                 headHash: Hash32,
                 finalizedHash: Hash32,
                 safeHash: Hash32 = zeroHash32): Result[void, string] =

  if finalizedHash != zeroHash32:
    c.pendingFCU = finalizedHash

  if safeHash != zeroHash32:
    c.hashToBlock.withValue(safeHash, loc):
      let number = loc[].number
      c.fcuSafe.number = number
      c.fcuSafe.hash = safeHash
      ?loc[].txFrame.fcuSafe(c.fcuSafe)

  if headHash == c.activeBranch.headHash:
    if finalizedHash == zeroHash32:
      # Do nothing if the new head already our current head
      # and there is no request to new finality.
      return ok()

  let
    # Find the unique branch where `headHash` is a member of.
    head = ?c.findHeadPos(headHash)
    # Finalized block must be parent or on the new canonical chain which is
    # represented by `head`.
    finalized = ?c.findFinalizedPos(finalizedHash, head)

  # Head maybe moved backward or moved to other branch.
  c.updateHead(head)

  if finalizedHash == zeroHash32:
    # skip updateBase and updateFinalized if finalizedHash is zero.
    return ok()

  c.updateFinalized(finalized)

  let
    finalizedNumber = finalized.number
    newBase = c.calculateNewBase(finalizedNumber, head)

  if newBase.hash == c.baseBranch.tailHash:
    # The base is not updated, return.
    return ok()

  # Cache the base block number, updateBase might
  # alter the BlockPos.index
  let newBaseNumber = newBase.number

  # At this point head.number >= base.number.
  # At this point finalized.number is <= head.number,
  # and possibly switched to other chain beside the one with head.
  doAssert(finalizedNumber <= head.number)
  doAssert(newBaseNumber <= finalizedNumber)
  c.updateBase(newBase)

  ok()

func notifyFinalizedHash*(c: ForkedChainRef, finHash: Hash32) =
  if finHash != zeroHash32:
    c.pendingFCU = finHash

func haveBlockAndState*(c: ForkedChainRef, blockHash: Hash32): bool =
  ## Blocks still in memory with it's txFrame
  c.hashToBlock.hasKey(blockHash)

func txFrame*(c: ForkedChainRef, blockHash: Hash32): CoreDbTxRef =
  if blockHash == c.baseBranch.tailHash:
    return c.baseTxFrame

  c.hashToBlock.withValue(blockHash, loc) do:
    return loc[].txFrame

  c.baseTxFrame

func baseTxFrame*(c: ForkedChainRef): CoreDbTxRef =
  c.baseTxFrame

func txFrame*(c: ForkedChainRef, header: Header): CoreDbTxRef =
  c.txFrame(header.computeBlockHash())

func latestTxFrame*(c: ForkedChainRef): CoreDbTxRef =
  c.activeBranch.headTxFrame

func com*(c: ForkedChainRef): CommonRef =
  c.com

func db*(c: ForkedChainRef): CoreDbRef =
  c.com.db

func latestHeader*(c: ForkedChainRef): Header =
  c.activeBranch.headHeader

func latestNumber*(c: ForkedChainRef): BlockNumber =
  c.activeBranch.headNumber

func latestHash*(c: ForkedChainRef): Hash32 =
  c.activeBranch.headHash

func baseNumber*(c: ForkedChainRef): BlockNumber =
  c.baseBranch.tailNumber

func baseHash*(c: ForkedChainRef): Hash32 =
  c.baseBranch.tailHash

func txRecords*(c: ForkedChainRef, txHash: Hash32): (Hash32, uint64) =
  c.txRecords.getOrDefault(txHash, (Hash32.default, 0'u64))

func isInMemory*(c: ForkedChainRef, blockHash: Hash32): bool =
  c.hashToBlock.hasKey(blockHash)

func memoryBlock*(c: ForkedChainRef, blockHash: Hash32): BlockDesc =
  c.hashToBlock.withValue(blockHash, loc):
    return loc.branch.blocks[loc.index]
  # Return default(BlockDesc)

func memoryTransaction*(c: ForkedChainRef, txHash: Hash32): Opt[(Transaction, BlockNumber)] =
  let (blockHash, index) = c.txRecords.getOrDefault(txHash, (Hash32.default, 0'u64))
  c.hashToBlock.withValue(blockHash, loc) do:
    return Opt.some( (loc[].tx(index), loc[].number) )
  return Opt.none((Transaction, BlockNumber))

func memoryTxHashesForBlock*(c: ForkedChainRef, blockHash: Hash32): Opt[seq[Hash32]] =
  var cachedTxHashes = newSeq[(Hash32, uint64)]()
  for txHash, (blkHash, txIdx) in c.txRecords.pairs:
    if blkHash == blockHash:
      cachedTxHashes.add((txHash, txIdx))

  if cachedTxHashes.len <= 0:
    return Opt.none(seq[Hash32])

  cachedTxHashes.sort(proc(a, b: (Hash32, uint64)): int =
      cmp(a[1], b[1])
    )
  Opt.some(cachedTxHashes.mapIt(it[0]))

proc latestBlock*(c: ForkedChainRef): Block =
  if c.activeBranch.headNumber == c.baseBranch.tailNumber:
    # It's a base block
    return c.baseTxFrame.getEthBlock(c.activeBranch.headHash).expect("cursorBlock exists")
  c.activeBranch.blocks[^1].blk

proc headerByNumber*(c: ForkedChainRef, number: BlockNumber): Result[Header, string] =
  if number > c.activeBranch.headNumber:
    return err("Requested block number not exists: " & $number)

  if number < c.baseBranch.tailNumber:
    return c.baseTxFrame.getBlockHeader(number)

  var branch = c.activeBranch
  while not branch.isNil:
    if number >= branch.tailNumber:
      return ok(branch.blocks[number - branch.tailNumber].blk.header)
    branch = branch.parent

  err("Header not found, number = " & $number)

func finalizedHeader*(c: ForkedChainRef): Header =
  c.hashToBlock.withValue(c.pendingFCU, loc):
    return loc[].header

  c.baseBranch.tailHeader

func safeHeader*(c: ForkedChainRef): Header =
  c.hashToBlock.withValue(c.fcuSafe.hash, loc):
    return loc[].header

  c.baseBranch.tailHeader

func finalizedBlock*(c: ForkedChainRef): Block =
  c.hashToBlock.withValue(c.pendingFCU, loc):
    return loc[].blk

  c.baseBranch.tailBlock

func safeBlock*(c: ForkedChainRef): Block =
  c.hashToBlock.withValue(c.fcuSafe.hash, loc):
    return loc[].blk

  c.baseBranch.tailBlock

proc headerByHash*(c: ForkedChainRef, blockHash: Hash32): Result[Header, string] =
  c.hashToBlock.withValue(blockHash, loc):
    return ok(loc[].header)
  c.baseTxFrame.getBlockHeader(blockHash)

proc txDetailsByTxHash*(c: ForkedChainRef, txHash: Hash32): Result[(Hash32, uint64), string] =
  if c.txRecords.hasKey(txHash):
    let (blockHash, txid) = c.txRecords(txHash)
    return ok((blockHash, txid))

  let
    txDetails = ?c.baseTxFrame.getTransactionKey(txHash)
    header = ?c.headerByNumber(txDetails.blockNumber)
    blockHash = header.computeBlockHash
  return ok((blockHash, txDetails.index))

proc blockByHash*(c: ForkedChainRef, blockHash: Hash32): Result[Block, string] =
  # used by getPayloadBodiesByHash
  # https://github.com/ethereum/execution-apis/blob/v1.0.0-beta.4/src/engine/shanghai.md#specification-3
  # 4. Client software MAY NOT respond to requests for finalized blocks by hash.
  c.hashToBlock.withValue(blockHash, loc):
    return ok(loc[].blk)
  c.baseTxFrame.getEthBlock(blockHash)

proc blockBodyByHash*(c: ForkedChainRef, blockHash: Hash32): Result[BlockBody, string] =
  c.hashToBlock.withValue(blockHash, loc):
    let blk = loc[].blk
    return ok(BlockBody(
      transactions: blk.transactions,
      uncles: blk.uncles,
      withdrawals: blk.withdrawals,
    ))
  c.baseTxFrame.getBlockBody(blockHash)

proc blockByNumber*(c: ForkedChainRef, number: BlockNumber): Result[Block, string] =
  if number > c.activeBranch.headNumber:
    return err("Requested block number not exists: " & $number)

  if number <= c.baseBranch.tailNumber:
    return c.baseTxFrame.getEthBlock(number)

  var branch = c.activeBranch
  while not branch.isNil:
    if number >= branch.tailNumber:
      return ok(branch.blocks[number - branch.tailNumber].blk)
    branch = branch.parent

  err("Block not found, number = " & $number)

proc blockHeader*(c: ForkedChainRef, blk: BlockHashOrNumber): Result[Header, string] =
  if blk.isHash:
    return c.headerByHash(blk.hash)
  c.headerByNumber(blk.number)

proc receiptsByBlockHash*(c: ForkedChainRef, blockHash: Hash32): Result[seq[Receipt], string] =
  if blockHash != c.baseBranch.tailHash:
    c.hashToBlock.withValue(blockHash, loc):
      return ok(loc[].receipts)

  let header = c.baseTxFrame.getBlockHeader(blockHash).valueOr:
    return err("Block header not found")

  c.baseTxFrame.getReceipts(header.receiptsRoot)

func blockFromBaseTo*(c: ForkedChainRef, number: BlockNumber): seq[Block] =
  # return block in reverse order
  var branch = c.activeBranch
  while not branch.isNil:
    for i in countdown(branch.len-1, 0):
      result.add(branch.blocks[i].blk)
    branch = branch.parent

func equalOrAncestorOf*(c: ForkedChainRef, blockHash: Hash32, childHash: Hash32): bool =
  if blockHash == childHash:
    return true

  c.hashToBlock.withValue(childHash, childLoc):
    c.hashToBlock.withValue(blockHash, loc):
      var branch = childLoc.branch
      while not branch.isNil:
        if loc.branch == branch:
          return true
        branch = branch.parent

  false

proc isCanonicalAncestor*(c: ForkedChainRef,
                    blockNumber: BlockNumber,
                    blockHash: Hash32): bool =
  if blockNumber >= c.activeBranch.headNumber:
    return false

  if blockHash == c.activeBranch.headHash:
    return false

  if c.baseBranch.tailNumber < c.activeBranch.headNumber:
    # The current canonical chain in memory is headed by
    # activeBranch.header
    var branch = c.activeBranch
    while not branch.isNil:
      if branch.hasHashAndNumber(blockHash, blockNumber):
        return true
      branch = branch.parent

  # canonical chain in database should have a marker
  # and the marker is block number
  let canonHash = c.baseTxFrame.getBlockHash(blockNumber).valueOr:
    return false
  canonHash == blockHash

iterator txHashInRange*(c: ForkedChainRef, fromHash: Hash32, toHash: Hash32): Hash32 =
  ## toHash should be ancestor of fromHash
  ## exclude base from iteration, new block produced by txpool
  ## should not reach base
  let baseHash = c.baseBranch.tailHash
  var prevHash = fromHash
  while prevHash != baseHash:
    c.hashToBlock.withValue(prevHash, loc) do:
      if toHash == prevHash:
        break
      for tx in loc[].transactions:
        let txHash = computeRlpHash(tx)
        yield txHash
      prevHash = loc[].parentHash
    do:
      break<|MERGE_RESOLUTION|>--- conflicted
+++ resolved
@@ -16,14 +16,7 @@
   std/[tables, algorithm],
   ../../common,
   ../../db/core_db,
-<<<<<<< HEAD
-=======
   ../../db/fcu_db,
-  ../../evm/types,
-  ../../evm/state,
-  ../validate,
-  ../executor/process_block,
->>>>>>> 064b03cc
   ./forked_chain/[
     chain_desc,
     chain_branch,
@@ -74,23 +67,6 @@
   c.branches.add(newBranch)
   c.activeBranch = newBranch
 
-<<<<<<< HEAD
-=======
-proc writeBaggage(c: ForkedChainRef,
-        blk: Block, blkHash: Hash32,
-        txFrame: CoreDbTxRef,
-        receipts: openArray[Receipt]) =
-  template header(): Header =
-    blk.header
-
-  txFrame.persistTransactions(header.number, header.txRoot, blk.transactions)
-  txFrame.persistReceipts(header.receiptsRoot, receipts)
-  discard txFrame.persistUncles(blk.uncles)
-  if blk.withdrawals.isSome:
-    txFrame.persistWithdrawals(
-      header.withdrawalsRoot.expect("WithdrawalsRoot should be verified before"),
-      blk.withdrawals.get)
-
 proc fcuSetHead(c: ForkedChainRef,
                 txFrame: CoreDbTxRef,
                 header: Header,
@@ -101,7 +77,6 @@
   c.fcuHead.number = number
   c.fcuHead.hash = hash
 
->>>>>>> 064b03cc
 proc validateBlock(c: ForkedChainRef,
           parent: BlockPos,
           blk: Block): Result[Hash32, string] =
