--- conflicted
+++ resolved
@@ -57,11 +57,7 @@
         number=blk.header.number
       printBanner = true
 
-<<<<<<< HEAD
-    let res = chain.importBlock(blk, finalized = false)
-=======
-    let res = await chain.importBlock(blk)
->>>>>>> 166dc054
+    let res = await chain.importBlock(blk, finalized = false)
     if res.isErr:
       error "Error occured when importing block",
         hash=blk.header.blockHash.short,
