# Nimbus
# Copyright (c) 2018-2025 Status Research & Development GmbH
# Licensed under either of
#  * Apache License, version 2.0, ([LICENSE-APACHE](LICENSE-APACHE) or
#    http://www.apache.org/licenses/LICENSE-2.0)
#  * MIT license ([LICENSE-MIT](LICENSE-MIT) or
#    http://opensource.org/licenses/MIT)
# at your option. This file may not be copied, modified, or distributed except
# according to those terms.

## Transaction Pool Tasklets: Packer, VM execute and compact txs
## =============================================================
##

{.push raises: [].}

import
  stew/sorted_set,
  stew/byteutils,
  ../../db/ledger,
  ../../common/common,
  ../../utils/utils,
  ../../constants,
  ../../transaction/call_evm,
  ../../transaction,
  ../../evm/state,
  ../../evm/types,
  ../executor,
  ../validate,
  ../eip4844,
  ../eip6110,
  ../eip7691,
  ./tx_desc,
  ./tx_item,
  ./tx_tabs

type
  TxPacker = ref object
    # Packer state
    vmState: BaseVMState
    numBlobPerBlock: int

    # Packer results
    blockValue: UInt256
    stateRoot: Hash32
    receiptsRoot: Hash32
    logsBloom: Bloom
    packedTxs: seq[TxItemRef]
    withdrawalReqs: seq[byte]
    consolidationReqs: seq[byte]
    depositReqs: seq[byte]

const
  receiptsExtensionSize = ##\
    ## Number of slots to extend the `receipts[]` at the same time.
    20

  ContinueWithNextAccount = true
  StopCollecting = false

# ------------------------------------------------------------------------------
# Private helpers
# ------------------------------------------------------------------------------

proc classifyValidatePacked(vmState: BaseVMState; item: TxItemRef): bool =
  ## Verify the argument `item` against the accounts database. This function
  ## is a wrapper around the `verifyTransaction()` call to be used in a similar
  ## fashion as in `asyncProcessTransactionImpl()`.
  let
    roDB = vmState.readOnlyLedger
    baseFee = vmState.blockCtx.baseFeePerGas.get(0.u256)
    fork = vmState.fork
    gasLimit = vmState.blockCtx.gasLimit
    excessBlobGas = calcExcessBlobGas(vmState.com, vmState.parent, fork)

  roDB.validateTransaction(
    item.tx, item.sender, gasLimit, baseFee, excessBlobGas, vmState.com, fork).isOk

proc classifyPacked(vmState: BaseVMState; moreBurned: GasInt): bool =
  ## Classifier for *packing* (i.e. adding up `gasUsed` values after executing
  ## in the VM.) This function checks whether the sum of the arguments
  ## `gasBurned` and `moreGasBurned` is within acceptable constraints.
  let totalGasUsed = vmState.cumulativeGasUsed + moreBurned
  totalGasUsed < vmState.blockCtx.gasLimit

proc classifyPackedNext(vmState: BaseVMState): bool =
  ## Classifier for *packing* (i.e. adding up `gasUsed` values after executing
  ## in the VM.) This function returns `true` if the packing level is still
  ## low enough to proceed trying to accumulate more items.
  ##
  ## This function is typically called as a follow up after a `false` return of
  ## `classifyPack()`.
  vmState.cumulativeGasUsed < vmState.blockCtx.gasLimit

func baseFee(pst: TxPacker): GasInt =
  ## Getter, baseFee for the next bock header. This value is auto-generated
  ## when a new insertion point is set via `head=`.
  if pst.vmState.blockCtx.baseFeePerGas.isSome:
    pst.vmState.blockCtx.baseFeePerGas.get.truncate(GasInt)
  else:
    0.GasInt

# ------------------------------------------------------------------------------
# Private functions
# ------------------------------------------------------------------------------

proc runTxCommit(pst: var TxPacker; item: TxItemRef; callResult: LogResult, xp: TxPoolRef) =
  ## Book keeping after executing argument `item` transaction in the VM. The
  ## function returns the next number of items `nItems+1`.
  let
    vmState = pst.vmState
    inx     = pst.packedTxs.len
    gasTip  = item.tx.tip(pst.baseFee)

  let reward = callResult.gasUsed.u256 * gasTip.u256
  vmState.ledger.addBalance(xp.feeRecipient, reward)
  pst.blockValue += reward

  # Update receipts sequence
  if vmState.receipts.len <= inx:
    vmState.receipts.setLen(inx + receiptsExtensionSize)

  # Return remaining gas to the block gas counter so it is
  # available for the next transaction.
  vmState.gasPool += item.tx.gasLimit - callResult.gasUsed

  # gasUsed accounting
  vmState.cumulativeGasUsed += callResult.gasUsed
  vmState.receipts[inx] = vmState.makeReceipt(item.tx.txType, callResult)
  pst.packedTxs.add item

# ------------------------------------------------------------------------------
# Private functions: packer packerVmExec() helpers
# ------------------------------------------------------------------------------

proc vmExecInit(xp: TxPoolRef): Result[TxPacker, string] =
  let packer = TxPacker(
    vmState: xp.vmState,
    numBlobPerBlock: 0,
    blockValue: 0.u256,
    stateRoot: xp.vmState.parent.stateRoot,
  )

  # EIP-4788
  if xp.nextFork >= FkCancun:
    let beaconRoot = xp.parentBeaconBlockRoot
    xp.vmState.processBeaconBlockRoot(beaconRoot).isOkOr:
      return err(error)

  # EIP-2935
  if xp.nextFork >= FkPrague:
    xp.vmState.processParentBlockHash(xp.vmState.blockCtx.parentHash).isOkOr:
      return err(error)

  ok(packer)

proc vmExecGrabItem(pst: var TxPacker; item: TxItemRef, xp: TxPoolRef): bool =
  ## Greedily collect & compact items as long as the accumulated `gasLimit`
  ## values are below the maximum block size.
  let
    vmState = pst.vmState

  # EIP-4844
  if item.tx.txType == TxEip4844:
    # EIP-7594
<<<<<<< HEAD
    if item.tx.versionedHashes.len.uint64 > MAX_BLOBS_PER_TX:
=======
    if vmState.fork >= FkOsaka and item.tx.versionedHashes.len.uint64 > MAX_BLOBS_PER_TX:
>>>>>>> 0c64f7e7
      return ContinueWithNextAccount

    let maxBlobsPerBlock = getMaxBlobsPerBlock(vmState.com, vmState.fork)
    if (pst.numBlobPerBlock + item.tx.versionedHashes.len).uint64 > maxBlobsPerBlock:
      return ContinueWithNextAccount

  let
    blobGasUsed = item.tx.getTotalBlobGas
    maxBlobGasPerBlock = getMaxBlobGasPerBlock(vmState.com, vmState.fork)
  if vmState.blobGasUsed + blobGasUsed > maxBlobGasPerBlock:
    return ContinueWithNextAccount

  # Verify we have enough gas in gasPool
  if vmState.gasPool < item.tx.gasLimit:
    # skip this transaction and
    # continue with next account
    # if we don't have enough gas
    return ContinueWithNextAccount

  # Validate transaction relative to the current vmState
  if not vmState.classifyValidatePacked(item):
    return ContinueWithNextAccount

  # Execute EVM for this transaction
  let
    accTx = vmState.ledger.beginSavepoint
    callResult = item.tx.txCallEvm(item.sender, pst.vmState, pst.baseFee)

  doAssert 0 <= callResult.gasUsed

  # Find out what to do next: accepting this tx or trying the next account
  if not vmState.classifyPacked(callResult.gasUsed):
    vmState.ledger.rollback(accTx)
    if vmState.classifyPackedNext():
      return ContinueWithNextAccount
    return StopCollecting

  # Commit ledger changes
  vmState.ledger.commit(accTx)

  vmState.ledger.persist(clearEmptyAccount = vmState.fork >= FkSpurious)

  # Finish book-keeping
  pst.runTxCommit(item, callResult, xp)

  pst.numBlobPerBlock += item.tx.versionedHashes.len
  vmState.blobGasUsed += blobGasUsed
  vmState.gasPool -= item.tx.gasLimit

  ContinueWithNextAccount

proc vmExecCommit(pst: var TxPacker, xp: TxPoolRef): Result[void, string] =
  let
    vmState = pst.vmState
    ledger = vmState.ledger

  # EIP-4895
  if vmState.fork >= FkShanghai:
    for withdrawal in xp.withdrawals:
      ledger.addBalance(withdrawal.address, withdrawal.weiAmount)

  # EIP-6110, EIP-7002, EIP-7251
  if vmState.fork >= FkPrague:
    pst.withdrawalReqs = ?processDequeueWithdrawalRequests(vmState)
    pst.consolidationReqs = ?processDequeueConsolidationRequests(vmState)
    pst.depositReqs = ?parseDepositLogs(vmState.allLogs, vmState.com.depositContractAddress)

  # Finish up, then vmState.ledger.stateRoot may be accessed
  ledger.persist(clearEmptyAccount = vmState.fork >= FkSpurious)

  # Update flexi-array, set proper length
  vmState.receipts.setLen(pst.packedTxs.len)

  pst.receiptsRoot = vmState.receipts.calcReceiptsRoot
  pst.logsBloom = vmState.receipts.createBloom
  pst.stateRoot = vmState.ledger.getStateRoot()
  ok()

# ------------------------------------------------------------------------------
# Public functions
# ------------------------------------------------------------------------------

proc packerVmExec*(xp: TxPoolRef): Result[TxPacker, string] =
  ## Execute as much transactions as possible.
  var pst = xp.vmExecInit.valueOr:
    return err(error)

  for item in xp.byPriceAndNonce:
    let rc = pst.vmExecGrabItem(item, xp)
    if rc == StopCollecting:
      break

  ?pst.vmExecCommit(xp)
  ok(pst)

func getExtraData(com: CommonRef): seq[byte] =
  if com.extraData.len > 32:
    com.extraData.toBytes[0..<32]
  else:
    com.extraData.toBytes

proc assembleHeader*(pst: TxPacker, xp: TxPoolRef): Header =
  ## Generate a new header, a child of the cached `head`
  let
    vmState = pst.vmState
    com = vmState.com

  result = Header(
    parentHash:    vmState.blockCtx.parentHash,
    ommersHash:    EMPTY_UNCLE_HASH,
    coinbase:      xp.feeRecipient,
    stateRoot:     pst.stateRoot,
    receiptsRoot:  pst.receiptsRoot,
    logsBloom:     pst.logsBloom,
    difficulty:    UInt256.zero(),
    number:        vmState.blockNumber,
    gasLimit:      vmState.blockCtx.gasLimit,
    gasUsed:       vmState.cumulativeGasUsed,
    timestamp:     xp.timestamp,
    extraData:     getExtraData(com),
    mixHash:       xp.prevRandao,
    nonce:         default(Bytes8),
    baseFeePerGas: vmState.blockCtx.baseFeePerGas,
    )

  if com.isShanghaiOrLater(xp.timestamp):
    result.withdrawalsRoot = Opt.some(calcWithdrawalsRoot(xp.withdrawals))

  if com.isCancunOrLater(xp.timestamp):
    result.parentBeaconBlockRoot = Opt.some(xp.parentBeaconBlockRoot)
    result.blobGasUsed = Opt.some vmState.blobGasUsed
    result.excessBlobGas = Opt.some vmState.blockCtx.excessBlobGas

  if com.isPragueOrLater(xp.timestamp):
    let requestsHash = calcRequestsHash([
      (DEPOSIT_REQUEST_TYPE, pst.depositReqs),
      (WITHDRAWAL_REQUEST_TYPE, pst.withdrawalReqs),
      (CONSOLIDATION_REQUEST_TYPE, pst.consolidationReqs)
    ])
    result.requestsHash = Opt.some(requestsHash)

func blockValue*(pst: TxPacker): UInt256 =
  pst.blockValue

func executionRequests*(pst: var TxPacker): seq[seq[byte]] =
  template append(dst, reqType, reqData) =
    if reqData.len > 0:
      reqData.insert(reqType)
      dst.add(move(reqData))

  result.append(DEPOSIT_REQUEST_TYPE, pst.depositReqs)
  result.append(WITHDRAWAL_REQUEST_TYPE, pst.withdrawalReqs)
  result.append(CONSOLIDATION_REQUEST_TYPE, pst.consolidationReqs)

iterator packedTxs*(pst: TxPacker): TxItemRef =
  for item in pst.packedTxs:
    yield item

# ------------------------------------------------------------------------------
# End
# ------------------------------------------------------------------------------<|MERGE_RESOLUTION|>--- conflicted
+++ resolved
@@ -163,11 +163,7 @@
   # EIP-4844
   if item.tx.txType == TxEip4844:
     # EIP-7594
-<<<<<<< HEAD
-    if item.tx.versionedHashes.len.uint64 > MAX_BLOBS_PER_TX:
-=======
     if vmState.fork >= FkOsaka and item.tx.versionedHashes.len.uint64 > MAX_BLOBS_PER_TX:
->>>>>>> 0c64f7e7
       return ContinueWithNextAccount
 
     let maxBlobsPerBlock = getMaxBlobsPerBlock(vmState.com, vmState.fork)
