# Nimbus
# Copyright (c) 2018-2025 Status Research & Development GmbH
# Licensed under either of
#  * Apache License, version 2.0, ([LICENSE-APACHE](LICENSE-APACHE) or
#    http://www.apache.org/licenses/LICENSE-2.0)
#  * MIT license ([LICENSE-MIT](LICENSE-MIT) or
#    http://opensource.org/licenses/MIT)
# at your option. This file may not be copied, modified, or distributed except
# according to those terms.

{.push raises: [], gcsafe.}

import
  ../../common/common,
  ../../constants,
  ../../utils/utils,
  ../../db/ledger,
  ../../transaction,
  ../../evm/state,
  ../../evm/types,
  ../../block_access_list/block_access_list_validation,
  ../dao,
  ../eip6110,
  ./calculate_reward,
  ./executor_helpers,
  ./process_transaction,
  eth/common/[keys, transaction_utils],
  chronicles,
  results,
  taskpools

template withSender(txs: openArray[Transaction], body: untyped) =
  # Execute transactions offloading the signature checking to the task pool if
  # it's available
  if taskpool == nil:
    for txIndex {.inject.}, tx {.inject.} in txs:
      let sender {.inject.} = tx.recoverSender().valueOr(default(Address))
      body
  else:
    type Entry = (Signature, Hash32, Flowvar[Address])

    proc recoverTask(e: ptr Entry): Address {.nimcall.} =
      let pk = recover(e[][0], SkMessage(e[][1].data))
      if pk.isOk():
        pk[].to(Address)
      else:
        default(Address)

    var entries = newSeq[Entry](txs.len)

    # Prepare signature recovery tasks for each transaction - for simplicity,
    # we use `default(Address)` to signal sig check failure
    for i, e in entries.mpairs():
      e[0] = txs[i].signature().valueOr(default(Signature))
      e[1] = txs[i].rlpHashForSigning(txs[i].isEip155)
      let a = addr e
      # Spawning the task here allows it to start early, while we still haven't
      # hashed subsequent txs
      e[2] = taskpool.spawn recoverTask(a)

    for txIndex {.inject.}, e in entries.mpairs():
      template tx(): untyped =
        txs[txIndex]

      # Sync blocks until the sender is available from the task pool - as soon
      # as we have it, we can process this transaction while the senders of the
      # other transactions are being computed
      let sender {.inject.} = sync(e[2])

      body

# Factored this out of procBlkPreamble so that it can be used directly for
# stateless execution of specific transactions.
proc processTransactions*(
    vmState: BaseVMState,
    header: Header,
    transactions: seq[Transaction],
    skipReceipts = false,
    collectLogs = false,
    taskpool: Taskpool = nil,
): Result[void, string] =
  vmState.receipts.setLen(if skipReceipts: 0 else: transactions.len)
  vmState.cumulativeGasUsed = 0
  vmState.allLogs = @[]

  withSender(transactions):
    if sender == default(Address):
      return err("Could not get sender for tx with index " & $(txIndex))

    if vmState.balTrackerEnabled:
      vmState.balTracker.setBlockAccessIndex(txIndex + 1)

    let rc = vmState.processTransaction(tx, sender, header)
    if rc.isErr:
      return err("Error processing tx with index " & $(txIndex) & ":" & rc.error)
    if skipReceipts:
      # TODO don't generate logs at all if we're not going to put them in
      #      receipts
      if collectLogs:
        vmState.allLogs.add rc.value.logEntries
    else:
      vmState.receipts[txIndex] = vmState.makeReceipt(tx.txType, rc.value)
      if collectLogs:
        vmState.allLogs.add vmState.receipts[txIndex].logs
  ok()

proc procBlkPreamble(
    vmState: BaseVMState,
    blk: Block,
    skipValidation, skipReceipts, skipUncles: bool,
    taskpool: Taskpool,
): Result[void, string] =
  template header(): Header =
    blk.header

  # Setup block access list tracker for pre‑execution system calls
  if vmState.balTrackerEnabled:
    vmState.balTracker.setBlockAccessIndex(0)
    vmState.balTracker.beginCallFrame()

  let com = vmState.com
  if com.daoForkSupport and com.daoForkBlock.get == header.number:
    vmState.mutateLedger:
      db.applyDAOHardFork()

  if not skipValidation: # Expensive!
    if blk.transactions.calcTxRoot != header.txRoot:
      return err("Mismatched txRoot")

  if com.isOsakaOrLater(header.timestamp):
    if rlp.getEncodedLength(blk) > MAX_RLP_BLOCK_SIZE:
      return err("Post-Osaka block exceeded MAX_RLP_BLOCK_SIZE")

  if com.isPragueOrLater(header.timestamp):
    if header.requestsHash.isNone:
      return err("Post-Prague block header must have requestsHash")

    ?vmState.processParentBlockHash(header.parentHash)
  else:
    if header.requestsHash.isSome:
      return err("Pre-Prague block header must not have requestsHash")

  if com.isCancunOrLater(header.timestamp):
    if header.parentBeaconBlockRoot.isNone:
      return err("Post-Cancun block header must have parentBeaconBlockRoot")

    ?vmState.processBeaconBlockRoot(header.parentBeaconBlockRoot.get)
  else:
    if header.parentBeaconBlockRoot.isSome:
      return err("Pre-Cancun block header must not have parentBeaconBlockRoot")

<<<<<<< HEAD
  # Commit block access list tracker changes for pre‑execution system calls
  if vmState.balTrackerEnabled:
    vmState.balTracker.commitCallFrame()
=======
  if com.isAmsterdamOrLater(header.timestamp):
    if header.blockAccessListHash.isNone:
      return err("Post-Amsterdam block header must have blockAccessListHash")
    elif blk.blockAccessList.isNone:
      return err("Post-Amsterdam block body must have blockAccessList")
    elif not skipValidation:
      if blk.blockAccessList.get.validate(header.blockAccessListHash.get).isErr():
        return err("Mismatched blockAccessListHash")
  else:
    if header.blockAccessListHash.isSome:
      return err("Pre-Amsterdam block header must not have blockAccessListHash")
    elif blk.blockAccessList.isSome:
      return err("Pre-Amsterdam block body must not have blockAccessList")
>>>>>>> 9b4afec9

  if header.txRoot != EMPTY_ROOT_HASH:
    if blk.transactions.len == 0:
      return err("Transactions missing from body")

    let collectLogs = header.requestsHash.isSome and not skipValidation
    ?processTransactions(
      vmState, header, blk.transactions, skipReceipts, collectLogs, taskpool
    )
  elif blk.transactions.len > 0:
    return err("Transactions in block with empty txRoot")

  # Setup block access list tracker for post‑execution system calls
  if vmState.balTrackerEnabled:
    vmState.balTracker.setBlockAccessIndex(blk.transactions.len() + 1)
    vmState.balTracker.beginCallFrame()

  if com.isShanghaiOrLater(header.timestamp):
    if header.withdrawalsRoot.isNone:
      return err("Post-Shanghai block header must have withdrawalsRoot")
    if blk.withdrawals.isNone:
      return err("Post-Shanghai block body must have withdrawals")

    if vmState.balTrackerEnabled:
      for withdrawal in blk.withdrawals.get:
        vmState.balTracker.trackAddBalanceChange(withdrawal.address, withdrawal.weiAmount)
    for withdrawal in blk.withdrawals.get:
      vmState.ledger.addBalance(withdrawal.address, withdrawal.weiAmount)
  else:
    if header.withdrawalsRoot.isSome:
      return err("Pre-Shanghai block header must not have withdrawalsRoot")
    if blk.withdrawals.isSome:
      return err("Pre-Shanghai block body must not have withdrawals")

  if vmState.cumulativeGasUsed != header.gasUsed:
    # TODO replace logging with better error
    debug "gasUsed neq cumulativeGasUsed",
      gasUsed = header.gasUsed, cumulativeGasUsed = vmState.cumulativeGasUsed
    return err("gasUsed mismatch")

  if header.ommersHash != EMPTY_UNCLE_HASH:
    # TODO It's strange that we persist uncles before processing block but the
    #      rest after...
    if not skipUncles:
      let h = vmState.ledger.txFrame.persistUncles(blk.uncles)
      if h != header.ommersHash:
        return err("ommersHash mismatch")
    elif not skipValidation and computeRlpHash(blk.uncles) != header.ommersHash:
      return err("ommersHash mismatch")
  elif blk.uncles.len > 0:
    return err("Uncles in block with empty uncle hash")

  ok()

proc procBlkEpilogue(
    vmState: BaseVMState,
    blk: Block,
    skipValidation: bool,
    skipReceipts: bool,
    skipStateRootCheck: bool,
): Result[void, string] =
  template header(): Header =
    blk.header

  # Reward beneficiary
  vmState.mutateLedger:
    # Clearing the account cache here helps manage its size when replaying
    # large ranges of blocks, implicitly limiting its size using the gas limit
    db.persist(
      clearEmptyAccount = vmState.com.isSpuriousOrLater(header.number),
      clearCache = true
    )

  var
    withdrawalReqs: seq[byte]
    consolidationReqs: seq[byte]

  if header.requestsHash.isSome:
    # Execute EIP-7002 and EIP-7251 before calculating stateRoot
    # because they will alter the state
    withdrawalReqs = ?processDequeueWithdrawalRequests(vmState)
    consolidationReqs = ?processDequeueConsolidationRequests(vmState)

  # Commit block access list tracker changes for post‑execution system calls
  if vmState.balTrackerEnabled:
    vmState.balTracker.commitCallFrame()

  if not skipStateRootCheck:
    let stateRoot = vmState.ledger.getStateRoot()
    if header.stateRoot != stateRoot:
      # TODO replace logging with better error
      debug "wrong state root in block",
        blockNumber = header.number,
        blockHash = header.computeBlockHash,
        parentHash = header.parentHash,
        expected = header.stateRoot,
        actual = stateRoot,
        parentStateRoot = vmState.parent.stateRoot
      return
        err("stateRoot mismatch, expect: " & $header.stateRoot & ", got: " & $stateRoot)

    if not skipReceipts:
      let bloom = createBloom(vmState.receipts)

      if header.logsBloom != bloom:
        debug "wrong logsBloom in block",
          blockNumber = header.number, actual = bloom, expected = header.logsBloom
        return err("bloom mismatch")

      let receiptsRoot = calcReceiptsRoot(vmState.receipts)
      if header.receiptsRoot != receiptsRoot:
        # TODO replace logging with better error
        debug "wrong receiptRoot in block",
          blockNumber = header.number,
          parentHash = header.parentHash.short,
          blockHash = header.computeBlockHash.short,
          actual = receiptsRoot,
          expected = header.receiptsRoot
        return err("receiptRoot mismatch")

    if header.requestsHash.isSome:
      let
        depositReqs =
          ?parseDepositLogs(vmState.allLogs, vmState.com.depositContractAddress)
        requestsHash = calcRequestsHash(
          [
            (DEPOSIT_REQUEST_TYPE, depositReqs),
            (WITHDRAWAL_REQUEST_TYPE, withdrawalReqs),
            (CONSOLIDATION_REQUEST_TYPE, consolidationReqs),
          ]
        )

      if header.requestsHash.get != requestsHash:
        debug "wrong requestsHash in block",
          blockNumber = header.number,
          parentHash = header.parentHash.short,
          blockHash = header.computeBlockHash.short,
          actual = requestsHash,
          expected = header.requestsHash.get
        return err("requestsHash mismatch")

  ok()

# ------------------------------------------------------------------------------
# Public functions
# ------------------------------------------------------------------------------

proc processBlock*(
    vmState: BaseVMState, ## Parent environment of header/body block
    blk: Block, ## Header/body block to add to the blockchain
    skipValidation: bool = false,
    skipReceipts: bool = false,
    skipUncles: bool = false,
    skipStateRootCheck: bool = false,
    taskpool: Taskpool = nil,
): Result[void, string] =
  ## Generalised function to processes `blk` for any network.
  ?vmState.procBlkPreamble(blk, skipValidation, skipReceipts, skipUncles, taskpool)

  # EIP-3675: no reward for miner in POA/POS
  if not vmState.com.proofOfStake(blk.header, vmState.ledger.txFrame):
    vmState.calculateReward(blk.header, blk.uncles)

  ?vmState.procBlkEpilogue(blk, skipValidation, skipReceipts, skipStateRootCheck)

  ok()

# ------------------------------------------------------------------------------
# End
# ------------------------------------------------------------------------------<|MERGE_RESOLUTION|>--- conflicted
+++ resolved
@@ -149,11 +149,6 @@
     if header.parentBeaconBlockRoot.isSome:
       return err("Pre-Cancun block header must not have parentBeaconBlockRoot")
 
-<<<<<<< HEAD
-  # Commit block access list tracker changes for pre‑execution system calls
-  if vmState.balTrackerEnabled:
-    vmState.balTracker.commitCallFrame()
-=======
   if com.isAmsterdamOrLater(header.timestamp):
     if header.blockAccessListHash.isNone:
       return err("Post-Amsterdam block header must have blockAccessListHash")
@@ -167,7 +162,10 @@
       return err("Pre-Amsterdam block header must not have blockAccessListHash")
     elif blk.blockAccessList.isSome:
       return err("Pre-Amsterdam block body must not have blockAccessList")
->>>>>>> 9b4afec9
+
+  # Commit block access list tracker changes for pre‑execution system calls
+  if vmState.balTrackerEnabled:
+    vmState.balTracker.commitCallFrame()
 
   if header.txRoot != EMPTY_ROOT_HASH:
     if blk.transactions.len == 0:
