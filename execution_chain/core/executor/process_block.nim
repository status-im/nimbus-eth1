--- conflicted
+++ resolved
@@ -117,12 +117,7 @@
 proc procBlkPreamble(
     vmState: BaseVMState,
     blk: Block,
-<<<<<<< HEAD
     skipValidation, skipReceipts, skipUncles: bool, skipPreExecBalCheck: bool,
-    taskpool: Taskpool,
-=======
-    skipValidation, skipReceipts, skipUncles: bool,
->>>>>>> 4d2e892a
 ): Result[void, string] =
   template header(): Header =
     blk.header
@@ -349,26 +344,15 @@
 proc processBlock*(
     vmState: BaseVMState, ## Parent environment of header/body block
     blk: Block, ## Header/body block to add to the blockchain
-<<<<<<< HEAD
     skipValidation = false,
     skipReceipts = false,
     skipUncles = false,
     skipStateRootCheck = false,
     skipPreExecBalCheck = false,
     skipPostExecBalCheck = false,
-    taskpool: Taskpool = nil,
 ): Result[void, string] =
   ## Generalised function to processes `blk` for any network.
-  ?vmState.procBlkPreamble(blk, skipValidation, skipReceipts, skipUncles, skipPreExecBalCheck, taskpool)
-=======
-    skipValidation: bool = false,
-    skipReceipts: bool = false,
-    skipUncles: bool = false,
-    skipStateRootCheck: bool = false,
-): Result[void, string] =
-  ## Generalised function to processes `blk` for any network.
-  ?vmState.procBlkPreamble(blk, skipValidation, skipReceipts, skipUncles)
->>>>>>> 4d2e892a
+  ?vmState.procBlkPreamble(blk, skipValidation, skipReceipts, skipUncles, skipPreExecBalCheck)
 
   # EIP-3675: no reward for miner in POA/POS
   if not vmState.com.proofOfStake(blk.header, vmState.ledger.txFrame):
