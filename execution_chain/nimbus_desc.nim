# Nimbus
# Copyright (c) 2024-2025 Status Research & Development GmbH
# Licensed under either of
#  * Apache License, version 2.0, ([LICENSE-APACHE](LICENSE-APACHE))
#  * MIT license ([LICENSE-MIT](LICENSE-MIT))
# at your option.
# This file may not be copied, modified, or distributed except according to
# those terms.

import
  std/sequtils,
  chronos,
  chronicles,
  ./networking/p2p,
  metrics/chronos_httpserver,
  ./rpc/rpc_server,
  ./core/chain,
  ./core/tx_pool,
  ./sync/peers,
  ./sync/beacon as beacon_sync,
  ./sync/wire_protocol,
  ./beacon/beacon_engine,
  ./common,
  ./config

export
  chronos,
  p2p,
  chronos_httpserver,
  rpc_server,
  chain,
  tx_pool,
  peers,
  beacon_sync,
  beacon_engine,
  common,
  config

type
  NimbusState* = enum
    Starting, Running, Stopping

  NimbusNode* = ref object
    httpServer*: NimbusHttpServerRef
    engineApiServer*: NimbusHttpServerRef
    ethNode*: EthereumNode
    state*: NimbusState
    ctx*: EthContext
    fc*: ForkedChainRef
    txPool*: TxPoolRef
    networkLoop*: Future[void]
    peerManager*: PeerManagerRef
    beaconSyncRef*: BeaconSyncRef
    beaconEngine*: BeaconEngineRef
    metricsServer*: MetricsHttpServerRef
    wire*: EthWireRef

{.push gcsafe, raises: [].}

proc stop*(nimbus: NimbusNode, conf: NimbusConf) {.async, gcsafe.} =
  trace "Graceful shutdown"
  var waitedFutures: seq[Future[void]]
  if nimbus.httpServer.isNil.not:
    waitedFutures.add nimbus.httpServer.stop()
  if nimbus.engineApiServer.isNil.not:
    waitedFutures.add nimbus.engineApiServer.stop()
  if conf.maxPeers > 0:
    waitedFutures.add nimbus.networkLoop.cancelAndWait()
  if nimbus.peerManager.isNil.not:
    waitedFutures.add nimbus.peerManager.stop()
  if nimbus.beaconSyncRef.isNil.not:
    waitedFutures.add nimbus.beaconSyncRef.stop()
  if nimbus.metricsServer.isNil.not:
    waitedFutures.add nimbus.metricsServer.stop()
<<<<<<< HEAD
  if nimbus.wire.isNil.not:
    waitedFutures.add nimbus.wire.stop()

  if waitedFutures.len > 0:
    let
      timeout = chronos.seconds(5)
      completed = await withTimeout(allFutures(waitedFutures), timeout)
    if not completed:
      trace "Nimbus.stop(): timeout reached", timeout,
        futureErrors = waitedFutures.filterIt(it.error != nil).mapIt(it.error.msg)
=======

  waitedFutures.add nimbus.fc.stopProcessingQueue()

  let
    timeout = chronos.seconds(5)
    completed = await withTimeout(allFutures(waitedFutures), timeout)
  if not completed:
    trace "Nimbus.stop(): timeout reached", timeout,
      futureErrors = waitedFutures.filterIt(it.error != nil).mapIt(it.error.msg)
>>>>>>> a880ab56

{.pop.}<|MERGE_RESOLUTION|>--- conflicted
+++ resolved
@@ -72,18 +72,8 @@
     waitedFutures.add nimbus.beaconSyncRef.stop()
   if nimbus.metricsServer.isNil.not:
     waitedFutures.add nimbus.metricsServer.stop()
-<<<<<<< HEAD
   if nimbus.wire.isNil.not:
     waitedFutures.add nimbus.wire.stop()
-
-  if waitedFutures.len > 0:
-    let
-      timeout = chronos.seconds(5)
-      completed = await withTimeout(allFutures(waitedFutures), timeout)
-    if not completed:
-      trace "Nimbus.stop(): timeout reached", timeout,
-        futureErrors = waitedFutures.filterIt(it.error != nil).mapIt(it.error.msg)
-=======
 
   waitedFutures.add nimbus.fc.stopProcessingQueue()
 
@@ -93,6 +83,5 @@
   if not completed:
     trace "Nimbus.stop(): timeout reached", timeout,
       futureErrors = waitedFutures.filterIt(it.error != nil).mapIt(it.error.msg)
->>>>>>> a880ab56
 
 {.pop.}