--- conflicted
+++ resolved
@@ -23,14 +23,9 @@
 {.push raises: [].}
 
 type
-<<<<<<< HEAD
   NodePorts = object
     discovery: uint16
     listener : uint16
-=======
-  NodePorts* = object
-    discovery*: string
-    listener* : string
 
   NodeInfo* = object
     id*    : string # UInt256 hex
@@ -45,7 +40,6 @@
     remoteAddress*: string # Remote endpoint
     `static`*: bool        # Whether peer is static
     trusted*: bool         # Whether peer is trusted
->>>>>>> 21292018
 
   PeerInfo* = object
     caps*: seq[string]     # Protocol capabilities
