--- conflicted
+++ resolved
@@ -34,10 +34,6 @@
                networkState = EthWireRef)
 
 type
-<<<<<<< HEAD
-  eth* = eth68
-  
-=======
   Status68Packet* = object
     version*: uint64
     networkId*: NetworkId
@@ -91,7 +87,6 @@
     latest*: uint64
     latestHash*: Hash32
 
->>>>>>> 443da8e7
 const
   StatusMsg*                     =  0'u64
   NewBlockHashesMsg*             =  1'u64
