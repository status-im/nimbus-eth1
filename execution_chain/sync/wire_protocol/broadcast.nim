--- conflicted
+++ resolved
@@ -296,32 +296,24 @@
     return
 
   wire.reqisterAction("Handle broadcast transactions hashes"):
-<<<<<<< HEAD
-    await wire.seenByPeer(packet, peer)
-
-    let
-      len = packet.txHashes.len
-
-    var
-      i = 0
-      hashes = NewPooledTransactionHashesPacket(
-        txTypes : newSeqOfCap[byte](len),
-        txSizes : newSeqOfCap[uint64](len),
-        txHashes: newSeqOfCap[Hash32](len),
-      )
-=======
     type
       SizeType = object
         size: uint64
         txType: byte
 
+    await wire.seenByPeer(packet, peer)
+
     let
       numTx = packet.txHashes.len
 
     var
       i = 0
       map: Table[Hash32, SizeType]
->>>>>>> e49395e2
+      hashes = NewPooledTransactionHashesPacket(
+        txTypes : newSeqOfCap[byte](numTx),
+        txSizes : newSeqOfCap[uint64](numTx),
+        txHashes: newSeqOfCap[Hash32](numTx),
+      )
 
     while i < numTx:
       var
@@ -342,6 +334,10 @@
             size: size,
             txType: packet.txTypes[i],
           )
+        else:
+          hashes.txTypes.add packet.txTypes[i]
+          hashes.txSizes.add size
+          hashes.txHashes.add txHash
 
         awaitQuota(wire, hashLookupCost, "check transaction exists in pool")
         inc i
@@ -359,27 +355,6 @@
       let
         ptx = res.get()
 
-<<<<<<< HEAD
-      if ptx.transactions.len != msg.txHashes.len:
-        debug "Protocol Breach: Received number of transactions differ from requested",
-            remote=peer.remote, clientId=peer.clientId
-        await peer.disconnect(BreachOfProtocol)
-        return
-
-      for k, tx in ptx.transactions:
-        # If we receive any blob transactions missing sidecars, or with
-        # sidecars that don't correspond to the versioned hashes reported
-        # in the header, disconnect from the sending peer.
-        if tx.tx.txType.byte != types[k]:
-          debug "Protocol Breach: Received transaction with type differ from announced",
-              remote=peer.remote, clientId=peer.clientId
-          await peer.disconnect(BreachOfProtocol)
-          return
-
-        let (size, hash) = getEncodedLengthAndHash(tx)
-        if size.uint64 != sizes[k]:
-          debug "Protocol Breach: Received transaction with size differ from announced",
-=======
       for tx in ptx.transactions:
         # If we receive any blob transactions missing sidecars, or with
         # sidecars that don't correspond to the versioned hashes reported
@@ -388,21 +363,16 @@
         map.withValue(hash, val) do:
           if tx.tx.txType.byte != val.txType:
             debug "Protocol Breach: Received transaction with type differ from announced",
->>>>>>> e49395e2
               remote=peer.remote, clientId=peer.clientId
             await peer.disconnect(BreachOfProtocol)
             return
 
-<<<<<<< HEAD
-        if hash != msg.txHashes[k]:
-=======
           if size.uint64 != val.size:
             debug "Protocol Breach: Received transaction with size differ from announced",
               remote=peer.remote, clientId=peer.clientId
             await peer.disconnect(BreachOfProtocol)
             return
         do:
->>>>>>> e49395e2
           debug "Protocol Breach: Received transaction with hash differ from announced",
               remote=peer.remote, clientId=peer.clientId
           await peer.disconnect(BreachOfProtocol)
@@ -432,9 +402,9 @@
         wire.txPool.addTx(tx).isOkOr:
           continue
 
-        hashes.txTypes.add packet.txTypes[i + k]
-        hashes.txSizes.add packet.txSizes[i + k]
-        hashes.txHashes.add packet.txHashes[i + k]
+        hashes.txTypes.add tx.tx.txType.byte
+        hashes.txSizes.add size.uint64
+        hashes.txHashes.add hash
 
         awaitQuota(wire, txPoolProcessCost, "broadcast transactions hashes")
 
