# nimbus-execution-client
# Copyright (c) 2025 Status Research & Development GmbH
# Licensed under either of
#  * Apache License, version 2.0, ([LICENSE-APACHE](LICENSE-APACHE))
#  * MIT license ([LICENSE-MIT](LICENSE-MIT))
# at your option.
# This file may not be copied, modified, or distributed except according to
# those terms.

import
  std/[tables, sets, times, sequtils, random],
  chronos,
  chronos/ratelimit,
  chronicles,
  eth/common/hashes,
  eth/common/times,
  results,
  ./types,
  ./requester,
  ../../networking/p2p,
  ../../core/tx_pool,
  ../../core/pooled_txs_rlp,
  ../../core/eip4844,
  ../../core/eip7594,
  ../../core/chain/forked_chain

logScope:
  topics = "tx-broadcast"

const
  maxOperationQuota = 1000000
  fullReplenishTime = chronos.seconds(5)
  NUM_PEERS_REBROADCAST_QUOTIENT = 4
  POOLED_STORAGE_TIME_LIMIT = initDuration(minutes = 20)
  cleanupTicker = chronos.minutes(5)
  # https://github.com/ethereum/devp2p/blob/b0c213de97978053a0f62c3ea4d23c0a3d8784bc/caps/eth.md#blockrangeupdate-0x11
  blockRangeUpdateTicker = chronos.minutes(2)
  SOFT_RESPONSE_LIMIT* = 2 * 1024 * 1024

template awaitQuota(bcParam: EthWireRef, costParam: float, protocolIdParam: string) =
  let
    wire = bcParam
    cost = int(costParam)
    protocolId = protocolIdParam

  try:
    if not wire.quota.tryConsume(cost):
      debug "Awaiting broadcast quota", cost = cost, protocolId = protocolId
      await wire.quota.consume(cost)
  except CancelledError as exc:
    raise exc
  except CatchableError as exc:
    debug "Error while waiting broadcast quota",
      cost = cost, protocolId = protocolId, msg = exc.msg

template reqisterAction(wire: EthWireRef, actionDesc: string, body) =
  block:
    proc actionHandler(): Future[void] {.async: (raises: [CancelledError]).} =
      debug "Invoking broadcast action", desc=actionDesc
      body

    await wire.actionQueue.addLast(actionHandler)

func allowedOpsPerSecondCost(n: int): float =
  const replenishRate = (maxOperationQuota / fullReplenishTime.nanoseconds.float)
  (replenishRate * 1000000000'f / n.float)

const
  txPoolProcessCost = allowedOpsPerSecondCost(1000)
  hashLookupCost = allowedOpsPerSecondCost(2000)
  hashingCost = allowedOpsPerSecondCost(5000)
  blockRangeUpdateCost = allowedOpsPerSecondCost(20)

func add(seen: SeenObject, peer: Peer) =
  seen.peers.incl(peer.id)

iterator peers(wire: EthWireRef, random: bool = false): Peer =
  var peers = newSeqOfCap[Peer](wire.node.numPeers)
  for peer in wire.node.peers:
    if peer.isNil:
      continue

    if peer.supports(eth68) or peer.supports(eth69):
      peers.add peer

  if random:
    shuffle(peers)

  for peer in peers:
    if peer.connectionState != ConnectionState.Connected:
      continue

    yield peer

iterator peers69OrLater(wire: EthWireRef, random: bool = false): Peer =
  var peers = newSeqOfCap[Peer](wire.node.numPeers)
  for peer in wire.node.peers(eth69):
    if peer.isNil:
      continue
<<<<<<< HEAD
    if peer.supports(eth69):
      peers.add peer

=======
    peers.add peer
>>>>>>> d02dfedf
  if random:
    shuffle(peers)

  for peer in peers:
    if peer.connectionState != ConnectionState.Connected:
      continue
    yield peer

proc seenByPeer(wire: EthWireRef,
                packet: NewPooledTransactionHashesPacket,
                peer: Peer) {.async: (raises: [CancelledError]).} =
  for hash in packet.txHashes:
    var seen = wire.seenTransactions.getOrDefault(hash, nil)
    if seen.isNil:
      seen = SeenObject(
        lastSeen: getTime(),
      )
      seen.add peer
      wire.seenTransactions[hash] = seen
    else:
      seen.add peer

    awaitQuota(wire, hashLookupCost, "seen by peer")

proc broadcastTransactions(wire: EthWireRef,
                           packet: TransactionsPacket,
                           hashes: NewPooledTransactionHashesPacket ,
                           peer: Peer) {.async: (raises: [CancelledError]).} =
  # This is used to avoid re-sending along newPooledTransactionHashes
  # announcements/re-broadcasts

  var msg = newSeqOfCap[Transaction](packet.transactions.len)
  for i, hash in hashes.txHashes:
    var seen = wire.seenTransactions.getOrDefault(hash, nil)
    if seen.isNil:
      seen = SeenObject(
        lastSeen: getTime(),
      )
      seen.add peer
      wire.seenTransactions[hash] = seen
      msg.add packet.transactions[i]
    elif peer.id notin seen.peers:
      seen.add peer
      msg.add packet.transactions[i]

    awaitQuota(wire, hashLookupCost, "broadcast transactions")

  try:
    await peer.transactions(msg)
  except EthP2PError as exc:
    debug "broadcast transactions failed",
      msg=exc.msg

proc prepareTxHashesAnnouncement(wire: EthWireRef, packet: TransactionsPacket):
                                   Future[NewPooledTransactionHashesPacket]
                                     {.async: (raises: [CancelledError]).} =
  let len = packet.transactions.len
  var ann = NewPooledTransactionHashesPacket(
    txTypes : newSeqOfCap[byte](len),
    txSizes : newSeqOfCap[uint64](len),
    txHashes: newSeqOfCap[Hash32](len),
  )
  for tx in packet.transactions:
    let (size, hash) = getEncodedLengthAndHash(tx)
    ann.txTypes.add tx.txType.byte
    ann.txSizes.add size.uint64
    ann.txHashes.add hash

    awaitQuota(wire, hashingCost, "broadcast transactions")

  ann

proc broadcastTxHashes(wire: EthWireRef,
                       hashes: NewPooledTransactionHashesPacket,
                       peer: Peer) {.async: (raises: [CancelledError]).} =
  let len = hashes.txHashes.len
  var msg = NewPooledTransactionHashesPacket(
    txTypes : newSeqOfCap[byte](len),
    txSizes : newSeqOfCap[uint64](len),
    txHashes: newSeqOfCap[Hash32](len),
  )

  template copyFrom(msg, hashes, i) =
    msg.txTypes.add hashes.txTypes[i]
    msg.txSizes.add hashes.txSizes[i]
    msg.txHashes.add hashes.txHashes[i]

  for i, hash in hashes.txHashes:
    var seen = wire.seenTransactions.getOrDefault(hash, nil)
    if seen.isNil:
      seen = SeenObject(
        lastSeen: getTime(),
      )
      seen.add peer
      wire.seenTransactions[hash] = seen
      msg.copyFrom(hashes, i)
    elif peer.id notin seen.peers:
      seen.add peer
      msg.copyFrom(hashes, i)

    awaitQuota(wire, hashLookupCost, "broadcast transactions hashes")

  try:
    await peer.newPooledTransactionHashes(msg.txTypes, msg.txSizes, msg.txHashes)
  except EthP2PError as exc:
    debug "broadcast tx hashes failed",
      msg=exc.msg

proc syncerRunning*(wire: EthWireRef): bool =
  # Disable transactions gossip and processing when
  # the syncer is still busy
  const
    thresholdTime = 3 * 15

  let
    nowTime = EthTime.now()
    headerTime = wire.chain.latestHeader.timestamp

  let running = (nowTime - headerTime) > thresholdTime
  if running != not wire.gossipEnabled:
    wire.gossipEnabled = not running
    notice "Transaction broadcast state changed", enabled = wire.gossipEnabled

  running

proc handleTransactionsBroadcast*(wire: EthWireRef,
                                  packet: TransactionsPacket,
                                  peer: Peer) {.async: (raises: [CancelledError]).} =
  if wire.syncerRunning:
    return

  if packet.transactions.len == 0:
    return

  debug "Received new transactions",
    number = packet.transactions.len

  # Don't rebroadcast invalid transactions
  let newPacket = TransactionsPacket(
    transactions: newSeqOfCap[Transaction](packet.transactions.len)
  )

  wire.reqisterAction("TxPool consume incoming transactions"):
    for tx in packet.transactions:
      if tx.txType == TxEip4844:
        # Disallow blob transaction broadcast
        debug "Protocol Breach: Peer broadcast blob transaction",
          remote=peer.remote, clientId=peer.clientId
        await peer.disconnect(BreachOfProtocol)
        return

      wire.txPool.addTx(tx).isOkOr:
        continue

      # Only rebroadcast good transactions
      newPacket.transactions.add tx
      awaitQuota(wire, txPoolProcessCost, "adding into txpool")

  wire.reqisterAction("Broadcast transactions or hashes"):
    let hashes = await wire.prepareTxHashesAnnouncement(newPacket)
    await wire.seenByPeer(hashes, peer)

    let
      numPeers = wire.node.numPeers
      maxPeers = max(1, numPeers div NUM_PEERS_REBROADCAST_QUOTIENT)

    var i = 0
    for peer in wire.peers(random = true):
      if i < maxPeers:
        await wire.broadcastTransactions(newPacket, hashes, peer)
      else:
        await wire.broadcastTxHashes(hashes, peer)
      inc i

proc handleTxHashesBroadcast*(wire: EthWireRef,
                              packet: NewPooledTransactionHashesPacket,
                              peer: Peer) {.async: (raises: [CancelledError]).} =
  if wire.syncerRunning:
    return

  if packet.txHashes.len == 0:
    return

  debug "Received new pooled tx hashes",
    hashes = packet.txHashes.len

  if packet.txHashes.len != packet.txSizes.len or
     packet.txHashes.len != packet.txTypes.len:
    debug "Protocol Breach: new pooled tx hashes invalid params",
      hashes = packet.txHashes.len,
      sizes  = packet.txSizes.len,
      types  = packet.txTypes.len
    await peer.disconnect(BreachOfProtocol)
    return

  wire.reqisterAction("Handle broadcast transactions hashes"):
    type
      SizeType = object
        size: uint64
        txType: byte

    await wire.seenByPeer(packet, peer)

    let
      numTx = packet.txHashes.len

    var
      i = 0
      map: Table[Hash32, SizeType]
      hashes = NewPooledTransactionHashesPacket(
        txTypes : newSeqOfCap[byte](numTx),
        txSizes : newSeqOfCap[uint64](numTx),
        txHashes: newSeqOfCap[Hash32](numTx),
      )

    while i < numTx:
      var
        msg: PooledTransactionsRequest
        res: Opt[PooledTransactionsPacket]
        sumSize = 0'u64

      while i < numTx:
        let size = packet.txSizes[i]
        if sumSize + size > SOFT_RESPONSE_LIMIT.uint64:
          break

        let txHash = packet.txHashes[i]
        if txHash notin wire.txPool:
          msg.txHashes.add txHash
          sumSize += size
          map[txHash] = SizeType(
            size: size,
            txType: packet.txTypes[i],
          )
        else:
          hashes.txTypes.add packet.txTypes[i]
          hashes.txSizes.add size
          hashes.txHashes.add txHash

        awaitQuota(wire, hashLookupCost, "check transaction exists in pool")
        inc i

      try:
        res = await peer.getPooledTransactions(msg)
      except EthP2PError as exc:
        debug "Request pooled transactions failed",
          msg=exc.msg
        return

      if res.isNone:
        debug "Request pooled transactions get nothing"
        return

      let
        ptx = res.get()

      for tx in ptx.transactions:
        # If we receive any blob transactions missing sidecars, or with
        # sidecars that don't correspond to the versioned hashes reported
        # in the header, disconnect from the sending peer.
        let
          size = getEncodedLength(tx)  # PooledTransacion: Transaction + blobsBundle size
          hash = computeRlpHash(tx.tx) # Only inner tx hash
        map.withValue(hash, val) do:
          if tx.tx.txType.byte != val.txType:
            debug "Protocol Breach: Received transaction with type differ from announced",
              remote=peer.remote, clientId=peer.clientId
            await peer.disconnect(BreachOfProtocol)
            return

          if size.uint64 != val.size:
            debug "Protocol Breach: Received transaction with size differ from announced",
              remote=peer.remote, clientId=peer.clientId
            await peer.disconnect(BreachOfProtocol)
            return
        do:
          debug "Protocol Breach: Received transaction with hash differ from announced",
              remote=peer.remote, clientId=peer.clientId
          await peer.disconnect(BreachOfProtocol)
          return

        if tx.tx.txType == TxEip4844:
          if tx.blobsBundle.isNil:
            debug "Protocol Breach: Received sidecar-less blob transaction",
              remote=peer.remote, clientId=peer.clientId
            await peer.disconnect(BreachOfProtocol)
            return

          if tx.blobsBundle.wrapperVersion == WrapperVersionEIP4844:
            validateBlobTransactionWrapper4844(tx).isOkOr:
              debug "Protocol Breach: EIP-4844 sidecar validation error", msg=error,
                remote=peer.remote, clientId=peer.clientId
              await peer.disconnect(BreachOfProtocol)
              return

          if tx.blobsBundle.wrapperVersion == WrapperVersionEIP7594:
            validateBlobTransactionWrapper7594(tx).isOkOr:
              debug "Protocol Breach: EIP-7594 sidecar validation error", msg=error,
                remote=peer.remote, clientId=peer.clientId
              await peer.disconnect(BreachOfProtocol)
              return

        wire.txPool.addTx(tx).isOkOr:
          continue

        hashes.txTypes.add tx.tx.txType.byte
        hashes.txSizes.add size.uint64
        hashes.txHashes.add hash

        awaitQuota(wire, txPoolProcessCost, "broadcast transactions hashes")

    for peer in wire.peers:
      await wire.broadcastTxHashes(hashes, peer)

proc tickerLoop*(wire: EthWireRef) {.async: (raises: [CancelledError]).} =
  while true:
    # Create or replenish timer
    if wire.cleanupTimer.isNil or wire.cleanupTimer.finished:
      wire.cleanupTimer = sleepAsync(cleanupTicker)

    if wire.brUpdateTimer.isNil or wire.brUpdateTimer.finished:
      wire.brUpdateTimer = sleepAsync(blockRangeUpdateTicker)

    let
      res = await one(wire.cleanupTimer, wire.brUpdateTimer)

    if res == wire.cleanupTimer:
      wire.reqisterAction("Periodical cleanup"):
        var expireds: seq[Hash32]
        for key, seen in wire.seenTransactions:
          if getTime() - seen.lastSeen > POOLED_STORAGE_TIME_LIMIT:
            expireds.add key
          awaitQuota(wire, hashLookupCost, "broadcast transactions hashes")

        for expire in expireds:
          wire.seenTransactions.del(expire)
          awaitQuota(wire, hashLookupCost, "broadcast transactions hashes")

    if res == wire.brUpdateTimer:
      wire.reqisterAction("Periodical blockRangeUpdate"):
        let
          packet = BlockRangeUpdatePacket(
            earliest: 0,
            latest: wire.chain.latestNumber,
            latestHash: wire.chain.latestHash,
          )

        for peer in wire.peers69OrLater:
          try:
            await peer.blockRangeUpdate(packet)
          except EthP2PError as exc:
            debug "Broadcast block range update failed",
              msg=exc.msg
          awaitQuota(wire, blockRangeUpdateCost, "broadcast blockRangeUpdate")

proc setupTokenBucket*(): TokenBucket =
  TokenBucket.new(maxOperationQuota.int, fullReplenishTime)

proc actionLoop*(wire: EthWireRef) {.async: (raises: [CancelledError]).} =
  while true:
    let action = await wire.actionQueue.popFirst()
    await action()

proc stop*(wire: EthWireRef) {.async: (raises: [CancelledError]).} =
  var waitedFutures = @[
    wire.tickerHeartbeat.cancelAndWait(),
    wire.actionHeartbeat.cancelAndWait(),
  ]

  let
    timeout = chronos.seconds(5)
    completed = await withTimeout(allFutures(waitedFutures), timeout)
  if not completed:
    trace "Broadcast.stop(): timeout reached", timeout,
      futureErrors = waitedFutures.filterIt(it.error != nil).mapIt(it.error.msg)<|MERGE_RESOLUTION|>--- conflicted
+++ resolved
@@ -97,13 +97,7 @@
   for peer in wire.node.peers(eth69):
     if peer.isNil:
       continue
-<<<<<<< HEAD
-    if peer.supports(eth69):
-      peers.add peer
-
-=======
     peers.add peer
->>>>>>> d02dfedf
   if random:
     shuffle(peers)
 
