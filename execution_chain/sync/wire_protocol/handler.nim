# Nimbus
# Copyright (c) 2018-2025 Status Research & Development GmbH
# Licensed under either of
#  * Apache License, version 2.0, ([LICENSE-APACHE](LICENSE-APACHE) or
#    http://www.apache.org/licenses/LICENSE-2.0)
#  * MIT license ([LICENSE-MIT](LICENSE-MIT) or
#    http://opensource.org/licenses/MIT)
# at your option. This file may not be copied, modified, or distributed
# except according to those terms.

{.push raises: [].}

import
  chronicles, chronos,
  stew/endians2,
  ./types,
  ./requester,
  ./broadcast,
  ../../core/[chain, tx_pool, pooled_txs_rlp],
  ../../networking/p2p

logScope:
  topics = "eth-wire"

const
  MAX_RECEIPTS_SERVE  = 1024
  MAX_HEADERS_SERVE   = 1024
  MAX_BODIES_SERVE    = 256
  # https://github.com/ethereum/devp2p/blob/master/caps/eth.md#getpooledtransactions-0x09
  MAX_TXS_SERVE       = 256
<<<<<<< HEAD
  SOFT_RESPONSE_LIMIT = 2 * 1024 * 1024
=======
>>>>>>> 6ce4568e
  MAX_ACTION_HANDLER  = 128

# ------------------------------------------------------------------------------
# Public constructor/destructor
# ------------------------------------------------------------------------------

proc new*(_: type EthWireRef,
          txPool: TxPoolRef,
          node: EthereumNode): EthWireRef =
  let wire = EthWireRef(
    chain : txPool.chain,
    txPool: txPool,
    node  : node,
    quota : setupTokenBucket(),
    actionQueue : newAsyncQueue[ActionHandler](maxsize = MAX_ACTION_HANDLER),
  )
<<<<<<< HEAD
  wire.cleanupHeartbeat = setupCleanup(wire)
  wire.actionHeartbeat = setupAction(wire)
=======
  wire.tickerHeartbeat = tickerLoop(wire)
  wire.actionHeartbeat = actionLoop(wire)
  wire.gossipEnabled   = not syncerRunning(wire)
>>>>>>> 6ce4568e
  wire

# ------------------------------------------------------------------------------
# Public functions: eth wire protocol handlers
# ------------------------------------------------------------------------------

proc getStatus68*(ctx: EthWireRef): Eth68State =
  let
    com = ctx.chain.com
    bestBlock = ctx.chain.latestHeader
    txFrame = ctx.chain.baseTxFrame
    forkId = com.forkId(bestBlock.number, bestBlock.timestamp)

  Eth68State(
    totalDifficulty: txFrame.headTotalDifficulty,
    genesisHash: com.genesisHash,
    bestBlockHash: ctx.chain.latestHash,
    forkId: ChainForkId(
      forkHash: forkId.crc.toBytesBE,
      forkNext: forkId.nextFork
  ))

proc getStatus69*(ctx: EthWireRef): Eth69State =
  let
    com = ctx.chain.com
    bestBlock = ctx.chain.latestHeader
    forkId = com.forkId(bestBlock.number, bestBlock.timestamp)

  Eth69State(
    genesisHash: com.genesisHash,
    forkId: ChainForkId(
      forkHash: forkId.crc.toBytesBE,
      forkNext: forkId.nextFork
    ),
    earliest: 0,
    latest: bestBlock.number,
    latestHash: ctx.chain.latestHash,
  )

proc getReceipts*(ctx: EthWireRef,
                  hashes: openArray[Hash32]):
                    seq[seq[Receipt]] =
  var
    list: seq[seq[Receipt]]
    totalBytes = 0

  for blockHash in hashes:
    var receiptList = ctx.chain.receiptsByBlockHash(blockHash).valueOr:
      continue

    totalBytes += getEncodedLength(receiptList)
    list.add(receiptList.to(seq[Receipt]))

    if list.len >= MAX_RECEIPTS_SERVE or
       totalBytes > SOFT_RESPONSE_LIMIT:
      break

  move(list)

proc getStoredReceipts*(ctx: EthWireRef,
                  hashes: openArray[Hash32]):
                    seq[seq[StoredReceipt]] =
  var
    list: seq[seq[StoredReceipt]]
    totalBytes = 0

  for blockHash in hashes:
    var receiptList = ctx.chain.receiptsByBlockHash(blockHash).valueOr:
      continue

    totalBytes += getEncodedLength(receiptList)
    list.add(move(receiptList))

    if list.len >= MAX_RECEIPTS_SERVE or
       totalBytes > SOFT_RESPONSE_LIMIT:
      break

  move(list)

proc getPooledTransactions*(ctx: EthWireRef,
                     hashes: openArray[Hash32]):
                       seq[PooledTransaction] =

  let txPool = ctx.txPool
  var
    list: seq[PooledTransaction]
    totalBytes = 0

  for txHash in hashes:
    let item = txPool.getItem(txHash).valueOr:
      trace "handlers.getPooledTxs: tx not found", txHash
      continue

    totalBytes += getEncodedLength(item.pooledTx)
    list.add item.pooledTx

    if list.len >= MAX_TXS_SERVE or
       totalBytes > SOFT_RESPONSE_LIMIT:
      break

  move(list)

proc getBlockBodies*(ctx: EthWireRef,
                     hashes: openArray[Hash32]):
                        seq[BlockBody] =
  var
    list: seq[BlockBody]
    totalBytes = 0

  template body(blk: Block): BlockBody =
    BlockBody(
      transactions: blk.transactions,
      uncles: blk.uncles,
      withdrawals: blk.withdrawals
    )

  for blockHash in hashes:
    let blk = ctx.chain.blockByHash(blockHash).valueOr:
      trace "handlers.getBlockBodies: blockBody not found", blockHash
      continue

    # EIP-4444 limit
    if ctx.chain.isHistoryExpiryActive:
      if blk.header.number > ctx.chain.portal.limit:
        trace "handlers.getBlockBodies: blockBody older than expiry limit", blockHash
        continue

    totalBytes += getEncodedLength(blk.body)
    list.add blk.body

    if list.len >= MAX_BODIES_SERVE or
       totalBytes > SOFT_RESPONSE_LIMIT:
      break

  move(list)

proc getBlockHeaders*(ctx: EthWireRef,
                      req: BlockHeadersRequest):
                        seq[Header] =
  let
    chain = ctx.chain

  var
    list = newSeqOfCap[Header](req.maxResults)
    header = chain.blockHeader(req.startBlock).valueOr:
      return move(list)
    totalBytes = 0

  # EIP-4444 limit
  if chain.isHistoryExpiryActive:
    if req.reverse:
      if header.number > chain.portal.limit:
        return move(list)
    else:
      if header.number + req.maxResults > chain.portal.limit:
        return move(list)

  totalBytes += getEncodedLength(header)
  list.add header

  while uint64(list.len) < req.maxResults:
    if not req.reverse:
      header = chain.headerByNumber(header.number + 1 + req.skip).valueOr:
        break
    else:
      header = chain.headerByNumber(header.number - 1 - req.skip).valueOr:
        break

    totalBytes += getEncodedLength(header)
    list.add header

    if list.len >= MAX_HEADERS_SERVE or
       totalBytes > SOFT_RESPONSE_LIMIT:
      break

  move(list)

# ------------------------------------------------------------------------------
# End
# ------------------------------------------------------------------------------<|MERGE_RESOLUTION|>--- conflicted
+++ resolved
@@ -28,10 +28,6 @@
   MAX_BODIES_SERVE    = 256
   # https://github.com/ethereum/devp2p/blob/master/caps/eth.md#getpooledtransactions-0x09
   MAX_TXS_SERVE       = 256
-<<<<<<< HEAD
-  SOFT_RESPONSE_LIMIT = 2 * 1024 * 1024
-=======
->>>>>>> 6ce4568e
   MAX_ACTION_HANDLER  = 128
 
 # ------------------------------------------------------------------------------
@@ -48,14 +44,9 @@
     quota : setupTokenBucket(),
     actionQueue : newAsyncQueue[ActionHandler](maxsize = MAX_ACTION_HANDLER),
   )
-<<<<<<< HEAD
-  wire.cleanupHeartbeat = setupCleanup(wire)
-  wire.actionHeartbeat = setupAction(wire)
-=======
   wire.tickerHeartbeat = tickerLoop(wire)
   wire.actionHeartbeat = actionLoop(wire)
   wire.gossipEnabled   = not syncerRunning(wire)
->>>>>>> 6ce4568e
   wire
 
 # ------------------------------------------------------------------------------
