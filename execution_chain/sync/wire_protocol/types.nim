--- conflicted
+++ resolved
@@ -13,14 +13,10 @@
 import
   std/[sets, tables, times],
   eth/common,
-<<<<<<< HEAD
   chronos,
   chronos/ratelimit,
   ../../core/[chain, tx_pool],
   ../../networking/p2p_types
-=======
-  ../../core/[chain, tx_pool]
->>>>>>> 443da8e7
 
 type
   StatusPacket* = object
@@ -109,14 +105,10 @@
 
   EthWireRef* = ref object of RootRef
     chain* : ForkedChainRef
-<<<<<<< HEAD
     txPool*: TxPoolRef
     node*  : EthereumNode
     quota* : TokenBucket
     seenTransactions*: Table[Hash32, SeenObject]
     cleanupHeartbeat*: Future[void].Raising([CancelledError])
     actionQueue*: AsyncQueue[ActionHandler]
-    actionHeartbeat*: Future[void].Raising([CancelledError])
-=======
-    txPool*: TxPoolRef
->>>>>>> 443da8e7
+    actionHeartbeat*: Future[void].Raising([CancelledError])