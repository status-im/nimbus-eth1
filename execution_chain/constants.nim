# Nimbus
# Copyright (c) 2018-2025 Status Research & Development GmbH
# Licensed under either of
#  * Apache License, version 2.0, ([LICENSE-APACHE](LICENSE-APACHE) or
#    http://www.apache.org/licenses/LICENSE-2.0)
#  * MIT license ([LICENSE-MIT](LICENSE-MIT) or
#    http://opensource.org/licenses/MIT)
# at your option. This file may not be copied, modified, or distributed except
# according to those terms.

{.used.}

import
  stint,
  eth/common/[addresses, hashes, base]

# proc default(t: typedesc): t = discard -- notused

# constants
const
  UINT_256_MAX*: UInt256 =                  high(UInt256)
  INT_256_MAX_AS_UINT256* =                 high(UInt256) shr 1
  UINT160CEILING*: UInt256 =                2.u256.pow(160)

  # Transactions to ZERO_ADDRESS are legitimate transfers to that account, not
  # contract creations.  They are used to "burn" Eth.  People also send Eth to
  # address zero by accident, unrecoverably, due to poor user interface issues.
  ZERO_ADDRESS* =                           default(Address)

  # ZERO_HASH32 is the parent hash of genesis blocks.
  ZERO_HASH32* =                            default(Hash32)

  GAS_LIMIT_ADJUSTMENT_FACTOR* =            1_024

  BLOCK_REWARD* =                           5.u256 * 2.u256 # denoms.ether

  MAX_UNCLE_DEPTH* =                        6
  MAX_UNCLES* =                             2

  GENESIS_DIFFICULTY* =                     131_072.u256
  GENESIS_GAS_LIMIT* =                      3_141_592
  GENESIS_PARENT_HASH* =                    ZERO_HASH32

  GAS_LIMIT_MINIMUM* =                      5000
  GAS_LIMIT_MAXIMUM* =                      int64.high.GasInt # Maximum the gas limit (2^63-1).
  DEFAULT_GAS_LIMIT* =                      45_000_000

  # https://eips.ethereum.org/EIPS/eip-7825
  TX_GAS_LIMIT* =                           1 shl 24 # 2^24

  EMPTY_SHA3* =                             hash32"c5d2460186f7233c927e7db2dcc703c0e500b653ca82273b7bfad8045d85a470"

  GAS_MOD_EXP_QUADRATIC_DENOMINATOR* =      20.u256

  MAX_PREV_HEADER_DEPTH* =                  256'u64
  MaxCallDepth* =                           1024

  SECPK1_N* =                               UInt256.fromHex("fffffffffffffffffffffffffffffffebaaedce6af48a03bbfd25e8cd0364141")

  ## Fork specific constants

  # See EIP-170 (https://eips.ethereum.org/EIPS/eip-170).  Maximum code size
  # that can be stored for a new contract.  Init code when creating a new
  # contract is not subject to this limit.
  EIP170_MAX_CODE_SIZE* =                   0x6000

  # See EIP-3860 (https://eips.ethereum.org/EIPS/eip-3860). Maximum initcode
  # size when creating a new contract.
  EIP3860_MAX_INITCODE_SIZE* =              2 * EIP170_MAX_CODE_SIZE

  # EIP
  MaxPrecompilesAddr* =                     0xFFFF

  EXTRA_SEAL* = ##\
    ## Fixed number of suffix bytes reserved for signer seal of the `extraData`
    ## header field. The 65 bytes constant value is for signatures based on the
    ## standard secp256k1 curve.
    65

  DEFAULT_RPC_GAS_CAP* =                    50_000_000.GasInt

  # EIP-4844 constants
  MAX_CALLDATA_SIZE* = 1 shl 24 # 2^24
  MAX_ACCESS_LIST_SIZE* = 1 shl 24 # 2^24
  MAX_ACCESS_LIST_STORAGE_KEYS* = 1 shl 24 # 2^24
  MAX_TX_WRAP_COMMITMENTS* = 1 shl 12 # 2^12
  VERSIONED_HASH_VERSION_KZG* = 0x01.byte
  FIELD_ELEMENTS_PER_BLOB* = 4096
  GAS_PER_BLOB* = (1 shl 17).uint64 # 2^17
  TARGET_BLOB_GAS_PER_BLOCK* = 393216
  MIN_BLOB_GASPRICE* = 1'u64
  MAX_BLOB_GAS_PER_BLOCK* = 786432
  MAX_BLOBS_PER_BLOCK* = int(MAX_BLOB_GAS_PER_BLOCK div GAS_PER_BLOB)
<<<<<<< HEAD
  BLOB_BASE_COST* = (1 shl 13).uint64 # 2^14
=======
  BLOB_BASE_COST* = (1 shl 14).uint64 # 2^14
  MAX_BLOBS_PER_TX* = 6.uint64 # Maximum number of blobs per transaction
>>>>>>> 53abc8be

  # EIP-4788 addresses
  # BEACON_ROOTS_ADDRESS is the address where historical beacon roots are stored as per EIP-4788
  BEACON_ROOTS_ADDRESS* = address"0x000F3df6D732807Ef1319fB7B8bB8522d0Beac02"
  # SYSTEM_ADDRESS is where the system-transaction is sent from as per EIP-4788
  SYSTEM_ADDRESS* = address"0xfffffffffffffffffffffffffffffffffffffffe"

  RIPEMD_ADDR* = block:
    proc initAddress(x: int): Address {.compileTime.} =
      result.data[19] = x.byte
    initAddress(3)

  HISTORY_STORAGE_ADDRESS* = address"0x0000F90827F1C53a10cb7A02335B175320002935"
  WITHDRAWAL_REQUEST_PREDEPLOY_ADDRESS* = address"0x00000961Ef480Eb55e80D19ad83579A64c007002"
  CONSOLIDATION_REQUEST_PREDEPLOY_ADDRESS* = address"0x0000BBdDc7CE488642fb579F8B00f3a590007251"

  MAX_BLOCK_SIZE* = 10_485_760  # 10 MiB
  SAFETY_MARGIN* = 2_097_152  # 2 MiB
  MAX_RLP_BLOCK_SIZE* = MAX_BLOCK_SIZE - SAFETY_MARGIN
# End<|MERGE_RESOLUTION|>--- conflicted
+++ resolved
@@ -91,12 +91,8 @@
   MIN_BLOB_GASPRICE* = 1'u64
   MAX_BLOB_GAS_PER_BLOCK* = 786432
   MAX_BLOBS_PER_BLOCK* = int(MAX_BLOB_GAS_PER_BLOCK div GAS_PER_BLOB)
-<<<<<<< HEAD
   BLOB_BASE_COST* = (1 shl 13).uint64 # 2^14
-=======
-  BLOB_BASE_COST* = (1 shl 14).uint64 # 2^14
   MAX_BLOBS_PER_TX* = 6.uint64 # Maximum number of blobs per transaction
->>>>>>> 53abc8be
 
   # EIP-4788 addresses
   # BEACON_ROOTS_ADDRESS is the address where historical beacon roots are stored as per EIP-4788
