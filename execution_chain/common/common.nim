--- conflicted
+++ resolved
@@ -92,11 +92,7 @@
 
     statelessProviderEnabled*: bool
       ## Enable the stateless provider. This turns on the features required
-<<<<<<< HEAD
-      ## by stateless clients such as generation and stored of block witnesses
-=======
       ## by stateless clients such as generation and storage of block witnesses
->>>>>>> 379b4ff7
       ## and serving these witnesses to peers over the p2p network.
 
 # ------------------------------------------------------------------------------
