# Nimbus
# Copyright (c) 2024 Status Research & Development GmbH
# Licensed under either of
#  * Apache License, version 2.0, ([LICENSE-APACHE](LICENSE-APACHE) or
#    http://www.apache.org/licenses/LICENSE-2.0)
#  * MIT license ([LICENSE-MIT](LICENSE-MIT) or
#    http://opensource.org/licenses/MIT)
# at your option. This file may not be copied, modified, or distributed except
# according to those terms.

import
  ../../../nimbus/[
    utils/utils,
    common/common,
    constants,
    db/ledger,
    transaction,
    vm_state,
    vm_types,
    core/dao,
    core/validate,
    core/chain/chain_desc,
    core/executor/calculate_reward,
    core/executor/process_transaction,
    core/executor/process_block
  ],
  chronicles,
  results

{.push raises: [].}

proc processBlock(
    vmState: BaseVMState;  ## Parent environment of header/body block
    blk:     EthBlock;  ## Header/body block to add to the blockchain
    ): Result[void, string] =
  ## Generalised function to processes `(header,body)` pair for any network,
  ## regardless of PoA or not.
  ##
  ## Rather than calculating the PoA state change here, it is done with the
  ## verification in the `chain/persist_blocks.persistBlocks()` method. So
  ## the `poa` descriptor is currently unused and only provided for later
  ## implementations (but can be savely removed, as well.)
  ## variant of `processBlock()` where the `header` argument is explicitely set.
  template header: BlockHeader = blk.header
  var dbTx = vmState.com.db.newTransaction()
  defer: dbTx.dispose()

  if vmState.com.daoForkSupport and
     vmState.com.daoForkBlock.get == header.number:
    vmState.mutateStateDB:
      db.applyDAOHardFork()

  if header.parentBeaconBlockRoot.isSome:
    ? vmState.processBeaconBlockRoot(header.parentBeaconBlockRoot.get)

  ? processTransactions(vmState, header, blk.transactions)

  if vmState.determineFork >= FkShanghai:
    for withdrawal in blk.withdrawals.get:
      vmState.stateDB.addBalance(withdrawal.address, withdrawal.weiAmount)

  if header.ommersHash != EMPTY_UNCLE_HASH:
    discard vmState.com.db.persistUncles(blk.uncles)

  # EIP-3675: no reward for miner in POA/POS
  if vmState.com.consensus == ConsensusType.POW:
    vmState.calculateReward(header, blk.uncles)

  vmState.mutateStateDB:
    let clearEmptyAccount = vmState.determineFork >= FkSpurious
    db.persist(clearEmptyAccount)

  dbTx.commit()

  ok()

proc getVmState(c: ChainRef, header: BlockHeader):
                 Result[BaseVMState, void] =
  if c.vmState.isNil.not:
    return ok(c.vmState)

  let vmState = BaseVMState()
  if not vmState.init(header, c.com):
    debug "Cannot initialise VmState",
      number = header.number
    return err()

  return ok(vmState)

# A stripped down version of persistBlocks without validation
# intended to accepts invalid block
proc setBlock*(c: ChainRef; blk: EthBlock): Result[void, string] =
  template header: BlockHeader = blk.header
  let dbTx = c.db.newTransaction()
  defer: dbTx.dispose()

  c.com.hardForkTransition(header)

  # Needed for figuring out whether KVT cleanup is due (see at the end)
  let
    vmState = c.getVmState(header).valueOr:
      return err("no vmstate")
    stateRootChpt = vmState.parent.stateRoot # Check point
  ? vmState.processBlock(blk)

  if not c.db.persistHeader(
      header, c.com.consensus == ConsensusType.POS, c.com.startOfHistory):
    return err("Could not persist header")

  try:
<<<<<<< HEAD
    c.db.persistHeaderToDb(
      header, c.com.consensus == ConsensusType.POS, c.com.startOfHistory)
    discard c.db.persistTransactions(header.number, blk.transactions)
    discard c.db.persistReceipts(vmState.receipts)
=======
    c.db.persistTransactions(header.blockNumber, blk.transactions)
    c.db.persistReceipts(vmState.receipts)
>>>>>>> 3b5a56fd

    if blk.withdrawals.isSome:
      c.db.persistWithdrawals(blk.withdrawals.get)
  except CatchableError as exc:
    return err(exc.msg)

  # update currentBlock *after* we persist it
  # so the rpc return consistent result
  # between eth_blockNumber and eth_syncing
  c.com.syncCurrent = header.number

  dbTx.commit()

  # The `c.db.persistent()` call is ignored by the legacy DB which
  # automatically saves persistently when reaching the zero level transaction.
  #
  # For the `Aristo` database, this code position is only reached if the
  # the parent state of the first block (as registered in `headers[0]`) was
  # the canonical state before updating. So this state will be saved with
  # `persistent()` together with the respective block number.
  c.db.persistent(header.number - 1)

  ok()

# ------------------------------------------------------------------------------
# End
# ------------------------------------------------------------------------------<|MERGE_RESOLUTION|>--- conflicted
+++ resolved
@@ -108,15 +108,8 @@
     return err("Could not persist header")
 
   try:
-<<<<<<< HEAD
-    c.db.persistHeaderToDb(
-      header, c.com.consensus == ConsensusType.POS, c.com.startOfHistory)
-    discard c.db.persistTransactions(header.number, blk.transactions)
-    discard c.db.persistReceipts(vmState.receipts)
-=======
-    c.db.persistTransactions(header.blockNumber, blk.transactions)
+    c.db.persistTransactions(header.number, blk.transactions)
     c.db.persistReceipts(vmState.receipts)
->>>>>>> 3b5a56fd
 
     if blk.withdrawals.isSome:
       c.db.persistWithdrawals(blk.withdrawals.get)
