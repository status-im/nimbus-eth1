# Nimbus
# Copyright (c) 2023-2024 Status Research & Development GmbH
# Licensed under either of
#  * Apache License, version 2.0, ([LICENSE-APACHE](LICENSE-APACHE) or
#    http://www.apache.org/licenses/LICENSE-2.0)
#  * MIT license ([LICENSE-MIT](LICENSE-MIT) or
#    http://opensource.org/licenses/MIT)
# at your option. This file may not be copied, modified, or distributed except
# according to those terms.

import
  std/[tables],
  chronicles,
  eth/common/eth_types_rlp, chronos,
  json_rpc/rpcclient,
  web3/execution_types,
  ../../../nimbus/beacon/web3_eth_conv,
  ../../../nimbus/beacon/payload_conv,
  ../../../nimbus/[constants],
  ../../../nimbus/common as nimbus_common,
  ./client_pool,
  ./engine_env,
  ./engine_client,
  ./types

import web3/engine_api_types

# Consensus Layer Client Mock used to sync the Execution Clients once the TTD has been reached
type
  CLMocker* = ref object
    com: CommonRef

    # Number of required slots before a block which was set as Head moves to `safe` and `finalized` respectively
    slotsToSafe*     : int
    slotsToFinalized*: int
    safeSlotsToImportOptimistically*: int

    # Wait time before attempting to get the payload
    payloadProductionClientDelay*: int

    # Block production related
    blockTimestampIncrement*: Opt[int]

    # Block Production State
    clients                 : ClientPool
    nextBlockProducer*      : EngineEnv
    nextFeeRecipient*       : Address
    nextPayloadID*          : Bytes8
    currentPayloadNumber*   : uint64

    # Chain History
    headerHistory           : Table[uint64, Header]

    # Payload ID History
    payloadIDHistory        : Table[string, Bytes8]

    # PoS Chain History Information
    prevRandaoHistory*      : Table[uint64, Hash32]
    executedPayloadHistory* : Table[uint64, ExecutionPayload]
    headHashHistory         : seq[Hash32]

    # Latest broadcasted data using the PoS Engine API
    latestHeadNumber*       : uint64
    latestHeader*           : Header
    latestPayloadBuilt*     : ExecutionPayload
    latestBlockValue*       : Opt[UInt256]
    latestBlobsBundle*      : Opt[BlobsBundleV1]
    latestShouldOverrideBuilder*: Opt[bool]
    latestPayloadAttributes*: PayloadAttributes
    latestExecutedPayload*  : ExecutableData
    latestForkchoice*       : ForkchoiceStateV1
    latestExecutionRequests*: Opt[array[3, seq[byte]]]

    # Merge related
    firstPoSBlockNumber*      : Opt[uint64]
    ttdReached*               : bool
    transitionPayloadTimestamp: Opt[int]
    chainTotalDifficulty      : UInt256

    # Shanghai related
    nextWithdrawals*          : Opt[seq[WithdrawalV1]]

  BlockProcessCallbacks* = object
    onPayloadProducerSelected* : proc(): bool {.gcsafe.}
    onPayloadAttributesGenerated* : proc(): bool {.gcsafe.}
    onRequestNextPayload*      : proc(): bool {.gcsafe.}
    onGetPayload*              : proc(): bool {.gcsafe.}
    onNewPayloadBroadcast*     : proc(): bool {.gcsafe.}
    onForkchoiceBroadcast*     : proc(): bool {.gcsafe.}
    onSafeBlockChange *        : proc(): bool {.gcsafe.}
    onFinalizedBlockChange*    : proc(): bool {.gcsafe.}


proc collectBlobHashes(list: openArray[Web3Tx]): seq[Hash32] =
  for w3tx in list:
    let tx = ethTx(w3tx)
    for h in tx.versionedHashes:
      result.add h

func latestExecutableData*(cl: CLMocker): ExecutableData =
  ExecutableData(
    basePayload: cl.latestPayloadBuilt,
    beaconRoot : cl.latestPayloadAttributes.parentBeaconBlockRoot,
    attr       : cl.latestPayloadAttributes,
    versionedHashes: Opt.some(collectBlobHashes(cl.latestPayloadBuilt.transactions)),
    executionRequests: cl.latestExecutionRequests,
  )

func latestPayloadNumber*(h: Table[uint64, ExecutionPayload]): uint64 =
  result = 0'u64
  for n, _ in h:
    if n > result:
      result = n

func latestWithdrawalsIndex*(h: Table[uint64, ExecutionPayload]): uint64 =
  result = 0'u64
  for n, p in h:
    if p.withdrawals.isNone:
      continue
    let wds = p.withdrawals.get
    for w in wds:
      if w.index.uint64 > result:
        result = w.index.uint64

func client(cl: CLMocker): RpcClient =
  cl.clients.first.client

proc init(cl: CLMocker, eng: EngineEnv, com: CommonRef) =
  cl.clients = ClientPool()
  cl.clients.add eng
  cl.com = com
  cl.slotsToSafe = 1
  cl.slotsToFinalized = 2
  cl.payloadProductionClientDelay = 0
  cl.headerHistory[0] = com.genesisHeader()

proc newClMocker*(eng: EngineEnv, com: CommonRef): CLMocker =
  new result
  result.init(eng, com)

proc addEngine*(cl: CLMocker, eng: EngineEnv) =
  cl.clients.add eng
  echo "CLMocker: Adding engine client ", eng.ID()

proc removeEngine*(cl: CLMocker, eng: EngineEnv) =
  cl.clients.remove eng
  echo "CLMocker: Removing engine client ", eng.ID()

proc waitForTTD*(cl: CLMocker): Future[bool] {.async.} =
  let ttd = cl.com.ttd()
  doAssert(ttd.isSome)
  let (header, waitRes) = await cl.client.waitForTTD(ttd.get)
  if not waitRes:
    error "CLMocker: timeout while waiting for TTD"
    return false

  echo "CLMocker: TTD has been reached at block ", header.number

  cl.latestHeader = header
  cl.headerHistory[header.number] = header
  cl.ttdReached = true

  let headerHash = cl.latestHeader.blockHash
  if cl.slotsToSafe == 0:
    cl.latestForkchoice.safeBlockHash = headerHash

  if cl.slotsToFinalized == 0:
    cl.latestForkchoice.finalizedBlockHash = headerHash

  # Reset transition values
  cl.latestHeadNumber = cl.latestHeader.number
  cl.headHashHistory = @[]
  cl.firstPoSBlockNumber = Opt.none(uint64)

  # Prepare initial forkchoice, to be sent to the transition payload producer
  cl.latestForkchoice = ForkchoiceStateV1()
  cl.latestForkchoice.headBlockHash = headerHash

  let res = cl.client.forkchoiceUpdatedV1(cl.latestForkchoice)
  if res.isErr:
    error "waitForTTD: forkchoiceUpdated error", msg=res.error
    return false

  let s = res.get()
  if s.payloadStatus.status != PayloadExecutionStatus.valid:
    error "waitForTTD: forkchoiceUpdated response unexpected",
      expect = PayloadExecutionStatus.valid,
      get = s.payloadStatus.status
    return false

  return true

# Check whether a block number is a PoS block
proc isBlockPoS*(cl: CLMocker, bn: eth_types.BlockNumber): bool =
  if cl.firstPoSBlockNumber.isNone:
    return false

  let number = cl.firstPoSBlockNumber.get()
  if number > bn:
    return false

  return true

proc addPayloadID*(cl: CLMocker, eng: EngineEnv, newPayloadID: Bytes8): bool =
  # Check if payload ID has been used before
  var zeroPayloadID: Bytes8
  if cl.payloadIDHistory.getOrDefault(eng.ID(), zeroPayloadID) == newPayloadID:
    error "reused payload ID", ID = newPayloadID.toHex
    return false

  # Add payload ID to history
  cl.payloadIDHistory[eng.ID()] = newPayloadID
  info "CLMocker: Added payload for client",
    ID=newPayloadID.toHex, ID=eng.ID()
  return true

# Return the per-block timestamp value increment
func getTimestampIncrement(cl: CLMocker): EthTime =
  EthTime cl.blockTimestampIncrement.get(1)

# Returns the timestamp value to be included in the next payload attributes
func getNextBlockTimestamp(cl: CLMocker): EthTime =
  if cl.firstPoSBlockNumber.isNone and cl.transitionPayloadTimestamp.isSome:
    # We are producing the transition payload and there's a value specified
    # for this specific payload
    return EthTime cl.transitionPayloadTimestamp.get
  return cl.latestHeader.timestamp + cl.getTimestampIncrement()

func setNextWithdrawals(cl: CLMocker, nextWithdrawals: Opt[seq[WithdrawalV1]]) =
  cl.nextWithdrawals = nextWithdrawals

func isShanghai(cl: CLMocker, timestamp: Quantity): bool =
  let ts = EthTime(timestamp.uint64)
  cl.com.isShanghaiOrLater(ts)

func isCancun(cl: CLMocker, timestamp: Quantity): bool =
  let ts = EthTime(timestamp.uint64)
  cl.com.isCancunOrLater(ts)

# Picks the next payload producer from the set of clients registered
proc pickNextPayloadProducer(cl: CLMocker): bool =
  doAssert cl.clients.len != 0

  for i in 0 ..< cl.clients.len:
    # Get a client to generate the payload
    let id = (cl.latestHeadNumber.int + i) mod cl.clients.len
    cl.nextBlockProducer = cl.clients[id]

    echo "CLMocker: Selected payload producer: ", cl.nextBlockProducer.ID()

    # Get latest header. Number and hash must coincide with our view of the chain,
    # and only then we can build on top of this client's chain
    let res = cl.nextBlockProducer.client.latestHeader()
    if res.isErr:
      error "CLMocker: Could not get latest block header while selecting client for payload production",
        msg=res.error
      return false

    let latestHeader = res.get
    let lastBlockHash = latestHeader.blockHash
    if cl.latestHeader.blockHash != lastBlockHash or
       cl.latestHeadNumber != latestHeader.number:
      # Selected client latest block hash does not match canonical chain, try again
      cl.nextBlockProducer = nil
      continue
    else:
      break

  doAssert cl.nextBlockProducer != nil
  return true

proc generatePayloadAttributes(cl: CLMocker) =
  # Generate a random value for the PrevRandao field
  let nextPrevRandao = Hash32.randomBytes()
  let timestamp = Quantity cl.getNextBlockTimestamp.uint64
  cl.latestPayloadAttributes = PayloadAttributes(
    timestamp:             timestamp,
    prevRandao:            FixedBytes[32] nextPrevRandao.data,
    suggestedFeeRecipient: Address cl.nextFeeRecipient,
  )

  if cl.isShanghai(timestamp):
    cl.latestPayloadAttributes.withdrawals = cl.nextWithdrawals

  if cl.isCancun(timestamp):
    # Write a deterministic hash based on the block number
    let beaconRoot = timestampToBeaconRoot(timestamp)
    cl.latestPayloadAttributes.parentBeaconBlockRoot = Opt.some(beaconRoot)

  # Save random value
  let number = cl.latestHeader.number + 1
  cl.prevRandaoHistory[number] = nextPrevRandao

proc requestNextPayload(cl: CLMocker): bool =
  let version = cl.latestPayloadAttributes.version
  let client = cl.nextBlockProducer.client
  let res = client.forkchoiceUpdated(version, cl.latestForkchoice, Opt.some(cl.latestPayloadAttributes))
  if res.isErr:
    error "CLMocker: Could not send forkchoiceUpdated", version=version, msg=res.error
    return false

  let s = res.get()
  if s.payloadStatus.status != PayloadExecutionStatus.valid:
    error "CLMocker: Unexpected forkchoiceUpdated Response from Payload builder",
      status=s.payloadStatus.status
    return false

  if s.payloadStatus.latestValidHash.isNone or s.payloadStatus.latestValidHash.get != cl.latestForkchoice.headBlockHash:
    error "CLMocker: Unexpected forkchoiceUpdated LatestValidHash Response from Payload builder",
      latest=s.payloadStatus.latestValidHash,
      head=cl.latestForkchoice.headBlockHash
    return false

  doAssert s.payLoadID.isSome
  cl.nextPayloadID = s.payloadID.get()
  return true

proc getPayload(cl: CLMocker, payloadId: Bytes8): Result[GetPayloadResponse, string] =
  let ts = cl.latestPayloadAttributes.timestamp
  let client = cl.nextBlockProducer.client
  if cl.isCancun(ts):
    client.getPayload(payloadId, Version.V3)
  elif cl.isShanghai(ts):
    client.getPayload(payloadId, Version.V2)
  else:
    client.getPayload(payloadId, Version.V1)

proc getNextPayload(cl: CLMocker): bool =
  let res = cl.getPayload(cl.nextPayloadID)
  if res.isErr:
    error "CLMocker: Could not getPayload",
      payloadID=toHex(cl.nextPayloadID)
    return false

  let x = res.get()
  cl.latestPayloadBuilt = x.executionPayload
  cl.latestBlockValue = x.blockValue
  cl.latestBlobsBundle = x.blobsBundle
  cl.latestShouldOverrideBuilder = x.shouldOverrideBuilder
  cl.latestExecutionRequests = x.executionRequests

<<<<<<< HEAD
  let beaconRoot = ethHash cl.latestPayloadAttributes.parentBeaconblockRoot
  let requestsHash = calcRequestsHash(x.executionRequests)
  let header = blockHeader(cl.latestPayloadBuilt, beaconRoot = beaconRoot, requestsHash)
  let blockHash = w3Hash header.blockHash
=======
  let beaconRoot = cl.latestPayloadAttributes.parentBeaconblockRoot
  let header = blockHeader(cl.latestPayloadBuilt, beaconRoot = beaconRoot)
  let blockHash = header.blockHash
>>>>>>> 1126c770
  if blockHash != cl.latestPayloadBuilt.blockHash:
    error "CLMocker: getNextPayload blockHash mismatch",
      expected=cl.latestPayloadBuilt.blockHash,
      get=blockHash.toHex
    return false

  if cl.latestPayloadBuilt.timestamp != cl.latestPayloadAttributes.timestamp:
    error "CLMocker: Incorrect Timestamp on payload built",
      expect=cl.latestPayloadBuilt.timestamp.uint64,
      get=cl.latestPayloadAttributes.timestamp.uint64
    return false

  if cl.latestPayloadBuilt.feeRecipient != cl.latestPayloadAttributes.suggestedFeeRecipient:
    error "CLMocker: Incorrect SuggestedFeeRecipient on payload built",
      expect=cl.latestPayloadBuilt.feeRecipient,
      get=cl.latestPayloadAttributes.suggestedFeeRecipient
    return false

  if cl.latestPayloadBuilt.prevRandao != cl.latestPayloadAttributes.prevRandao:
    error "CLMocker: Incorrect PrevRandao on payload built",
      expect=cl.latestPayloadBuilt.prevRandao,
      get=cl.latestPayloadAttributes.prevRandao
    return false

  if cl.latestPayloadBuilt.parentHash != cl.latestHeader.blockHash:
    error "CLMocker: Incorrect ParentHash on payload built",
      expect=cl.latestPayloadBuilt.parentHash,
      get=cl.latestHeader.blockHash
    return false

  if cl.latestPayloadBuilt.blockNumber.uint64 != cl.latestHeader.number + 1'u64:
    error "CLMocker: Incorrect Number on payload built",
      expect=cl.latestPayloadBuilt.blockNumber.uint64,
      get=cl.latestHeader.number+1'u64
    return false

  return true

func versionedHashes(payload: ExecutionPayload): seq[Hash32] =
  result = newSeqOfCap[Hash32](payload.transactions.len)
  for x in payload.transactions:
    let tx = rlp.decode(distinctBase(x), Transaction)
    for vs in tx.versionedHashes:
      result.add vs

proc broadcastNewPayload(cl: CLMocker,
                         eng: EngineEnv,
                         payload: ExecutableData): Result[PayloadStatusV1, string] =
  let version = eng.version(payload.basePayload.timestamp)
  case version
  of Version.V1: return eng.client.newPayloadV1(payload.basePayload.V1)
  of Version.V2: return eng.client.newPayloadV2(payload.basePayload.V2)
  of Version.V3: return eng.client.newPayloadV3(payload.basePayload.V3,
    versionedHashes(payload.basePayload),
    cl.latestPayloadAttributes.parentBeaconBlockRoot.get)
  of Version.V4:    
    return eng.client.newPayloadV4(payload.basePayload.V3,
      versionedHashes(payload.basePayload),
      cl.latestPayloadAttributes.parentBeaconBlockRoot.get,
      payload.executionRequests.get)

proc broadcastNextNewPayload(cl: CLMocker): bool =
  for eng in cl.clients:
    let res = cl.broadcastNewPayload(eng, cl.latestExecutedPayload)
    if res.isErr:
      error "CLMocker: broadcastNewPayload Error", msg=res.error
      return false

    let s = res.get()
    echo "CLMocker: Executed payload on ", eng.ID(),
      " ", s.status, " ", s.latestValidHash

    if s.status == PayloadExecutionStatus.valid:
      # The client is synced and the payload was immediately validated
      # https:#github.com/ethereum/execution-apis/blob/main/src/engine/specification.md:
      # - If validation succeeds, the response MUST contain {status: VALID, latestValidHash: payload.blockHash}
      let blockHash = cl.latestPayloadBuilt.blockHash
      if s.latestValidHash.isNone:
        error "CLMocker: NewPayload returned VALID status with nil LatestValidHash",
          expected=blockHash.toHex
        return false

      let latestValidHash = s.latestValidHash.get()
      if latestValidHash != blockHash:
        error "CLMocker: NewPayload returned VALID status with incorrect LatestValidHash",
          get=latestValidHash.toHex, expected=blockHash.toHex
        return false

    elif s.status == PayloadExecutionStatus.accepted:
      # The client is not synced but the payload was accepted
      # https:#github.com/ethereum/execution-apis/blob/main/src/engine/specification.md:
      # - {status: ACCEPTED, latestValidHash: null, validationError: null} if the following conditions are met:
      # the blockHash of the payload is valid
      # the payload doesn't extend the canonical chain
      # the payload hasn't been fully validated.
      let nullHash = default(Hash32)
      let latestValidHash = s.latestValidHash.get(nullHash)
      if s.latestValidHash.isSome and latestValidHash != nullHash:
        error "CLMocker: NewPayload returned ACCEPTED status with incorrect LatestValidHash",
          hash=latestValidHash.toHex
        return false

    else:
      error "CLMocker: broadcastNewPayload Response",
        status=s.status,
        msg=s.validationError.get("NO MSG")
      return false

  # warning: although latestExecutedPayload is taken from
  # latestPayloadBuilt, but during the next round, it can be different

  cl.latestExecutedPayload = cl.latestExecutableData()
  let number = uint64 cl.latestPayloadBuilt.blockNumber
  cl.executedPayloadHistory[number] = cl.latestPayloadBuilt
  return true

proc broadcastForkchoiceUpdated(cl: CLMocker,
                                eng: EngineEnv,
                                version: Version,
                                update: ForkchoiceStateV1):
                                  Result[ForkchoiceUpdatedResponse, string] =
  eng.client.forkchoiceUpdated(version, update, Opt.none(PayloadAttributes))

proc broadcastForkchoiceUpdated*(cl: CLMocker,
                                 version: Version,
                                 update: ForkchoiceStateV1): bool =
  for eng in cl.clients:
    let res = cl.broadcastForkchoiceUpdated(eng, version, update)
    if res.isErr:
      error "CLMocker: broadcastForkchoiceUpdated Error", msg=res.error
      return false

    let s = res.get()
    if s.payloadStatus.status != PayloadExecutionStatus.valid:
      error "CLMocker: broadcastForkchoiceUpdated Response",
        status=s.payloadStatus.status,
        msg=s.payloadStatus.validationError.get("NO MSG")
      return false

    if s.payloadStatus.latestValidHash.get != cl.latestForkchoice.headBlockHash:
      error "CLMocker: Incorrect LatestValidHash from ForkchoiceUpdated",
        get=s.payloadStatus.latestValidHash.get.toHex,
        expect=cl.latestForkchoice.headBlockHash.toHex
      return false

    if s.payloadStatus.validationError.isSome:
      error "CLMocker: Expected empty validationError",
        msg=s.payloadStatus.validationError.get
      return false

    if s.payloadID.isSome:
      error "CLMocker: Expected empty PayloadID",
        msg=s.payloadID.get.toHex
      return false

  return true

proc broadcastLatestForkchoice(cl: CLMocker): bool =
  let version = cl.latestExecutedPayload.version
  cl.broadcastForkchoiceUpdated(version, cl.latestForkchoice)

func w3Address(x: int): Address =
  var res: array[20, byte]
  res[^1] = x.byte
  Address(res)

proc makeNextWithdrawals(cl: CLMocker): seq[WithdrawalV1] =
  var
    withdrawalCount = 10
    withdrawalIndex = 0'u64

  if cl.latestPayloadBuilt.withdrawals.isSome:
    let wds = cl.latestPayloadBuilt.withdrawals.get
    for w in wds:
      if w.index.uint64 > withdrawalIndex:
        withdrawalIndex = w.index.uint64

  var
    withdrawals = newSeq[WithdrawalV1](withdrawalCount)

  for i in 0..<withdrawalCount:
    withdrawalIndex += 1
    withdrawals[i] = WithdrawalV1(
      index:          w3Qty withdrawalIndex,
      validatorIndex: Quantity i,
      address:        w3Address i,
      amount:         w3Qty 100'u64,
    )

  return withdrawals

proc produceSingleBlock*(cl: CLMocker, cb: BlockProcessCallbacks): bool {.gcsafe.} =
  doAssert(cl.ttdReached)

  cl.currentPayloadNumber = cl.latestHeader.number + 1'u64
  if not cl.pickNextPayloadProducer():
    return false

  # Check if next withdrawals necessary, test can override this value on
  # `OnPayloadProducerSelected` callback
  if cl.nextWithdrawals.isNone:
    let nw = cl.makeNextWithdrawals()
    cl.setNextWithdrawals(Opt.some(nw))

  if cb.onPayloadProducerSelected != nil:
    if not cb.onPayloadProducerSelected():
      debugEcho "***PAYLOAD PRODUCER SELECTED ERROR***"
      return false

  cl.generatePayloadAttributes()

  if cb.onPayloadAttributesGenerated != nil:
    if not cb.onPayloadAttributesGenerated():
      debugEcho "***ON PAYLOAD ATTRIBUTES ERROR***"
      return false

  if not cl.requestNextPayload():
    return false

  cl.setNextWithdrawals(Opt.none(seq[WithdrawalV1]))

  if cb.onRequestNextPayload != nil:
    if not cb.onRequestNextPayload():
      debugEcho "***ON REQUEST NEXT PAYLOAD ERROR***"
      return false

  # Give the client a delay between getting the payload ID and actually retrieving the payload
  if cl.payloadProductionClientDelay != 0:
    let period = chronos.seconds(cl.payloadProductionClientDelay)
    waitFor sleepAsync(period)

  if not cl.getNextPayload():
    return false

  if cb.onGetPayload != nil:
    if not cb.onGetPayload():
      debugEcho "***ON GET PAYLOAD ERROR***"
      return false

  if not cl.broadcastNextNewPayload():
    debugEcho "***ON BROADCAST NEXT NEW PAYLOAD ERROR***"
    return false

  if cb.onNewPayloadBroadcast != nil:
    if not cb.onNewPayloadBroadcast():
      debugEcho "***ON NEW PAYLOAD BROADCAST ERROR***"
      return false

  # Broadcast forkchoice updated with new HeadBlock to all clients
  let previousForkchoice = cl.latestForkchoice
  cl.headHashHistory.add cl.latestPayloadBuilt.blockHash

  cl.latestForkchoice = ForkchoiceStateV1()
  cl.latestForkchoice.headBlockHash = cl.latestPayloadBuilt.blockHash

  let hhLen = cl.headHashHistory.len
  if hhLen > cl.slotsToSafe:
    cl.latestForkchoice.safeBlockHash = cl.headHashHistory[hhLen - cl.slotsToSafe - 1]

  if hhLen > cl.slotsToFinalized:
    cl.latestForkchoice.finalizedBlockHash = cl.headHashHistory[hhLen - cl.slotsToFinalized - 1]

  if not cl.broadcastLatestForkchoice():
    debugEcho "***ON BROADCAST LATEST FORK CHOICE ERROR***"
    return false

  if cb.onForkchoiceBroadcast != nil:
    if not cb.onForkchoiceBroadcast():
      debugEcho "***ON FORK CHOICE BROADCAST ERROR***"
      return false

  # Broadcast forkchoice updated with new SafeBlock to all clients
  if cb.onSafeBlockChange != nil and cl.latestForkchoice.safeBlockHash != previousForkchoice.safeBlockHash:
    if not cb.onSafeBlockChange():
      debugEcho "***ON SAFE BLOCK CHANGE ERROR***"
      return false

  # Broadcast forkchoice updated with new FinalizedBlock to all clients
  if cb.onFinalizedBlockChange != nil and cl.latestForkchoice.finalizedBlockHash != previousForkchoice.finalizedBlockHash:
    if not cb.onFinalizedBlockChange():
      debugEcho "***ON FINALIZED BLOCK CHANGE ERROR***"
      return false

  # Broadcast forkchoice updated with new FinalizedBlock to all clients
  # Save the number of the first PoS block
  if cl.firstPoSBlockNumber.isNone:
    let number = cl.latestHeader.number + 1
    cl.firstPoSBlockNumber = Opt.some(number)

  # Save the header of the latest block in the PoS chain
  cl.latestHeadNumber = cl.latestHeadNumber + 1

  # Check if any of the clients accepted the new payload
  let res = cl.client.headerByNumber(cl.latestHeadNumber)
  if res.isErr:
    error "CLMock ProduceSingleBlock", msg=res.error
    return false

  let newHeader = res.get
  let newHash = newHeader.blockHash
  if newHash != cl.latestPayloadBuilt.blockHash:
    error "CLMocker: None of the clients accepted the newly constructed payload",
      hash=newHash.toHex
    return false

  # Check that the new finalized header has the correct properties
  # ommersHash == 0x1dcc4de8dec75d7aab85b567b6ccd41ad312451b948a7413f0a142fd40d49347
  if newHeader.ommersHash != EMPTY_UNCLE_HASH:
    error "CLMocker: Client produced a new header with incorrect ommersHash", ommersHash = newHeader.ommersHash
    return false

  # difficulty == 0
  if newHeader.difficulty != 0.u256:
    error "CLMocker: Client produced a new header with incorrect difficulty", difficulty = newHeader.difficulty
    return false

  # mixHash == prevRandao
  if newHeader.mixHash != Bytes32 cl.prevRandaoHistory[cl.latestHeadNumber]:
    error "CLMocker: Client produced a new header with incorrect mixHash",
      get = newHeader.mixHash,
      expect = cl.prevRandaoHistory[cl.latestHeadNumber]
    return false

  # nonce == 0x0000000000000000
  if newHeader.nonce != default(Bytes8):
    error "CLMocker: Client produced a new header with incorrect nonce",
      nonce = newHeader.nonce.toHex
    return false

  if newHeader.extraData.len > 32:
    error "CLMocker: Client produced a new header with incorrect extraData (len > 32)",
      len = newHeader.extraData.len
    return false

  cl.latestHeader = newHeader
  cl.headerHistory[cl.latestHeadNumber] = cl.latestHeader

  echo "CLMocker: New block produced: number=", newHeader.number,
    " hash=", newHeader.blockHash

  return true

# Loop produce PoS blocks by using the Engine API
proc produceBlocks*(cl: CLMocker, blockCount: int, cb: BlockProcessCallbacks): bool {.gcsafe.} =
  # Produce requested amount of blocks
  for i in 0..<blockCount:
    if not cl.produceSingleBlock(cb):
      return false
  return true

proc posBlockNumber*(cl: CLMocker): uint64 =
  cl.firstPoSBlockNumber.get(0'u64)<|MERGE_RESOLUTION|>--- conflicted
+++ resolved
@@ -339,16 +339,10 @@
   cl.latestShouldOverrideBuilder = x.shouldOverrideBuilder
   cl.latestExecutionRequests = x.executionRequests
 
-<<<<<<< HEAD
-  let beaconRoot = ethHash cl.latestPayloadAttributes.parentBeaconblockRoot
+  let beaconRoot = cl.latestPayloadAttributes.parentBeaconblockRoot
   let requestsHash = calcRequestsHash(x.executionRequests)
   let header = blockHeader(cl.latestPayloadBuilt, beaconRoot = beaconRoot, requestsHash)
-  let blockHash = w3Hash header.blockHash
-=======
-  let beaconRoot = cl.latestPayloadAttributes.parentBeaconblockRoot
-  let header = blockHeader(cl.latestPayloadBuilt, beaconRoot = beaconRoot)
   let blockHash = header.blockHash
->>>>>>> 1126c770
   if blockHash != cl.latestPayloadBuilt.blockHash:
     error "CLMocker: getNextPayload blockHash mismatch",
       expected=cl.latestPayloadBuilt.blockHash,
